/*
 *  CPAchecker is a tool for configurable software verification.
 *  This file is part of CPAchecker.
 *
 *  Copyright (C) 2007-2014  Dirk Beyer
 *  All rights reserved.
 *
 *  Licensed under the Apache License, Version 2.0 (the "License");
 *  you may not use this file except in compliance with the License.
 *  You may obtain a copy of the License at
 *
 *      http://www.apache.org/licenses/LICENSE-2.0
 *
 *  Unless required by applicable law or agreed to in writing, software
 *  distributed under the License is distributed on an "AS IS" BASIS,
 *  WITHOUT WARRANTIES OR CONDITIONS OF ANY KIND, either express or implied.
 *  See the License for the specific language governing permissions and
 *  limitations under the License.
 *
 *
 *  CPAchecker web page:
 *    http://cpachecker.sosy-lab.org
 */
package org.sosy_lab.cpachecker.cfa.parser.eclipse.c;

import static com.google.common.base.Preconditions.checkState;
import static org.sosy_lab.cpachecker.cfa.CFACreationUtils.isReachableNode;

import java.math.BigInteger;
import java.util.ArrayDeque;
import java.util.ArrayList;
import java.util.Deque;
import java.util.HashMap;
import java.util.HashSet;
import java.util.LinkedList;
import java.util.List;
import java.util.Map;
import java.util.Set;
import java.util.logging.Level;

import javax.annotation.Nullable;

import org.eclipse.cdt.core.dom.ast.ASTVisitor;
import org.eclipse.cdt.core.dom.ast.IASTASMDeclaration;
import org.eclipse.cdt.core.dom.ast.IASTBinaryExpression;
import org.eclipse.cdt.core.dom.ast.IASTBreakStatement;
import org.eclipse.cdt.core.dom.ast.IASTCaseStatement;
import org.eclipse.cdt.core.dom.ast.IASTCompoundStatement;
import org.eclipse.cdt.core.dom.ast.IASTConditionalExpression;
import org.eclipse.cdt.core.dom.ast.IASTContinueStatement;
import org.eclipse.cdt.core.dom.ast.IASTDeclaration;
import org.eclipse.cdt.core.dom.ast.IASTDeclarationStatement;
import org.eclipse.cdt.core.dom.ast.IASTDefaultStatement;
import org.eclipse.cdt.core.dom.ast.IASTDoStatement;
import org.eclipse.cdt.core.dom.ast.IASTExpression;
import org.eclipse.cdt.core.dom.ast.IASTExpressionList;
import org.eclipse.cdt.core.dom.ast.IASTExpressionStatement;
import org.eclipse.cdt.core.dom.ast.IASTForStatement;
import org.eclipse.cdt.core.dom.ast.IASTFunctionDefinition;
import org.eclipse.cdt.core.dom.ast.IASTGotoStatement;
import org.eclipse.cdt.core.dom.ast.IASTIfStatement;
import org.eclipse.cdt.core.dom.ast.IASTLabelStatement;
import org.eclipse.cdt.core.dom.ast.IASTNode;
import org.eclipse.cdt.core.dom.ast.IASTNullStatement;
import org.eclipse.cdt.core.dom.ast.IASTProblem;
import org.eclipse.cdt.core.dom.ast.IASTProblemDeclaration;
import org.eclipse.cdt.core.dom.ast.IASTProblemStatement;
import org.eclipse.cdt.core.dom.ast.IASTReturnStatement;
import org.eclipse.cdt.core.dom.ast.IASTSimpleDeclaration;
import org.eclipse.cdt.core.dom.ast.IASTStatement;
import org.eclipse.cdt.core.dom.ast.IASTSwitchStatement;
import org.eclipse.cdt.core.dom.ast.IASTUnaryExpression;
import org.eclipse.cdt.core.dom.ast.IASTWhileStatement;
import org.eclipse.cdt.core.dom.ast.gnu.IGNUASTCompoundStatementExpression;
import org.eclipse.cdt.internal.core.dom.parser.c.CASTDeclarationStatement;
import org.sosy_lab.common.Pair;
import org.sosy_lab.common.configuration.Configuration;
import org.sosy_lab.common.configuration.InvalidConfigurationException;
import org.sosy_lab.common.configuration.Option;
import org.sosy_lab.common.configuration.Options;
import org.sosy_lab.common.log.LogManager;
import org.sosy_lab.common.log.LogManagerWithoutDuplicates;
import org.sosy_lab.cpachecker.cfa.CFACreationUtils;
import org.sosy_lab.cpachecker.cfa.CSourceOriginMapping;
import org.sosy_lab.cpachecker.cfa.ast.FileLocation;
import org.sosy_lab.cpachecker.cfa.ast.IADeclaration;
import org.sosy_lab.cpachecker.cfa.ast.c.CAssignment;
import org.sosy_lab.cpachecker.cfa.ast.c.CAstNode;
import org.sosy_lab.cpachecker.cfa.ast.c.CBinaryExpression;
import org.sosy_lab.cpachecker.cfa.ast.c.CBinaryExpression.BinaryOperator;
import org.sosy_lab.cpachecker.cfa.ast.c.CComplexTypeDeclaration;
import org.sosy_lab.cpachecker.cfa.ast.c.CDeclaration;
import org.sosy_lab.cpachecker.cfa.ast.c.CExpression;
import org.sosy_lab.cpachecker.cfa.ast.c.CExpressionAssignmentStatement;
import org.sosy_lab.cpachecker.cfa.ast.c.CExpressionStatement;
import org.sosy_lab.cpachecker.cfa.ast.c.CFunctionCallAssignmentStatement;
import org.sosy_lab.cpachecker.cfa.ast.c.CFunctionCallExpression;
import org.sosy_lab.cpachecker.cfa.ast.c.CFunctionCallStatement;
import org.sosy_lab.cpachecker.cfa.ast.c.CFunctionDeclaration;
import org.sosy_lab.cpachecker.cfa.ast.c.CIdExpression;
import org.sosy_lab.cpachecker.cfa.ast.c.CInitializer;
import org.sosy_lab.cpachecker.cfa.ast.c.CIntegerLiteralExpression;
import org.sosy_lab.cpachecker.cfa.ast.c.CParameterDeclaration;
import org.sosy_lab.cpachecker.cfa.ast.c.CReturnStatement;
import org.sosy_lab.cpachecker.cfa.ast.c.CRightHandSide;
import org.sosy_lab.cpachecker.cfa.ast.c.CStatement;
import org.sosy_lab.cpachecker.cfa.ast.c.CVariableDeclaration;
import org.sosy_lab.cpachecker.cfa.model.BlankEdge;
import org.sosy_lab.cpachecker.cfa.model.CFAEdge;
import org.sosy_lab.cpachecker.cfa.model.CFANode;
import org.sosy_lab.cpachecker.cfa.model.FunctionEntryNode;
import org.sosy_lab.cpachecker.cfa.model.FunctionExitNode;
import org.sosy_lab.cpachecker.cfa.model.c.CAssumeEdge;
import org.sosy_lab.cpachecker.cfa.model.c.CDeclarationEdge;
import org.sosy_lab.cpachecker.cfa.model.c.CFunctionEntryNode;
import org.sosy_lab.cpachecker.cfa.model.c.CLabelNode;
import org.sosy_lab.cpachecker.cfa.model.c.CReturnStatementEdge;
import org.sosy_lab.cpachecker.cfa.model.c.CStatementEdge;
import org.sosy_lab.cpachecker.cfa.parser.eclipse.c.ASTConverter.CONDITION;
import org.sosy_lab.cpachecker.cfa.types.MachineModel;
import org.sosy_lab.cpachecker.cfa.types.c.CDefaults;
import org.sosy_lab.cpachecker.cfa.types.c.CNumericTypes;
import org.sosy_lab.cpachecker.cfa.types.c.CSimpleType;
import org.sosy_lab.cpachecker.cfa.types.c.CTypedefType;
import org.sosy_lab.cpachecker.util.CFATraversal;
import org.sosy_lab.cpachecker.util.CFAUtils;

import com.google.common.base.Function;
import com.google.common.collect.ArrayListMultimap;
import com.google.common.collect.Multimap;

/**
 * Builder to traverse AST.
 * Known Limitations:
 * -- K&R style function definitions not implemented
 * -- Inlined assembler code is ignored
 */
@Options(prefix="cfa")
class CFAFunctionBuilder extends ASTVisitor {

  // Data structure for maintaining our scope stack in a function
  private final Deque<CFANode> locStack = new ArrayDeque<>();

  // Data structures for handling loops & else conditions
  private final Deque<CFANode> loopStartStack = new ArrayDeque<>();
  private final Deque<CFANode> loopNextStack  = new ArrayDeque<>(); // For the node following the current if / while block
  private final Deque<CFANode> elseStack      = new ArrayDeque<>();

  // Data structure for handling switch-statements
  private final Deque<CExpression> switchExprStack = new ArrayDeque<>();
  private final Deque<CFANode> switchCaseStack = new ArrayDeque<>();
  private final Deque<CFANode> switchDefaultStack = new LinkedList<>(); // ArrayDeque not possible because it does not allow null

  private final CBinaryExpressionBuilder binExprBuilder;

  // Data structures for handling goto
  private final Map<String, CLabelNode> labelMap = new HashMap<>();
  private final Multimap<String, Pair<CFANode, FileLocation>> gotoLabelNeeded = ArrayListMultimap.create();

  // Data structures for handling function declarations
  private FunctionEntryNode cfa = null;
<<<<<<< HEAD
  private final List<CFANode> cfaNodes = new ArrayList<>();
  private final List<CFANode> deadCode = new ArrayList<>();
=======
  private Set<CFANode> cfaNodes = null;
>>>>>>> 96d78841

  // There can be global declarations in a function
  // because we move some declarations to the global scope (e.g., static variables)
  private final List<Pair<IADeclaration, String>> globalDeclarations = new ArrayList<>();

  private final FunctionScope scope;
  private final ASTConverter astCreator;

  private final LogManager logger;
  private final CheckBindingVisitor checkBinding;
  private final Sideassignments sideAssignmentStack;

  private boolean encounteredAsm = false;

  @Option(description="Also initialize local variables with default values, "
      + "or leave them uninitialized.")
  private boolean initializeAllVariables = false;

  public CFAFunctionBuilder(Configuration config, LogManagerWithoutDuplicates pLogger, FunctionScope pScope,
      Function<String, String> pNiceFileNameFunction,
      CSourceOriginMapping pSourceOriginMapping,
      MachineModel pMachine, String staticVariablePrefix,
      Sideassignments pSideAssignmentStack,
      CheckBindingVisitor pCheckBinding) throws InvalidConfigurationException {
    config.inject(this);

    logger = pLogger;
    scope = pScope;
    astCreator = new ASTConverter(config, pScope, pLogger, pNiceFileNameFunction, pSourceOriginMapping, pMachine, staticVariablePrefix, pSideAssignmentStack);
    checkBinding = pCheckBinding;
    binExprBuilder = new CBinaryExpressionBuilder(pMachine, pLogger);

    shouldVisitDeclarations = true;
    shouldVisitEnumerators = true;
    shouldVisitParameterDeclarations = true;
    shouldVisitProblems = true;
    shouldVisitStatements = true;
    sideAssignmentStack = pSideAssignmentStack;
  }
  FunctionEntryNode getStartNode() {
    checkState(cfa != null);
    return cfa;
  }

  /** This method should be called after building the function's CFA. */
  Set<CFANode> getCfaNodes() {
    checkState(cfa != null);
    checkState(cfaNodes == null);
    cfaNodes = CFATraversal.dfs().collectNodesReachableFrom(cfa);
    return cfaNodes;
  }

  boolean didEncounterAsm() {
    return encounteredAsm;
  }

  List<Pair<IADeclaration, String>> getGlobalDeclarations() {
    return globalDeclarations;
  }

  /**
   * This method is called after parsing and checks if we left everything clean.
   */
  void finish() {

    // cleanup unnecessary nodes and edges, that were created before.
    // cfaNodes were collected with with a FORWARD-search,
    // so all unnecessary nodes are only reachable with BACKWARD-search.
    // we only disconnect them from the CFA and let garbage collection do the rest
    for (CFANode node : cfaNodes) {
      for (CFAEdge edge : CFAUtils.enteringEdges(node).toList()) {
        if (!cfaNodes.contains(edge.getPredecessor())){
          CFACreationUtils.removeEdgeFromNodes(edge);
        }
      }
    }

    assert !sideAssignmentStack.hasPreSideAssignments();
    assert !sideAssignmentStack.hasPostSideAssignments();
    assert locStack.isEmpty();
    assert loopStartStack.isEmpty();
    assert loopNextStack.isEmpty();
    assert elseStack.isEmpty();
    assert switchCaseStack.isEmpty();
    assert switchExprStack.isEmpty();
    assert gotoLabelNeeded.isEmpty();
  }


  /////////////////////////////////////////////////////////////////////////////
  // Declarations
  /////////////////////////////////////////////////////////////////////////////

  /**
   * @category declarations
   */
  @Override
  public int visit(IASTDeclaration declaration) {
    // entering Sideassignment block
    sideAssignmentStack.enterBlock();

    if (declaration instanceof IASTSimpleDeclaration) {
      return handleSimpleDeclaration((IASTSimpleDeclaration)declaration);

    } else if (declaration instanceof IASTFunctionDefinition) {
      return handleFunctionDefinition((IASTFunctionDefinition)declaration);

    } else if (declaration instanceof IASTProblemDeclaration) {
      // CDT parser struggles on GCC's __attribute__((something)) constructs
      // because we use C99 as default.
      // Either insert the following macro before compiling with CIL:
      // #define  __attribute__(x)  /*NOTHING*/
      // or insert "parser.dialect = GNUC" into properties file
      visit(((IASTProblemDeclaration)declaration).getProblem());
      return PROCESS_SKIP;

    } else if (declaration instanceof IASTASMDeclaration) {
      return ignoreASMDeclaration(declaration);

    } else {
      throw new CFAGenerationRuntimeException("Unknown declaration type " + declaration.getClass().getSimpleName(), declaration);
    }
  }

  /**
   * @category declarations
   */
  private int handleSimpleDeclaration(final IASTSimpleDeclaration sd) {

    assert (locStack.size() > 0) : "not in a function's scope";

    CFANode prevNode = locStack.pop();

    CFANode nextNode = createEdgeForDeclaration(sd, astCreator.getLocation(sd), prevNode);

    assert nextNode != null;
    locStack.push(nextNode);

    return PROCESS_SKIP; // important to skip here, otherwise we would visit nested declarations
  }

  /**
   * This method takes a list of Declarations and adds them to the CFA.
   * The edges are inserted after startNode.
   * @return the node after the last of the new declarations
   * @category declarations
   */
  private CFANode createEdgeForDeclaration(final IASTSimpleDeclaration sd,
      final FileLocation fileLocation, CFANode prevNode) {

    List<CAstNode> lst = sideAssignmentStack.getAndResetPostSideAssignments();
    assert lst.isEmpty()
          : "post side assignments should occur only on declarations," +
            "but they occurred somewhere else and where not handled";
    final List<CDeclaration> declList = astCreator.convert(sd);
    final String rawSignature = sd.getRawSignature();

    prevNode = handleAllSideEffects(prevNode, fileLocation, rawSignature, true);

    // create one edge for every declaration
    for (CDeclaration newD : declList) {

      if (newD instanceof CVariableDeclaration) {
        // Variables are already declared by ASTConverter.
        // This is needed to handle the binding in the initializer correctly.
        // scope.registerDeclaration(newD);
        assert scope.lookupVariable(newD.getOrigName()) == newD;

        CInitializer init = ((CVariableDeclaration) newD).getInitializer();
        if (init != null) {
          init.accept(checkBinding);

          // this case has to be extra, as there should never be an initializer for labels
        } else if (((CVariableDeclaration)newD).getType() instanceof CTypedefType
                   && ((CTypedefType)((CVariableDeclaration)newD).getType()).getName().equals("__label__")) {

          scope.registerLocalLabel((CVariableDeclaration)newD);
          CFANode nextNode = newCFANode();
          BlankEdge blankEdge = new BlankEdge(sd.getRawSignature(),
              fileLocation, prevNode, nextNode, "Local Label Declaration: " + newD.getName());
          addToCFA(blankEdge);

          prevNode = nextNode;
          prevNode = createEdgesForSideEffects(prevNode, sideAssignmentStack.getAndResetPostSideAssignments(), rawSignature, fileLocation);

          return prevNode;

        } else if (initializeAllVariables) {
          CInitializer initializer = CDefaults.forType(newD.getType(), newD.getFileLocation());
          newD = new CVariableDeclaration(newD.getFileLocation(),
                                          newD.isGlobal(),
                                          ((CVariableDeclaration) newD).getCStorageClass(),
                                          newD.getType(),
                                          newD.getName(),
                                          newD.getOrigName(),
                                          newD.getQualifiedName(),
                                          initializer);
        }

      } else if (newD instanceof CComplexTypeDeclaration) {
        scope.registerTypeDeclaration((CComplexTypeDeclaration)newD);

        // function declarations in local scope are no problem as long as they
        // do not have a body
        // if the function is already declared it will not be redeclared
      } else if (newD instanceof CFunctionDeclaration) {
        if (scope.lookupFunction(((CFunctionDeclaration)newD).getName()) == null) {
          scope.registerLocalFunction((CFunctionDeclaration)newD);
        } else {
          return prevNode;
        }
      }

      if (newD.isGlobal()) {
        globalDeclarations.add(Pair.<IADeclaration, String>of(newD, rawSignature));

      } else {
        CFANode nextNode = newCFANode();

        final CDeclarationEdge edge = new CDeclarationEdge(rawSignature, fileLocation,
            prevNode, nextNode, newD);
        addToCFA(edge);

        prevNode = nextNode;
      }
    }
    prevNode = createEdgesForSideEffects(prevNode, sideAssignmentStack.getAndResetPostSideAssignments(), rawSignature, fileLocation);

    return prevNode;
  }

  /**
   * @category declarations
   */
  private int handleFunctionDefinition(final IASTFunctionDefinition declaration) {
    if (locStack.size() != 0) {
      throw new CFAGenerationRuntimeException("Nested function declarations?");
    }

    assert labelMap.isEmpty();
    assert gotoLabelNeeded.isEmpty();
    assert cfa == null;

    final CFunctionDeclaration fdef = astCreator.convert(declaration);
    final String nameOfFunction = fdef.getName();
    assert !nameOfFunction.isEmpty();

    scope.enterFunction(fdef);

    final List<CParameterDeclaration> parameters = fdef.getParameters();
    final List<String> parameterNames = new ArrayList<>(parameters.size());

    for (CParameterDeclaration param : parameters) {
      scope.registerDeclaration(param); // declare parameter as local variable
      parameterNames.add(param.getName());
    }

    final FileLocation fileloc = astCreator.getLocation(declaration);
    final FunctionExitNode returnNode = new FunctionExitNode(nameOfFunction);

    final FunctionEntryNode startNode = new CFunctionEntryNode(
        fileloc, fdef, returnNode, parameterNames);
    returnNode.setEntryNode(startNode);
    cfa = startNode;

    final CFANode nextNode = newCFANode();
    locStack.add(nextNode);

    final BlankEdge dummyEdge = new BlankEdge("", FileLocation.DUMMY,
        startNode, nextNode, "Function start dummy edge");
    addToCFA(dummyEdge);

    return PROCESS_CONTINUE;
  }

  /**
   * @category declarations
   */
  private int ignoreASMDeclaration(final IASTNode asmCode) {
    FileLocation fileloc = astCreator.getLocation(asmCode);
    logger.log(Level.FINER, fileloc + ": Ignoring inline assembler code.");
    encounteredAsm = true;

    final CFANode prevNode = locStack.pop();

    final CFANode nextNode = newCFANode();
    locStack.push(nextNode);

    final BlankEdge edge = new BlankEdge(asmCode.getRawSignature(),
        fileloc, prevNode, nextNode, "Ignored inline assembler code");
    addToCFA(edge);

    return PROCESS_SKIP;
  }

  /**
   * @category declarations
   */
  @Override
  public int leave(IASTDeclaration declaration) {
    // leaving Sideassignment block
    sideAssignmentStack.leaveBlock();

    if (declaration instanceof IASTFunctionDefinition) {

      if (locStack.size() != 1) {
        throw new CFAGenerationRuntimeException("Depth wrong. Geoff needs to do more work");
      }

      CFANode lastNode = locStack.pop();

      if (isReachableNode(lastNode)) {
        BlankEdge blankEdge = new BlankEdge("",
            FileLocation.DUMMY, lastNode, cfa.getExitNode(), "default return");
        addToCFA(blankEdge);
      }

      if (!gotoLabelNeeded.isEmpty()) {
        throw new CFAGenerationRuntimeException("Following labels were not found in function "
              + cfa.getFunctionName() + ": " + gotoLabelNeeded.keySet());
      }

      Set<CFANode> reachableNodes = CFATraversal.dfs().collectNodesReachableFrom(cfa);

      for (CLabelNode n : labelMap.values()) {
        if (!reachableNodes.contains(n)) {
          logDeadLabel(n);

          // remove all entering edges
          while (n.getNumEnteringEdges() > 0) {
            CFACreationUtils.removeEdgeFromNodes(n.getEnteringEdge(0));
          }

          // now we can delete this whole unreachable part
          CFACreationUtils.removeChainOfNodesFromCFA(n);
        }
      }
<<<<<<< HEAD

      // remove node which were created but aren't part of CFA (e.g. because of dead code)
      for (CFANode node : cfaNodes) {
        if (!reachableNodes.contains(node)) {
          deadCode.add(node);
        }
      }
      cfaNodes.retainAll(reachableNodes);
      assert cfaNodes.size() == reachableNodes.size(); // they should be equal now
=======
>>>>>>> 96d78841
    }

    return PROCESS_CONTINUE;
  }

  /**
   * @category declarations
   */
  private void logDeadLabel(CLabelNode n) {
    Level level = Level.INFO;
    if (n.getLabel().matches("(switch|while)_(\\d+_[a-z0-9]+|[a-z0-9]+___\\d+)")) {
      // don't mention dead code produced by CIL on normal log levels
      level = Level.FINER;
    }
    logger.log(level, "Dead code detected: Label", n.getLabel(), "is not reachable.");
  }


  /////////////////////////////////////////////////////////////////////////////
  // Statements
  /////////////////////////////////////////////////////////////////////////////

  /**
   * @category statements
   */
  @Override
  public int visit(IASTStatement statement) {
    // entering Sideassignment block
    sideAssignmentStack.enterBlock();

    FileLocation fileloc = astCreator.getLocation(statement);

    // Handle special condition for else
    if (statement.getPropertyInParent() == IASTIfStatement.ELSE) {
      // Edge from current location to post if-statement location
      CFANode prevNode = locStack.pop();
      CFANode nextNode = locStack.peek();

      if (isReachableNode(prevNode)) {
        BlankEdge blankEdge = new BlankEdge("", FileLocation.DUMMY, prevNode, nextNode, "");
        addToCFA(blankEdge);
      }

      //  Push the start of the else clause onto our location stack
      CFANode elseNode = elseStack.pop();
      locStack.push(elseNode);
    }

    // Handle each kind of expression
    if (statement instanceof IASTCompoundStatement) {
      if (statement.getPropertyInParent() == IGNUASTCompoundStatementExpression.STATEMENT) {
        // IGNUASTCompoundStatementExpression content is already handled
        return PROCESS_SKIP;
      }

      scope.enterBlock();
      // Do nothing, just continue visiting
    } else if (statement instanceof IASTExpressionStatement) {
      handleExpressionStatement((IASTExpressionStatement)statement, fileloc);
    } else if (statement instanceof IASTIfStatement) {
      handleIfStatement((IASTIfStatement)statement, fileloc);
    } else if (statement instanceof IASTWhileStatement) {
      handleWhileStatement((IASTWhileStatement)statement, fileloc);
    } else if (statement instanceof IASTForStatement) {
      return handleForStatement((IASTForStatement)statement, fileloc);
    } else if (statement instanceof IASTBreakStatement) {
      handleBreakStatement((IASTBreakStatement)statement, fileloc);
    } else if (statement instanceof IASTContinueStatement) {
      handleContinueStatement((IASTContinueStatement)statement, fileloc);
    } else if (statement instanceof IASTLabelStatement) {
      handleLabelStatement((IASTLabelStatement)statement, fileloc);
    } else if (statement instanceof IASTGotoStatement) {
      handleGotoStatement((IASTGotoStatement)statement, fileloc);
    } else if (statement instanceof IASTReturnStatement) {
      handleReturnStatement((IASTReturnStatement)statement, fileloc);
    } else if (statement instanceof IASTSwitchStatement) {
      return handleSwitchStatement((IASTSwitchStatement)statement, fileloc);
    } else if (statement instanceof IASTCaseStatement) {
      handleCaseStatement((IASTCaseStatement)statement, fileloc);
    } else if (statement instanceof IASTDefaultStatement) {
      handleDefaultStatement((IASTDefaultStatement)statement, fileloc);
    } else if (statement instanceof IASTNullStatement) {
      // We really don't care about blank statements
    } else if (statement instanceof IASTDeclarationStatement) {
      // these are handled by visit(IASTDeclaration)
    } else if (statement instanceof IASTProblemStatement) {
      visit(((IASTProblemStatement)statement).getProblem());
    } else if (statement instanceof IASTDoStatement) {
      handleDoWhileStatement((IASTDoStatement)statement, fileloc);
    } else {
      throw new CFAGenerationRuntimeException("Unknown AST node "
          + statement.getClass().getSimpleName(), statement);
    }

    return PROCESS_CONTINUE;
  }

  /**
   * @category statements
   */
  private void handleExpressionStatement(IASTExpressionStatement exprStatement,
      FileLocation fileloc) {

    CFANode prevNode = locStack.pop();
    CFANode lastNode = null;
    String rawSignature = exprStatement.getRawSignature();

    if (exprStatement.getExpression() instanceof IASTExpressionList) {
      for (IASTExpression exp : ((IASTExpressionList) exprStatement.getExpression()).getExpressions()) {
        CStatement statement = astCreator.convertExpressionToStatement(exp);
        lastNode = createIASTExpressionStatementEdges(rawSignature, fileloc, prevNode, statement);
        prevNode = lastNode;
      }
      assert lastNode != null;
    } else {
      CStatement statement = astCreator.convert(exprStatement);
      lastNode = createIASTExpressionStatementEdges(rawSignature, fileloc, prevNode, statement);
    }
    locStack.push(lastNode);
  }

  /**
   * @category statements
   */
  private CFANode createIASTExpressionStatementEdges(String rawSignature, FileLocation fileloc,
      CFANode prevNode, CStatement statement) {

    CFANode lastNode;
    boolean resultIsUsed = true;

    if (sideAssignmentStack.hasConditionalExpression()
        && (statement instanceof CExpressionStatement)) {
      // this may be code where the resulting value of a ternary operator is not used, e.g. (x ? f() : g())

      List<Pair<IASTExpression, CIdExpression>> tempVars = sideAssignmentStack.getConditionalExpressions();
      if ((tempVars.size() == 1) && (tempVars.get(0).getSecond() == ((CExpressionStatement)statement).getExpression())) {
        resultIsUsed = false;
      }
    }

    prevNode = handleAllSideEffects(prevNode, fileloc, rawSignature, resultIsUsed);

    statement.accept(checkBinding);
    if (resultIsUsed) {
      lastNode = newCFANode();

      CStatementEdge edge = new CStatementEdge(rawSignature, statement,
          fileloc, prevNode, lastNode);
      addToCFA(edge);
    } else {
      lastNode = prevNode;
    }
    return lastNode;
  }

  /**
   * @category statements
   */
  private void handleLabelStatement(IASTLabelStatement labelStatement,
      FileLocation fileloc) {

    String labelName = labelStatement.getName().toString();
    if (labelMap.containsKey(labelName) && scope.lookupLocalLabel(labelName) == null) {
      throw new CFAGenerationRuntimeException("Duplicate label " + labelName
          + " in function " + cfa.getFunctionName(), labelStatement);
    }

    CFANode prevNode = locStack.pop();

    CVariableDeclaration localLabel = scope.lookupLocalLabel(labelName);
    if(localLabel != null) {
      labelName = localLabel.getName();
    }

    CLabelNode labelNode = new CLabelNode(cfa.getFunctionName(), labelName);
    locStack.push(labelNode);

    if(localLabel == null) {
      labelMap.put(labelName, labelNode);
    } else {
      scope.addLabelCFANode(labelNode);
    }


    boolean isPrevNodeReachable = isReachableNode(prevNode);
    if (isPrevNodeReachable) {
      BlankEdge blankEdge = new BlankEdge(labelStatement.getRawSignature(),
          fileloc, prevNode, labelNode, "Label: " + labelName);
      addToCFA(blankEdge);
    }

    // Check if any goto's previously analyzed need connections to this label
    for (Pair<CFANode, FileLocation> gotoNode : gotoLabelNeeded.get(labelName)) {
      String description = "Goto: " + labelName;
      BlankEdge gotoEdge = new BlankEdge(description,
          gotoNode.getSecond(), gotoNode.getFirst(), labelNode, description);
      addToCFA(gotoEdge);
    }
    gotoLabelNeeded.removeAll(labelName);

    if (!isPrevNodeReachable && isReachableNode(labelNode)) {
      locStack.pop();
      CFANode node = newCFANode();
      BlankEdge blankEdge = new BlankEdge(labelStatement.getRawSignature(),
          fileloc, labelNode, node, "Label: " + labelName);
      addToCFA(blankEdge);
      locStack.push(node);
    }
  }

  /**
   * @category statements
   */
  private void handleGotoStatement(IASTGotoStatement gotoStatement,
      FileLocation fileloc) {

    String labelName = gotoStatement.getName().toString();

    CFANode prevNode = locStack.pop();
    CFANode labelNode = labelMap.get(labelName);

    // check if label is local label
    CVariableDeclaration localLabel = scope.lookupLocalLabel(labelName);
    if (localLabel != null) {
      labelName = localLabel.getName();
      labelNode = scope.lookupLocalLabelNode(labelName);
    }

    if (labelNode != null) {
      BlankEdge gotoEdge = new BlankEdge(gotoStatement.getRawSignature(),
          fileloc, prevNode, labelNode, "Goto: " + labelName);

      /* labelNode was analyzed before, so it is in the labelMap,
       * then there can be a jump backwards and this can create a loop.
       * If LabelNode has not been the start of a loop, Node labelNode can be
       * the start of a loop, so check if there is a path from labelNode to
       * the current Node through DFS-search */
      if (!labelNode.isLoopStart() && isPathFromTo(labelNode, prevNode)) {
        labelNode.setLoopStart();
      }

      addToCFA(gotoEdge);
    } else {
      gotoLabelNeeded.put(labelName, Pair.of(prevNode, fileloc));
    }

    CFANode nextNode = newCFANode();
    locStack.push(nextNode);
  }

  /**
   * @category statements
   */
  private void handleReturnStatement(IASTReturnStatement returnStatement,
      FileLocation fileloc) {

    CFANode prevNode = locStack.pop();
    FunctionExitNode functionExitNode = cfa.getExitNode();

    CReturnStatement returnstmt = astCreator.convert(returnStatement);
    prevNode = handleAllSideEffects(prevNode, fileloc, returnStatement.getRawSignature(), true);

    if (returnstmt.getReturnValue() != null) {
      returnstmt.getReturnValue().accept(checkBinding);
    }
    CReturnStatementEdge edge = new CReturnStatementEdge(returnStatement.getRawSignature(),
    returnstmt, fileloc, prevNode, functionExitNode);
    addToCFA(edge);

    CFANode nextNode = newCFANode();
    locStack.push(nextNode);
  }

  /**
   * @category statements
   */
  @Override
  public int leave(IASTStatement statement) {
    // leaving Sideassignment block
    sideAssignmentStack.leaveBlock();

    if (statement instanceof IASTIfStatement) {
      final CFANode prevNode = locStack.pop();
      final CFANode nextNode = locStack.peek();

      if (isReachableNode(prevNode)) {

        for (CFAEdge prevEdge : CFAUtils.allEnteringEdges(prevNode).toList()) {
          if ((prevEdge instanceof BlankEdge)
              && prevEdge.getDescription().equals("")) {

            // the only entering edge is a BlankEdge, so we delete this edge and prevNode

            CFANode prevPrevNode = prevEdge.getPredecessor();
            assert prevPrevNode.getNumLeavingEdges() == 1;
            prevNode.removeEnteringEdge(prevEdge);
            prevPrevNode.removeLeavingEdge(prevEdge);

            BlankEdge blankEdge = new BlankEdge("", prevEdge.getFileLocation(),
                prevPrevNode, nextNode, "");
            addToCFA(blankEdge);
          }
        }

        if (prevNode.getNumEnteringEdges() > 0) {
          BlankEdge blankEdge = new BlankEdge("", FileLocation.DUMMY,
              prevNode, nextNode, "");
          addToCFA(blankEdge);
        }
      }

    } else if (statement instanceof IASTCompoundStatement) {
      if (statement.getPropertyInParent() == IGNUASTCompoundStatementExpression.STATEMENT) {
        // IGNUASTCompoundStatementExpression content is already handled
        return PROCESS_SKIP;
      }

      scope.leaveBlock();

    } else if (statement instanceof IASTWhileStatement
            || statement instanceof IASTDoStatement) {
      CFANode prevNode = locStack.pop();
      CFANode startNode = loopStartStack.pop();

      if (isReachableNode(prevNode)) {
        BlankEdge blankEdge = new BlankEdge("", FileLocation.DUMMY,
            prevNode, startNode, "");
        addToCFA(blankEdge);
      }
      CFANode nextNode = loopNextStack.pop();
      assert nextNode == locStack.peek();
    }
    return PROCESS_CONTINUE;
  }

  /**
   * @category statements
   */
  @Override
  public int visit(IASTProblem problem) {
    throw new CFAGenerationRuntimeException(problem);
  }


  /////////////////////////////////////////////////////////////////////////////
  // Generic helper methods
  /////////////////////////////////////////////////////////////////////////////

  /**
   * This method adds this edge to the leaving and entering edges
   * of its predecessor and successor respectively, but it does so only
   * if the edge does not contain dead code
   * @category helper
   */
  private void addToCFA(CFAEdge edge) {
    CFACreationUtils.addEdgeToCFA(edge, logger);
  }

  /**
   * @category helper
   */
  private CFANode newCFANode() {
    assert cfa != null;
    CFANode nextNode = new CFANode(cfa.getFunctionName());
    return nextNode;
  }

  /**
   * Determines whether a forwards path between two nodes exists.
   *
   * @param fromNode starting node
   * @param toNode target node
   * @category helper
   */
  private boolean isPathFromTo(CFANode fromNode, CFANode toNode) {
    // Optimization: do two DFS searches in parallel:
    // 1) search forwards from fromNode
    // 2) search backwards from toNode
    Deque<CFANode> toProcessForwards = new ArrayDeque<>();
    Deque<CFANode> toProcessBackwards = new ArrayDeque<>();
    Set<CFANode> visitedForwards = new HashSet<>();
    Set<CFANode> visitedBackwards = new HashSet<>();

    toProcessForwards.addLast(fromNode);
    visitedForwards.add(fromNode);

    toProcessBackwards.addLast(toNode);
    visitedBackwards.add(toNode);

    // if one of the queues is empty, the search has reached a dead end
    while (!toProcessForwards.isEmpty() && !toProcessBackwards.isEmpty()) {
      // step in forwards search
      CFANode currentForwards = toProcessForwards.removeLast();
      if (visitedBackwards.contains(currentForwards)) {
        // the backwards search already has seen the current node
        // so we know there's a path from fromNode to current and a path from
        // current to toNode
        return true;
      }

      for (CFANode successor : CFAUtils.successorsOf(currentForwards)) {
        if (visitedForwards.add(successor)) {
          toProcessForwards.addLast(successor);
        }
      }

      // step in backwards search
      CFANode currentBackwards = toProcessBackwards.removeLast();
      if (visitedForwards.contains(currentBackwards)) {
        // the forwards search already has seen the current node
        // so we know there's a path from fromNode to current and a path from
        // current to toNode
        return true;
      }

      for (CFANode predecessor : CFAUtils.predecessorsOf(currentBackwards)) {
        if (visitedBackwards.add(predecessor)) {
          toProcessBackwards.addLast(predecessor);
        }
      }
    }
    return false;
  }

  /**
   * Create a statement edge for an expression (which may be an expression list).
   * @param exp The expression to put at the edge.
   * @param fileLocation The file location.
   * @param prevNode The predecessor of the new edge.
   * @param lastNode The successor of the new edge
   *         (may be null, in this case, a new node is created).
   * @return The successor of the new edge.
   * @category helper
   */
  private CFANode createEdgeForExpression(final IASTExpression expression,
      final FileLocation fileLocation, CFANode prevNode, @Nullable CFANode lastNode) {
    assert expression != null;

    if (expression instanceof IASTExpressionList) {
      IASTExpression[] expressions = ((IASTExpressionList) expression).getExpressions();
      CFANode nextNode = null;

      for (int i = 0; i < expressions.length; i++) {
        if (lastNode != null && i == expressions.length-1) {
          nextNode = lastNode;
        } else {
          nextNode = newCFANode();
        }

        createEdgeForExpression(expressions[i], fileLocation, prevNode, nextNode);
        prevNode = nextNode;
      }

      return nextNode;

    } else {
      String rawSignature = expression.getRawSignature();
      final CStatement stmt = astCreator.convertExpressionToStatement(expression);

      prevNode = handleAllSideEffects(prevNode, fileLocation, rawSignature, true);

      stmt.accept(checkBinding);
      if (lastNode == null) {
        lastNode = newCFANode();
      }

      final CStatementEdge lastEdge = new CStatementEdge(rawSignature, stmt, fileLocation, prevNode, lastNode);
      addToCFA(lastEdge);
      return lastNode;
    }
  }


  /////////////////////////////////////////////////////////////////////////////
  // Conditions
  /////////////////////////////////////////////////////////////////////////////

  /**
   * @category conditions
   */
  private void handleIfStatement(IASTIfStatement ifStatement,
      FileLocation fileloc) {

    CFANode prevNode = locStack.pop();

    CFANode postIfNode = newCFANode();
    locStack.push(postIfNode);

    CFANode thenNode = newCFANode();
    locStack.push(thenNode);

    CFANode elseNode;
    // elseNode is the start of the else branch,
    // or the node after the loop if there is no else branch
    if (ifStatement.getElseClause() == null) {
      elseNode = postIfNode;
    } else {
      elseNode = newCFANode();
      elseStack.push(elseNode);
    }

    createConditionEdges(ifStatement.getConditionExpression(),
        fileloc, prevNode, thenNode, elseNode);
  }

  /**
   * This function creates the edges of a condition.
   * It expands the shortcutting operators && and || into several edges,
   * and it skips branches that are not reachable
   * (e.g., for "if (0) { }").
   * @category conditions
   */
  private void createConditionEdges(final IASTExpression condition,
      final FileLocation fileLocation, CFANode rootNode, CFANode thenNode,
      final CFANode elseNode) {

    assert condition != null;

    buildConditionTree(condition, fileLocation, rootNode, thenNode, elseNode, thenNode, elseNode, true, true);
  }

  /**
   * @category conditions
   */
  private void buildConditionTree(IASTExpression condition, final FileLocation fileLocation,
                                  CFANode rootNode, CFANode thenNode, final CFANode elseNode,
                                  CFANode thenNodeForLastThen, CFANode elseNodeForLastElse,
                                  boolean furtherThenComputation, boolean furtherElseComputation) {

    // unwrap (a)
    if (condition instanceof IASTUnaryExpression
          && ((IASTUnaryExpression)condition).getOperator() == IASTUnaryExpression.op_bracketedPrimary) {
      buildConditionTree(((IASTUnaryExpression)condition).getOperand(), fileLocation, rootNode, thenNode, elseNode, thenNode, elseNode, true, true);

      // !a --> switch branches
    } else if (condition instanceof IASTUnaryExpression
        && ((IASTUnaryExpression) condition).getOperator() == IASTUnaryExpression.op_not) {
      buildConditionTree(((IASTUnaryExpression) condition).getOperand(), fileLocation, rootNode, elseNode, thenNode, elseNode, thenNode, true, true);

      // a && b
    } else if (condition instanceof IASTBinaryExpression
        && ((IASTBinaryExpression) condition).getOperator() == IASTBinaryExpression.op_logicalAnd) {
      // This case is not necessary,
      // but it prevents the need for a temporary variable in the common case of
      // "if (a && b)"
      CFANode innerNode = newCFANode();
      buildConditionTree(((IASTBinaryExpression) condition).getOperand1(), fileLocation, rootNode, innerNode, elseNode, thenNodeForLastThen, elseNodeForLastElse, true, false);
      buildConditionTree(((IASTBinaryExpression) condition).getOperand2(), fileLocation, innerNode, thenNode, elseNode, thenNodeForLastThen, elseNodeForLastElse, true, true);

      // a || b
    } else if (condition instanceof IASTBinaryExpression
        && ((IASTBinaryExpression) condition).getOperator() == IASTBinaryExpression.op_logicalOr) {
      // This case is not necessary,
      // but it prevents the need for a temporary variable in the common case of
      // "if (a || b)"
      CFANode innerNode = newCFANode();
      buildConditionTree(((IASTBinaryExpression) condition).getOperand1(), fileLocation, rootNode, thenNode, innerNode, thenNodeForLastThen, elseNodeForLastElse, false, true);
      buildConditionTree(((IASTBinaryExpression) condition).getOperand2(), fileLocation, innerNode, thenNode, elseNode, thenNodeForLastThen, elseNodeForLastElse, true, true);

    } else {

      String rawSignature = condition.getRawSignature();

      final CExpression exp = astCreator.convertExpressionWithoutSideEffects(condition);
      rootNode = handleAllSideEffects(rootNode, fileLocation, rawSignature, true);
      exp.accept(checkBinding);

      final CONDITION kind = astCreator.getConditionKind(exp);

      switch (kind) {
      case ALWAYS_FALSE:
        // no edge connecting rootNode with thenNode,
        // so the "then" branch won't be connected to the rest of the CFA

        final BlankEdge falseEdge = new BlankEdge(rawSignature, fileLocation, rootNode, elseNode, "");
        addToCFA(falseEdge);

        // reset side assignments which are not necessary
        return;

      case ALWAYS_TRUE:
        final BlankEdge trueEdge = new BlankEdge(rawSignature, fileLocation, rootNode, thenNode, "");
        addToCFA(trueEdge);

        // no edge connecting prevNode with elseNode,
        // so the "else" branch won't be connected to the rest of the CFA
        return;

      default:
        throw new AssertionError();

      case NORMAL:
      }


      if (furtherThenComputation) {
        thenNodeForLastThen = thenNode;
      }
      if (furtherElseComputation) {
        elseNodeForLastElse = elseNode;
      }

      if (ASTOperatorConverter.isBooleanExpression(exp)) {
        addConditionEdges(exp, rootNode, thenNodeForLastThen, elseNodeForLastElse,
            astCreator.getLocation(condition));

      } else {
        // build new boolean expression: a==0 and switch branches
        CExpression conv = binExprBuilder.buildBinaryExpression(exp, CNumericTypes.ZERO, BinaryOperator.EQUALS);

        addConditionEdges(conv, rootNode, elseNodeForLastElse, thenNodeForLastThen,
            astCreator.getLocation(condition));
      }
    }
  }

  /** This method adds 2 edges to the cfa:
   * 1. trueEdge from rootNode to thenNode and
   * 2. falseEdge from rootNode to elseNode.
   * @category conditions
   */
  private void addConditionEdges(CExpression condition, CFANode rootNode,
      CFANode thenNode, CFANode elseNode, FileLocation fileLocation) {
    // edge connecting condition with thenNode
    final CAssumeEdge trueEdge = new CAssumeEdge(condition.toASTString(),
        fileLocation, rootNode, thenNode, condition, true);
    addToCFA(trueEdge);

    // edge connecting condition with elseNode
    final CAssumeEdge falseEdge = new CAssumeEdge("!(" + condition.toASTString() + ")",
        fileLocation, rootNode, elseNode, condition, false);
    addToCFA(falseEdge);
  }


  /////////////////////////////////////////////////////////////////////////////
  // Loops
  /////////////////////////////////////////////////////////////////////////////

  /**
   * @category loops
   */
  private void handleWhileStatement(IASTWhileStatement whileStatement, FileLocation fileloc) {
    final CFANode prevNode = locStack.pop();

    createLoop(whileStatement.getCondition(), fileloc);

    // connect CFA with loop start node
    final BlankEdge blankEdge = new BlankEdge("", fileloc,
        prevNode, loopStartStack.peek(), "while");
    addToCFA(blankEdge);
  }

  /**
   * @category loops
   */
  private void handleDoWhileStatement(IASTDoStatement doStatement, FileLocation fileloc) {
    final CFANode prevNode = locStack.pop();

    createLoop(doStatement.getCondition(), fileloc);

    // connect CFA with first node inside the loop
    // (so the condition will be skipped in the first iteration)
    final BlankEdge blankEdge = new BlankEdge("", fileloc,
        prevNode, locStack.peek(), "do");
    addToCFA(blankEdge);
  }

  /**
   * Create a simple while or do-while style loop,
   * and set up all the stacks.
   * The loop will not be connected to the existing CFA,
   * the caller has to ensure this.
   * @category loops
   */
  private void createLoop(IASTExpression condition, FileLocation fileloc) {
    final CFANode loopStart = newCFANode();
    loopStart.setLoopStart();
    loopStartStack.push(loopStart);

    final CFANode firstLoopNode = newCFANode();

    final CFANode postLoopNode = newCFANode();
    loopNextStack.push(postLoopNode);

    // inverse order here!
    locStack.push(postLoopNode);
    locStack.push(firstLoopNode);

    createConditionEdges(condition, fileloc,
        loopStart, firstLoopNode, postLoopNode);
  }

  /**
   * @category loops
   */
  private void handleBreakStatement(IASTBreakStatement breakStatement,
      FileLocation fileloc) {

    CFANode prevNode = locStack.pop();
    CFANode postLoopNode = loopNextStack.peek();

    BlankEdge blankEdge = new BlankEdge(breakStatement.getRawSignature(),
        fileloc, prevNode, postLoopNode, "break");
    addToCFA(blankEdge);

    CFANode nextNode = newCFANode();
    locStack.push(nextNode);
  }

  /**
   * @category loops
   */
  private void handleContinueStatement(IASTContinueStatement continueStatement,
      FileLocation fileloc) {

    CFANode prevNode = locStack.pop();
    CFANode loopStartNode = loopStartStack.peek();

    BlankEdge blankEdge = new BlankEdge(continueStatement.getRawSignature(),
        fileloc, prevNode, loopStartNode, "continue");
    addToCFA(blankEdge);

    CFANode nextNode = new CFANode(cfa.getFunctionName());
    locStack.push(nextNode);
  }


  /////////////////////////////////////////////////////////////////////////////
  // For loops
  /////////////////////////////////////////////////////////////////////////////

  /**
   * @category forloop
   */
  private int handleForStatement(final IASTForStatement forStatement,
      final FileLocation fileLocation) {

    final CFANode prevNode = locStack.pop();
    scope.enterBlock();

    // loopInit is Node before "counter = 0;"
    final CFANode loopInit = newCFANode();
    addToCFA(new BlankEdge("", fileLocation, prevNode, loopInit, "for"));

    // loopStart is the Node before the loop itself,
    // it is the the one after the init edge(s)
    final CFANode loopStart = createInitEdgeForForLoop(forStatement.getInitializerStatement(),
        fileLocation, loopInit);
    loopStart.setLoopStart();

    // loopEnd is Node before "counter++;"
    final CFANode loopEnd;
    final IASTExpression iterationExpression = forStatement.getIterationExpression();
    if (iterationExpression != null) {
      loopEnd = newCFANode();
    } else {
      loopEnd = loopStart;
    }
    loopStartStack.push(loopEnd);

    // firstLoopNode is Node after "counter < 5"
    final CFANode firstLoopNode = newCFANode();

    // postLoopNode is Node after "!(counter < 5)"
    final CFANode postLoopNode = newCFANode();
    loopNextStack.push(postLoopNode);

    // inverse order here!
    locStack.push(postLoopNode);
    locStack.push(firstLoopNode);

    createConditionEdgesForForLoop(forStatement.getConditionExpression(),
          fileLocation, loopStart, postLoopNode, firstLoopNode);

    // visit only loopbody, not children, loop.getBody() != loop.getChildren()
    forStatement.getBody().accept(this);

    // leave loop
    final CFANode lastNodeInLoop = locStack.pop();

    // loopEnd is the Node before "counter++;"
    assert loopEnd == loopStartStack.peek();
    assert postLoopNode == loopNextStack.peek();
    assert postLoopNode == locStack.peek();
    loopStartStack.pop();
    loopNextStack.pop();

    if (isReachableNode(lastNodeInLoop)) {
      final BlankEdge blankEdge = new BlankEdge("", FileLocation.DUMMY,
          lastNodeInLoop, loopEnd, "");
      addToCFA(blankEdge);
    }

    // this edge connects loopEnd with loopStart and contains the statement "counter++;"
    if (iterationExpression != null) {
      createEdgeForExpression(iterationExpression, fileLocation, loopEnd, loopStart);
    } else {
      assert loopEnd == loopStart;
    }

    scope.leaveBlock();

    // skip visiting children of loop, because loopbody was handled before
    return PROCESS_SKIP;
  }

  /**
   * This function creates the edge for the init-statement of a for-loop.
   * The edge is inserted after the loopInit-Node.
   * If there are more than one declarations, more edges are inserted.
   * @return The node after the last inserted edge.
   * @category forloop
   */
  private CFANode createInitEdgeForForLoop(final IASTStatement statement,
      final FileLocation fileLocation, CFANode prevNode) {

    if (statement instanceof IASTDeclarationStatement) {
      // "int counter = 0;"
      final IASTDeclaration decl = ((IASTDeclarationStatement)statement).getDeclaration();
      if (!(decl instanceof IASTSimpleDeclaration)) {
        throw new CFAGenerationRuntimeException("Unexpected declaration in header of for loop", decl);
      }
      return createEdgeForDeclaration((IASTSimpleDeclaration)decl, fileLocation, prevNode);

    } else if (statement instanceof IASTExpressionStatement) {
      // "counter = 0;"
      IASTExpression expression = ((IASTExpressionStatement) statement).getExpression();
      return createEdgeForExpression(expression, fileLocation, prevNode, null);

    } else if (statement instanceof IASTNullStatement) {
      //";", no edge inserted
      return prevNode;

    } else {
      throw new CFAGenerationRuntimeException("Unexpected statement type in header of for loop", statement);
    }
  }

  /**
   * This function creates the condition-edges of a for-loop.
   * Normally there are 2 edges: one 'then'-edge and one 'else'-edge.
   * If the condition is ALWAYS_TRUE or ALWAYS_FALSE or 'null' only one edge is
   * created.
   * @category forloop
   */
  private void createConditionEdgesForForLoop(final IASTExpression condition,
      final FileLocation fileLocation, CFANode loopStart,
      final CFANode postLoopNode, final CFANode firstLoopNode) {

    if (condition == null) {
      // no condition -> only a blankEdge from loopStart to firstLoopNode
      final BlankEdge blankEdge = new BlankEdge("", fileLocation, loopStart,
          firstLoopNode, "");
      addToCFA(blankEdge);

    } else if (condition instanceof IASTExpressionList) {
      IASTExpression[] expl = ((IASTExpressionList) condition).getExpressions();
      for (int i = 0; i < expl.length - 1; i++) {
        loopStart = createEdgeForExpression(expl[i], fileLocation, loopStart, null);
      }
      createConditionEdges(expl[expl.length - 1], fileLocation, loopStart, firstLoopNode, postLoopNode);
    } else {
      createConditionEdges(condition, fileLocation, loopStart, firstLoopNode,
          postLoopNode);
    }
  }


  /////////////////////////////////////////////////////////////////////////////
  // Switch statement
  /////////////////////////////////////////////////////////////////////////////

  /**
   * @category switchstatement
   */
  private int handleSwitchStatement(final IASTSwitchStatement statement,
      FileLocation fileloc) {

    CFANode prevNode = locStack.pop();

    CExpression switchExpression = astCreator
        .convertExpressionWithoutSideEffects(statement
            .getControllerExpression());
    prevNode = handleAllSideEffects(prevNode, switchExpression.getFileLocation(), statement.getRawSignature(), true);

    // firstSwitchNode is first Node of switch-Statement.
    final CFANode firstSwitchNode = newCFANode();
    String rawSignature = "switch (" + statement.getControllerExpression().getRawSignature() + ")";
    String description = "switch (" + switchExpression.toASTString() + ")";
    addToCFA(new BlankEdge(rawSignature, fileloc,
        prevNode, firstSwitchNode, description));

    switchExprStack.push(switchExpression);
    switchCaseStack.push(firstSwitchNode);

    // postSwitchNode is Node after the switch-statement
    final CFANode postSwitchNode = newCFANode();
    loopNextStack.push(postSwitchNode);
    locStack.push(postSwitchNode);

    locStack.push(new CFANode(cfa.getFunctionName()));

    switchDefaultStack.push(null);

    // visit only body, getBody() != getChildren()
    statement.getBody().accept(this);

    // leave switch
    final CFANode lastNodeInSwitch = locStack.pop();
    final CFANode lastNotCaseNode = switchCaseStack.pop();
    final CFANode defaultCaseNode = switchDefaultStack.pop();

    switchExprStack.pop();

    assert postSwitchNode == loopNextStack.peek();
    assert postSwitchNode == locStack.peek();
    assert switchExprStack.size() == switchCaseStack.size();

    loopNextStack.pop();

    if (defaultCaseNode == null) {
      // no default case
      final BlankEdge blankEdge = new BlankEdge("", FileLocation.DUMMY,
          lastNotCaseNode, postSwitchNode, "");
      addToCFA(blankEdge);

    } else {
      // blank edge connecting rootNode with defaultCaseNode
      final BlankEdge defaultEdge = new BlankEdge(statement.getRawSignature(),
          FileLocation.DUMMY, lastNotCaseNode, defaultCaseNode, "default");
      addToCFA(defaultEdge);
    }

    // fall-through of last case
    final BlankEdge blankEdge2 = new BlankEdge("", FileLocation.DUMMY,
        lastNodeInSwitch, postSwitchNode, "");
    addToCFA(blankEdge2);

    // skip visiting children of loop, because switch-body was handled before
    return PROCESS_SKIP;
  }

  /**
   * @category switchstatement
   */
  private void handleCaseStatement(final IASTCaseStatement statement, FileLocation fileLocation) {

    // condition, right part, "2" or 'a' or 'a'...'c'
    IASTExpression right = statement.getExpression();

    CFANode rootNode = switchCaseStack.pop();
    final CExpression switchExpr = switchExprStack.peek();
    final CFANode caseNode = newCFANode();
    final CFANode notCaseNode = newCFANode();
    final CFANode nextCaseStartsAtNode;

    // if there is a range, this has to be handled in another way,
    // the expression is split up, and the bounds are tested
    if (right instanceof IASTBinaryExpression
            && ((IASTBinaryExpression) right).getOperator() == IASTBinaryExpression.op_ellipses) {
      nextCaseStartsAtNode = handleCaseRangeStatement((IASTBinaryExpression) right, switchExpr,
              rootNode, caseNode, notCaseNode, fileLocation);
    } else {
      nextCaseStartsAtNode = handleCaseSingleStatement(statement.getExpression(), switchExpr,
              rootNode, caseNode, notCaseNode, fileLocation);
    }

    // fall-through (case before has no "break")
    final CFANode oldNode = locStack.pop();
    if (oldNode.getNumEnteringEdges() > 0
            || oldNode instanceof CLabelNode) {
      final BlankEdge blankEdge =
              new BlankEdge("", fileLocation, oldNode, caseNode, "fall through");
      addToCFA(blankEdge);
    }

    switchCaseStack.push(nextCaseStartsAtNode);
    locStack.push(caseNode);
  }

  /**
   * @category switchstatement
   * build condition edges, to caseNode with "a==2", to notCaseNode with "!(a==2)"
   * @return nextCaseStartsAtNode
   */
  private CFANode handleCaseSingleStatement(final IASTExpression right, final CExpression switchExpr,
          final CFANode rootNode, final CFANode caseNode, final CFANode notCaseNode,
          final FileLocation fileLocation) {

    // build condition, left part "a", right part "2" --> "a==2"
    final CExpression caseExpr = astCreator.convertExpressionWithoutSideEffects(right);
    final CBinaryExpression binExp = binExprBuilder.buildBinaryExpression(
              switchExpr, caseExpr, CBinaryExpression.BinaryOperator.EQUALS);

    final CExpression exp = astCreator.simplifyExpressionOneStep(binExp);
    final CFANode nextCaseStartsAtNode;
    switch (astCreator.getConditionKind(exp)) {
      case ALWAYS_FALSE:
        // no edge connecting rootNode with caseNode,
        // so the "case" branch won't be connected to the rest of the CFA.
        // also ignore the edge from rootNode to notCaseNode, it is not needed
        nextCaseStartsAtNode = rootNode;
        break;

      case ALWAYS_TRUE:
        final BlankEdge trueEdge = new BlankEdge("", fileLocation, rootNode, caseNode, "__case__[" + binExp.toString() + "]");
        addToCFA(trueEdge);
        nextCaseStartsAtNode = notCaseNode;
        break;

      case NORMAL:
        assert ASTOperatorConverter.isBooleanExpression(exp);
        addConditionEdges(exp, rootNode, caseNode, notCaseNode, fileLocation);
        nextCaseStartsAtNode = notCaseNode;
        break;

      default:
        throw new AssertionError();
    }

    return nextCaseStartsAtNode;
  }

  /**
   * @category switchstatement
   * build condition edges, to caseNode with "2<=x && x<=4", to notCaseNode with "!(2<=x && x<=4)"
   */
  private CFANode handleCaseRangeStatement(final IASTBinaryExpression range, final CExpression switchExpr,
          final CFANode rootNode, final CFANode caseNode, final CFANode notCaseNode,
          final FileLocation fileLocation) {

    // if there is a range, this has to be handled in another way,
    // the expression is split up, and the bounds are tested
    // 2 ... 4  -->  2<=x && x<=4
    final CExpression smallEnd = astCreator.convertExpressionWithoutSideEffects(range.getOperand1());
    final CExpression bigEnd = astCreator.convertExpressionWithoutSideEffects(range.getOperand2());
    final CBinaryExpression firstPart = binExprBuilder.buildBinaryExpression(
              smallEnd, switchExpr, CBinaryExpression.BinaryOperator.LESS_EQUAL);
    final CBinaryExpression secondPart = binExprBuilder.buildBinaryExpression(
              switchExpr, bigEnd, CBinaryExpression.BinaryOperator.LESS_EQUAL);

    final CExpression firstExp = astCreator.simplifyExpressionOneStep(firstPart);
    final CONDITION firstKind = astCreator.getConditionKind(firstExp);
    final CExpression secondExp = astCreator.simplifyExpressionOneStep(secondPart);
    final CONDITION secondKind = astCreator.getConditionKind(secondExp);

    final CFANode nextCaseStartsAtNode;
    if (firstKind == CONDITION.ALWAYS_FALSE || secondKind == CONDITION.ALWAYS_FALSE) {
      // no edge connecting rootNode with caseNode,
      // so the "case" branch won't be connected to the rest of the CFA.
      // also ignore the edge from rootNode to notCaseNode, it is not needed
      nextCaseStartsAtNode = rootNode;

    } else if (firstKind == CONDITION.ALWAYS_TRUE && secondKind == CONDITION.ALWAYS_TRUE) {
      final BlankEdge trueEdge = new BlankEdge("", fileLocation, rootNode, caseNode, "__case__[" + firstPart + " && " + secondPart + "]");
      addToCFA(trueEdge);
      nextCaseStartsAtNode = notCaseNode;

    } else { // build small condition-tree
      assert firstKind == CONDITION.NORMAL && secondKind == CONDITION.NORMAL:
              "either both conditions can be evaluated or not, but mixed is not allowed";

      final CFANode intermediateNode = newCFANode();
      addConditionEdges(firstExp, rootNode, intermediateNode, notCaseNode, fileLocation);
      addConditionEdges(secondExp, intermediateNode, caseNode, notCaseNode, fileLocation);
      nextCaseStartsAtNode = notCaseNode;
    }

    return nextCaseStartsAtNode;
  }

  /**
   * @category switchstatement
   */
  private void handleDefaultStatement(final IASTDefaultStatement statement,
      FileLocation fileLocation) {

    // hack: use label node to mark node as reachable
    // (otherwise the following edges won't get added because it has
    // no incoming edges
    CLabelNode caseNode = new CLabelNode(cfa.getFunctionName(), "__switch__default__");

    // Update switchDefaultStack with the new node
    final CFANode oldDefaultNode = switchDefaultStack.pop();
    if (oldDefaultNode != null) {
      throw new CFAGenerationRuntimeException("Duplicate default statement in switch", statement);
    }
    switchDefaultStack.push(caseNode);

    // fall-through (case before has no "break")
    final CFANode oldNode = locStack.pop();
    if (oldNode.getNumEnteringEdges() > 0) {
      final BlankEdge blankEdge =
          new BlankEdge("", fileLocation, oldNode, caseNode, "fall through");
      addToCFA(blankEdge);
    }

    locStack.push(caseNode);
  }



  /////////////////////////////////////////////////////////////////////////////
  // Handling of side effects and ternary operator
  /////////////////////////////////////////////////////////////////////////////

  /**
   * This methods handles all side effects
   * and an eventual ternary or shortcutting operator.
   * @param prevNode The CFANode where to start adding edges.
   * @param fileLocation The file location.
   * @param rawSignature The raw signature.
   * @param resultIsUsed In case a ternary operator exists, is the result used in some computation?
   *         (Otherwise we can omit the temporary variable.)
   * @return The last CFANode that was created.
   * @category sideeffects
   */
  private CFANode handleAllSideEffects(CFANode prevNode, final FileLocation fileLocation,
      final String rawSignature, final boolean resultIsUsed) {

    if (sideAssignmentStack.hasConditionalExpression() && !resultIsUsed) {
      List<Pair<IASTExpression, CIdExpression>> condExps = sideAssignmentStack.getAndResetConditionalExpressions();
      assert condExps.size() == 1;

      // ignore side assignment
      sideAssignmentStack.getAndResetPreSideAssignments();

      prevNode = handleConditionalExpression(prevNode, condExps.get(0).getFirst(), null);

    } else {

      prevNode = createEdgesForSideEffects(prevNode, sideAssignmentStack.getAndResetPreSideAssignments(), rawSignature, fileLocation);

      // handle ternary operator or && or || or { }
      for (Pair<IASTExpression, CIdExpression> cond : sideAssignmentStack.getAndResetConditionalExpressions()) {
        IASTExpression condExp = cond.getFirst();
        CIdExpression tempVar = cond.getSecond();

        prevNode = handleConditionalExpression(prevNode, condExp, tempVar);
      }
    }

    return prevNode;
  }

  private CFANode handleConditionalExpression(final CFANode prevNode,
      final IASTExpression condExp, final @Nullable CIdExpression tempVar) {
    if (condExp instanceof IASTConditionalExpression) {
      return handleTernaryOperator((IASTConditionalExpression)condExp, prevNode, tempVar);
    } else if (condExp instanceof IASTBinaryExpression) {
      return handleShortcuttingOperators((IASTBinaryExpression)condExp, prevNode, tempVar);
    } else if (condExp instanceof IGNUASTCompoundStatementExpression) {
      return handleCompoundStatementExpression((IGNUASTCompoundStatementExpression)condExp, prevNode, tempVar);
    } else if (condExp instanceof IASTExpressionList) {
      return handleExpressionList((IASTExpressionList)condExp, prevNode, tempVar);
    } else {
      throw new AssertionError();
    }
  }

  /**
   * @category sideeffects
   */
  private CFANode handleExpressionList(IASTExpressionList listExp,
      CFANode prevNode, final CIdExpression tempVar) {

    IASTExpression[] expressions = listExp.getExpressions();
    for (int i = 0; i < expressions.length-1; i++) {
      IASTExpression e = expressions[i];
      prevNode = createEdgeForExpression(e, astCreator.getLocation(e), prevNode, null);
    }

    IASTExpression lastExp = expressions[expressions.length-1];

    CAstNode exp = astCreator.convertExpressionWithSideEffects(lastExp);

    FileLocation lastExpLocation = astCreator.getLocation(lastExp);
    prevNode = handleAllSideEffects(prevNode, lastExpLocation, lastExp.getRawSignature(), true);
    CStatement stmt = createStatement(lastExpLocation,
        tempVar, (CRightHandSide)exp);
    CFANode lastNode = newCFANode();
    CFAEdge edge = new CStatementEdge(stmt.toASTString(), stmt, lastExpLocation, prevNode, lastNode);
    addToCFA(edge);

    return lastNode;
  }

  /**
   * @category sideeffects
   */
  private CFANode handleCompoundStatementExpression(IGNUASTCompoundStatementExpression compoundExp,
      final CFANode rootNode, final CIdExpression tempVar) {

    scope.enterBlock();

    IASTStatement[] statements = compoundExp.getCompoundStatement().getStatements();

    int locDepth = locStack.size();
    int conditionDepth = elseStack.size();
    int loopDepth = loopStartStack.size();

    locStack.push(rootNode);
    for (int i = 0; i < statements.length-1; i++) {
      IASTStatement statement = statements[i];
      statement.accept(this);
    }
    CFANode middleNode = locStack.pop();

    assert locDepth == locStack.size();
    assert conditionDepth == elseStack.size();
    assert loopDepth == loopStartStack.size();

    IASTStatement lastStatement = statements[statements.length-1];
    if (lastStatement instanceof IASTProblemStatement) {
      throw new CFAGenerationRuntimeException((IASTProblemStatement) lastStatement);
    }

    if (lastStatement instanceof CASTDeclarationStatement && tempVar == null) {
      locStack.push(middleNode);
      visit(lastStatement);
      return locStack.pop();
    }

    FileLocation fileLocation = astCreator.getLocation(compoundExp);

    if (!(lastStatement instanceof IASTExpressionStatement)) {
       if (tempVar == null) {
         CFANode lastNode = handleAllSideEffects(middleNode, fileLocation, lastStatement.getRawSignature(), true);
         scope.leaveBlock();
         return lastNode;
       }

      throw new CFAGenerationRuntimeException("Unsupported statement type " + lastStatement.getClass().getSimpleName() + " at end of compound-statement expression", lastStatement);
    }

    CAstNode exp = astCreator.convertExpressionWithSideEffects(((IASTExpressionStatement)lastStatement).getExpression());

    middleNode = handleAllSideEffects(middleNode, fileLocation, lastStatement.getRawSignature(), true);
    CStatement stmt;
    if (exp instanceof CStatement) {
      stmt = (CStatement)exp;
    } else {
      stmt = createStatement(astCreator.getLocation(compoundExp),
          tempVar, (CRightHandSide)exp);
    }
    CFANode lastNode = newCFANode();
    CFAEdge edge = new CStatementEdge(stmt.toASTString(), stmt, fileLocation, middleNode, lastNode);
    addToCFA(edge);

    scope.leaveBlock();

    return lastNode;
  }

  /**
   * @category sideeffects
   */
  private CFANode handleShortcuttingOperators(IASTBinaryExpression binExp,
      CFANode rootNode, CIdExpression tempVar) {
    FileLocation fileLocation = astCreator.getLocation(binExp);

    CFANode intermediateNode = newCFANode();
    CFANode thenNode = newCFANode();
    CFANode elseNode = newCFANode();

    // create the four condition edges
    switch (binExp.getOperator()) {
    case IASTBinaryExpression.op_logicalAnd:
      createConditionEdges(binExp.getOperand1(), fileLocation, rootNode, intermediateNode, elseNode);
      break;
    case IASTBinaryExpression.op_logicalOr:
      createConditionEdges(binExp.getOperand1(), fileLocation, rootNode, thenNode, intermediateNode);
      break;
    default:
      throw new AssertionError();
    }
    createConditionEdges(binExp.getOperand2(), fileLocation, intermediateNode, thenNode, elseNode);

    // create the two final edges
    CFANode lastNode = newCFANode();
    if (tempVar != null) {
      // assign truth value to tempVar
      FileLocation loc = astCreator.getLocation(binExp);
      CSimpleType intType = CNumericTypes.INT;

      CExpression one = new CIntegerLiteralExpression(loc, intType, BigInteger.ONE);
      CStatement assignOne = createStatement(loc, tempVar, one);
      CFAEdge trueEdge = new CStatementEdge(binExp.getRawSignature(), assignOne, fileLocation, thenNode, lastNode);
      addToCFA(trueEdge);

      CExpression zero = new CIntegerLiteralExpression(loc, intType, BigInteger.ZERO);
      CStatement assignZero = createStatement(loc, tempVar, zero);
      CFAEdge falseEdge = new CStatementEdge(binExp.getRawSignature(), assignZero, fileLocation, elseNode, lastNode);
      addToCFA(falseEdge);

    } else {
      CFAEdge trueEdge = new BlankEdge("", fileLocation, thenNode, lastNode, "");
      addToCFA(trueEdge);
      CFAEdge falseEdge = new BlankEdge("", fileLocation, elseNode, lastNode, "");
      addToCFA(falseEdge);
    }

    return lastNode;
  }

  /**
   * @category sideeffects
   */
  private CFANode handleTernaryOperator(IASTConditionalExpression condExp,
      CFANode rootNode, CIdExpression tempVar) {
    FileLocation fileLocation = astCreator.getLocation(condExp);

    CFANode thenNode = newCFANode();
    CFANode elseNode = newCFANode();
    createConditionEdges(condExp.getLogicalConditionExpression(), fileLocation, rootNode, thenNode, elseNode);

    CFANode lastNode = newCFANode();

    // as a gnu c extension allows omitting the second operand and the implicitly adds the first operand
    // as the second also, this is checked here
    if (condExp.getPositiveResultExpression() == null) {
      createEdgesForTernaryOperatorBranch(condExp.getLogicalConditionExpression(), lastNode, fileLocation, thenNode, tempVar);
    } else {
      createEdgesForTernaryOperatorBranch(condExp.getPositiveResultExpression(), lastNode, fileLocation, thenNode, tempVar);
    }

    createEdgesForTernaryOperatorBranch(condExp.getNegativeResultExpression(), lastNode, fileLocation, elseNode, tempVar);

    return lastNode;
  }

  /**
   * @category sideeffects
   */
  private void createEdgesForTernaryOperatorBranch(IASTExpression condExp,
      CFANode lastNode, FileLocation fileLocation, CFANode prevNode, @Nullable CIdExpression tempVar) {
    CAstNode exp = astCreator.convertExpressionWithSideEffects(condExp);

    if (!sideAssignmentStack.hasConditionalExpression()) {

      prevNode = createEdgesForSideEffects(prevNode, sideAssignmentStack.getAndResetPreSideAssignments(), exp.toASTString(), fileLocation);

      if (exp instanceof CStatement) {
        assert exp instanceof CAssignment;

        CFANode middle = newCFANode();
        CFAEdge edge  = new CStatementEdge(condExp.getRawSignature(), (CStatement) exp, fileLocation, prevNode, middle);
        addToCFA(edge);

        prevNode = middle;
        exp = ((CAssignment) exp).getLeftHandSide();
      }
      assert exp instanceof CRightHandSide;

      CStatement stmt = createStatement(astCreator.getLocation(condExp), tempVar, (CRightHandSide)exp);

      CFAEdge edge = new CStatementEdge(condExp.getRawSignature(), stmt, fileLocation, prevNode, lastNode);
      addToCFA(edge);

    } else {
      // nested ternary operator
      assert exp instanceof CRightHandSide;
      boolean resultIsUsed = (tempVar != null)
          || (sideAssignmentStack.getConditionalExpressions().size() > 1)
          || (exp != sideAssignmentStack.getConditionalExpressions().get(0).getSecond());

      prevNode = handleAllSideEffects(prevNode, fileLocation, condExp.getRawSignature(), resultIsUsed);

      if (resultIsUsed) {
        CStatement stmt = createStatement(astCreator.getLocation(condExp), tempVar, (CRightHandSide)exp);
        addToCFA(new CStatementEdge(stmt.toASTString(), stmt, fileLocation, prevNode, lastNode));
      } else {
        addToCFA(new BlankEdge("", fileLocation, prevNode, lastNode, ""));
      }
    }
  }

  /**
   * This method creates statement and declaration edges for all given sideassignments.
   *
   * @return the nextnode
   * @category sideeffects
   */
  private CFANode createEdgesForSideEffects(CFANode prevNode, List<CAstNode> sideeffects, String rawSignature, FileLocation fileLocation) {
    for (CAstNode sideeffect : sideeffects) {
      CFANode nextNode = newCFANode();

      if (sideeffect instanceof CExpression) {
        sideeffect = new CExpressionStatement(sideeffect.getFileLocation(), (CExpression) sideeffect);
      }

      CFAEdge edge;
      if (sideeffect instanceof CStatement) {
        ((CStatement) sideeffect).accept(checkBinding);
        edge = new CStatementEdge(rawSignature, (CStatement)sideeffect, fileLocation, prevNode, nextNode);

      } else if (sideeffect instanceof CDeclaration) {
        if (sideeffect instanceof CVariableDeclaration) {
          CInitializer init = ((CVariableDeclaration) sideeffect).getInitializer();
          if (init != null) {
            init.accept(checkBinding);
          }
        }

        edge = new CDeclarationEdge(rawSignature, fileLocation, prevNode, nextNode, (CDeclaration) sideeffect);
      } else {
        throw new AssertionError();
      }
      addToCFA(edge);
      prevNode = nextNode;
    }

    return prevNode;
  }

  /**
   * @category sideeffects
   */
  private CStatement createStatement(FileLocation fileLoc,
      @Nullable CIdExpression leftHandSide, CRightHandSide rightHandSide) {
    rightHandSide.accept(checkBinding);

    if (leftHandSide != null) {
      leftHandSide.accept(checkBinding);
      // create assignments

      if (rightHandSide instanceof CExpression) {
        return new CExpressionAssignmentStatement(fileLoc, leftHandSide, (CExpression) rightHandSide);
      } else if (rightHandSide instanceof CFunctionCallExpression) {
        return new CFunctionCallAssignmentStatement(fileLoc, leftHandSide, (CFunctionCallExpression) rightHandSide);
      } else {
        throw new AssertionError();
      }

    } else {
      // create ordinary statements
      if (rightHandSide instanceof CExpression) {
        return new CExpressionStatement(fileLoc, (CExpression) rightHandSide);
      } else if (rightHandSide instanceof CFunctionCallExpression) {
        return new CFunctionCallStatement(fileLoc, (CFunctionCallExpression) rightHandSide);
      } else {
        throw new AssertionError();
      }
    }
  }

  public Iterable<? extends CFANode> getUnreachableNodes() {
    return deadCode;
  }
}<|MERGE_RESOLUTION|>--- conflicted
+++ resolved
@@ -159,12 +159,7 @@
 
   // Data structures for handling function declarations
   private FunctionEntryNode cfa = null;
-<<<<<<< HEAD
-  private final List<CFANode> cfaNodes = new ArrayList<>();
-  private final List<CFANode> deadCode = new ArrayList<>();
-=======
   private Set<CFANode> cfaNodes = null;
->>>>>>> 96d78841
 
   // There can be global declarations in a function
   // because we move some declarations to the global scope (e.g., static variables)
@@ -502,18 +497,6 @@
           CFACreationUtils.removeChainOfNodesFromCFA(n);
         }
       }
-<<<<<<< HEAD
-
-      // remove node which were created but aren't part of CFA (e.g. because of dead code)
-      for (CFANode node : cfaNodes) {
-        if (!reachableNodes.contains(node)) {
-          deadCode.add(node);
-        }
-      }
-      cfaNodes.retainAll(reachableNodes);
-      assert cfaNodes.size() == reachableNodes.size(); // they should be equal now
-=======
->>>>>>> 96d78841
     }
 
     return PROCESS_CONTINUE;
