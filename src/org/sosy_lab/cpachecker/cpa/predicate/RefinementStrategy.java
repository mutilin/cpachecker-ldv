/*
 *  CPAchecker is a tool for configurable software verification.
 *  This file is part of CPAchecker.
 *
 *  Copyright (C) 2007-2014  Dirk Beyer
 *  All rights reserved.
 *
 *  Licensed under the Apache License, Version 2.0 (the "License");
 *  you may not use this file except in compliance with the License.
 *  You may obtain a copy of the License at
 *
 *      http://www.apache.org/licenses/LICENSE-2.0
 *
 *  Unless required by applicable law or agreed to in writing, software
 *  distributed under the License is distributed on an "AS IS" BASIS,
 *  WITHOUT WARRANTIES OR CONDITIONS OF ANY KIND, either express or implied.
 *  See the License for the specific language governing permissions and
 *  limitations under the License.
 *
 *
 *  CPAchecker web page:
 *    http://cpachecker.sosy-lab.org
 */
package org.sosy_lab.cpachecker.cpa.predicate;
import static org.sosy_lab.cpachecker.util.statistics.StatisticsWriter.writingStatisticsTo;

import com.google.errorprone.annotations.ForOverride;
import java.io.PrintStream;
import java.util.ArrayList;
import java.util.List;
import org.sosy_lab.cpachecker.core.CPAcheckerResult.Result;
import org.sosy_lab.cpachecker.core.interfaces.Statistics;
import org.sosy_lab.cpachecker.core.reachedset.UnmodifiableReachedSet;
import org.sosy_lab.cpachecker.cpa.arg.ARGReachedSet;
import org.sosy_lab.cpachecker.cpa.arg.ARGState;
import org.sosy_lab.cpachecker.exceptions.CPAException;
import org.sosy_lab.cpachecker.util.Pair;
import org.sosy_lab.cpachecker.util.predicates.smt.BooleanFormulaManagerView;
import org.sosy_lab.cpachecker.util.predicates.smt.Solver;
import org.sosy_lab.cpachecker.util.statistics.AbstractStatistics;
import org.sosy_lab.cpachecker.util.statistics.StatInt;
import org.sosy_lab.cpachecker.util.statistics.StatKind;
import org.sosy_lab.java_smt.api.BooleanFormula;
import org.sosy_lab.java_smt.api.SolverException;

/**
 * Abstract class for the refinement strategy that should be used after a spurious
 * counterexample has been found and interpolants were computed.
 *
 * Instances of this interface get the path, the reached set, and the interpolants,
 * and shall update the ARG/the reached set accordingly.
 *
 * This class implements the general structure of refining a path with interpolants,
 * but delegates the actual updates to states, precisions, and ARG to its subclasses.
 */
public abstract class RefinementStrategy {

  private final StatInt differentNontrivialInterpolants = new StatInt(StatKind.SUM, "Different non-trivial interpolants along paths");
  private final StatInt equalNontrivialInterpolants = new StatInt(StatKind.SUM, "Equal non-trivial interpolants along paths");

  private final StatInt truePathPrefixStates = new StatInt(StatKind.SUM, "Length (states) of path with itp 'true'");
  private final StatInt nonTrivialPathStates = new StatInt(StatKind.SUM, "Length (states) of path with itp non-trivial itp");
  private final StatInt falsePathSuffixStates = new StatInt(StatKind.SUM, "Length (states) of path with itp 'false'");

  private final StatInt numberOfAffectedStates = new StatInt(StatKind.SUM, "Number of affected states");
  private final StatInt totalPathLengthToInfeasibility = new StatInt(StatKind.AVG, "Length of refined path (in blocks)");

  protected AbstractStatistics basicRefinementStatistics = new AbstractStatistics() {
    @Override
    public void printStatistics(PrintStream out, Result pResult, UnmodifiableReachedSet pReached) {
      writingStatisticsTo(out)
        .put(totalPathLengthToInfeasibility)
        .put(numberOfAffectedStates)
        .put(truePathPrefixStates)
        .put(nonTrivialPathStates)
        .put(falsePathSuffixStates)
        .put(differentNontrivialInterpolants)
        .put(equalNontrivialInterpolants);
    }
  };

  private final BooleanFormulaManagerView bfmgr;
  private final Solver solver;

  public RefinementStrategy(Solver pSolver) {
    solver = pSolver;
    bfmgr = solver.getFormulaManager().getBooleanFormulaManager();
  }

  /**
   * @return whether previous counterexamples should be kept for comparison, such that we can
   *     determine a repeated counterexample through multiple iterations of refinements. To keep
   *     only the current counterexample, return <code>false</code>.
   */
  public boolean performRefinement(
      ARGReachedSet pReached,
      List<ARGState> abstractionStatesTrace,
      List<BooleanFormula> pInterpolants,
      boolean pRepeatedCounterexample)
      throws CPAException, InterruptedException {
    // Hook
    startRefinementOfPath();

    // The last state along the path is the target (error) state
    ARGState lastElement = abstractionStatesTrace.get(abstractionStatesTrace.size()-1);
    //assert lastElement.isTarget();

    Pair<ARGState, List<ARGState>> rootOfInfeasibleArgAndChangedElements;
    try {
      rootOfInfeasibleArgAndChangedElements =
          evaluateInterpolantsOnPath(lastElement, abstractionStatesTrace, pInterpolants);
    } catch (SolverException e) {
      throw new CPAException("Solver Failure", e);
    }

    ARGState infeasiblePartOfARG = rootOfInfeasibleArgAndChangedElements.getFirst();
    List<ARGState> changedElements = rootOfInfeasibleArgAndChangedElements.getSecond();

    // Hook
    finishRefinementOfPath(infeasiblePartOfARG, changedElements, pReached, pRepeatedCounterexample);

<<<<<<< HEAD
    //Lockator: we do not remove the state
    //assert !pReached.asReachedSet().contains(lastElement);
=======
    // TODO find a way to uncomment this assert. In combination with
    // PredicateCPAGlobalRefiner and the PredicateAbstractionGlobalRefinementStrategy
    // this assert doesn't hold, as the updated elements are removed from the
    // reached set one step later
    // assert !pReached.asReachedSet().contains(lastElement);

    return false; // no tracking of previous counterexamples needed
>>>>>>> ed1408bf
  }

  // returns a pair consisting of the root of the infeasible part of the ARG and a list of all
  // changed elements
  private Pair<ARGState, List<ARGState>> evaluateInterpolantsOnPath(
      ARGState pTargetState,
      List<ARGState> abstractionStatesTrace,
      List<BooleanFormula> pInterpolants) throws SolverException, InterruptedException {

    // Skip the last element of the path, itp is always false there
    abstractionStatesTrace = abstractionStatesTrace.subList(0, abstractionStatesTrace.size()-1);
    assert pInterpolants.size() ==  abstractionStatesTrace.size();

    List<ARGState> changedElements = new ArrayList<>();
    ARGState infeasiblePartOfARG = pTargetState;
    boolean previousItpWasTrue = true;

    // Statistics on the current refinement
    int truePrefixStates = 0;
    int nonTrivialStates = 0;
    int falseSuffixStates = 0;
    int differentNontrivialItps = 0;
    int equalNontrivialItps = 0;
    int pathLengthToInfeasibility = 0;

    BooleanFormula lastItp = null;

    // Traverse the path
    for (Pair<BooleanFormula, ARGState> interpolationPoint : Pair.zipList(pInterpolants, abstractionStatesTrace)) {
      pathLengthToInfeasibility++;
      BooleanFormula itp = interpolationPoint.getFirst();
      ARGState w = interpolationPoint.getSecond();

      // ...
      if (bfmgr.isTrue(itp)) {
        // do nothing
        truePrefixStates++;
        previousItpWasTrue =  true;
        continue;
      }

      if (bfmgr.isFalse(itp)) {
        // we have reached the part of the path that is infeasible
        falseSuffixStates++;
        infeasiblePartOfARG = w;
        if (previousItpWasTrue) {
          // If the previous itp was true, and the current one is false,
          // this means that the code block between them is in itself infeasible.
          // We can add this information to the cache to speed up later sat checks.
          // PredicateAbstractState s = getPredicateState(w);
          // BooleanFormula blockFormula = s.getAbstractionFormula().getBlockFormula().getFormula();
          // solver.addUnsatisfiableFormulaToCache(blockFormula);
          // TODO disabled, because tree-interpolation returns true-false-interpolants
          // without an unsatisfiable intermediate formula
          // TODO: Move caching to InterpolationManager.buildCounterexampleTrace
        }
        break;
      }

      // Compare non-trivial interpolants along path
      if (lastItp != null) {
        if (lastItp.equals(itp)) {
          equalNontrivialItps++;
        } else {
          differentNontrivialItps++;
        }
      }
      lastItp = itp;

      nonTrivialStates++;
      previousItpWasTrue = false;

      if (!performRefinementForState(itp, w)) {
        changedElements.add(w);
      }
    }

    numberOfAffectedStates.setNextValue(changedElements.size());
    if (infeasiblePartOfARG == pTargetState) {
      pathLengthToInfeasibility++;
    }

    // Update global statistics
    truePathPrefixStates.setNextValue(truePrefixStates);
    nonTrivialPathStates.setNextValue(nonTrivialStates);
    falsePathSuffixStates.setNextValue(falseSuffixStates);
    differentNontrivialInterpolants.setNextValue(differentNontrivialItps);
    equalNontrivialInterpolants.setNextValue(equalNontrivialItps);
    totalPathLengthToInfeasibility.setNextValue(pathLengthToInfeasibility);

    return Pair.of(infeasiblePartOfARG, changedElements);
  }

  @ForOverride
  protected abstract void startRefinementOfPath();

  /**
   * Perform refinement on one state given the interpolant that was determined
   * by the solver for this state. This method is only called for states for
   * which there is a non-trivial interpolant (i.e., neither True nor False).
   * @param interpolant The interpolant.
   * @param state The state.
   * @return True if no refinement was necessary (this implies that refinement
   *          on all of the state's parents is also not necessary)
   */
  @ForOverride
  protected abstract boolean performRefinementForState(BooleanFormula interpolant, ARGState state) throws InterruptedException, SolverException;

  /**
   * Do any necessary work after one path has been refined.
   *
   * @param unreachableState The first state in the path which is infeasible (this identifies the path).
   * @param affectedStates The list of states that were affected by the refinement (ordered from root to target state).
   * @param reached The reached set.
   * @param repeatedCounterexample Whether the counterexample has been found before.
   * @throws CPAException may be thrown in subclasses
   * @throws InterruptedException may be thrown in subclasses
   */

  protected abstract void finishRefinementOfPath(
      final ARGState unreachableState,
      List<ARGState> affectedStates,
      ARGReachedSet reached,
      boolean repeatedCounterexample) throws CPAException, InterruptedException;

  public abstract Statistics getStatistics();
}<|MERGE_RESOLUTION|>--- conflicted
+++ resolved
@@ -119,10 +119,6 @@
     // Hook
     finishRefinementOfPath(infeasiblePartOfARG, changedElements, pReached, pRepeatedCounterexample);
 
-<<<<<<< HEAD
-    //Lockator: we do not remove the state
-    //assert !pReached.asReachedSet().contains(lastElement);
-=======
     // TODO find a way to uncomment this assert. In combination with
     // PredicateCPAGlobalRefiner and the PredicateAbstractionGlobalRefinementStrategy
     // this assert doesn't hold, as the updated elements are removed from the
@@ -130,7 +126,6 @@
     // assert !pReached.asReachedSet().contains(lastElement);
 
     return false; // no tracking of previous counterexamples needed
->>>>>>> ed1408bf
   }
 
   // returns a pair consisting of the root of the infeasible part of the ARG and a list of all
