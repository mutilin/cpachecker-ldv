/*
 *  CPAchecker is a tool for configurable software verification.
 *  This file is part of CPAchecker.
 *
 *  Copyright (C) 2007-2014  Dirk Beyer
 *  All rights reserved.
 *
 *  Licensed under the Apache License, Version 2.0 (the "License");
 *  you may not use this file except in compliance with the License.
 *  You may obtain a copy of the License at
 *
 *      http://www.apache.org/licenses/LICENSE-2.0
 *
 *  Unless required by applicable law or agreed to in writing, software
 *  distributed under the License is distributed on an "AS IS" BASIS,
 *  WITHOUT WARRANTIES OR CONDITIONS OF ANY KIND, either express or implied.
 *  See the License for the specific language governing permissions and
 *  limitations under the License.
 *
 *
 *  CPAchecker web page:
 *    http://cpachecker.sosy-lab.org
 */
package org.sosy_lab.cpachecker.cpa.predicate;

import static com.google.common.base.Preconditions.checkArgument;
import static com.google.common.base.Predicates.*;
import static com.google.common.collect.FluentIterable.from;

import java.io.IOException;
import java.io.Writer;
import java.nio.charset.StandardCharsets;
import java.util.ArrayDeque;
import java.util.ArrayList;
import java.util.Collection;
import java.util.Collections;
import java.util.Deque;
import java.util.HashMap;
import java.util.HashSet;
import java.util.Iterator;
import java.util.List;
import java.util.Map;
import java.util.Set;
import java.util.logging.Level;

import org.sosy_lab.common.Pair;
import org.sosy_lab.common.configuration.Configuration;
import org.sosy_lab.common.configuration.FileOption;
import org.sosy_lab.common.configuration.InvalidConfigurationException;
import org.sosy_lab.common.configuration.Option;
import org.sosy_lab.common.configuration.Options;
import org.sosy_lab.common.io.Path;
import org.sosy_lab.common.log.LogManager;
import org.sosy_lab.common.time.NestedTimer;
import org.sosy_lab.common.time.TimeSpan;
import org.sosy_lab.common.time.Timer;
import org.sosy_lab.cpachecker.cfa.model.CFANode;
import org.sosy_lab.cpachecker.cpa.predicate.persistence.PredicateAbstractionsStorage;
import org.sosy_lab.cpachecker.cpa.predicate.persistence.PredicateAbstractionsStorage.AbstractionNode;
import org.sosy_lab.cpachecker.cpa.predicate.persistence.PredicatePersistenceUtils.PredicateParsingFailedException;
import org.sosy_lab.cpachecker.exceptions.SolverException;
import org.sosy_lab.cpachecker.util.LiveVariables;
import org.sosy_lab.cpachecker.util.precondition.segkro.interfaces.Canonicalizer;
import org.sosy_lab.cpachecker.util.precondition.segkro.rules.DefaultCanonicalizer;
import org.sosy_lab.cpachecker.util.precondition.segkro.rules.LinCombineRule;
import org.sosy_lab.cpachecker.util.predicates.AbstractionFormula;
import org.sosy_lab.cpachecker.util.predicates.AbstractionManager;
import org.sosy_lab.cpachecker.util.predicates.AbstractionManager.RegionCreator;
import org.sosy_lab.cpachecker.util.predicates.AbstractionPredicate;
import org.sosy_lab.cpachecker.util.predicates.Solver;
import org.sosy_lab.cpachecker.util.predicates.interfaces.BooleanFormula;
import org.sosy_lab.cpachecker.util.predicates.interfaces.Formula;
import org.sosy_lab.cpachecker.util.predicates.interfaces.PathFormulaManager;
import org.sosy_lab.cpachecker.util.predicates.interfaces.ProverEnvironment;
import org.sosy_lab.cpachecker.util.predicates.interfaces.ProverEnvironment.AllSatResult;
import org.sosy_lab.cpachecker.util.predicates.interfaces.Region;
import org.sosy_lab.cpachecker.util.predicates.interfaces.view.BooleanFormulaManagerView;
import org.sosy_lab.cpachecker.util.predicates.interfaces.view.FormulaManagerView;
import org.sosy_lab.cpachecker.util.predicates.pathformula.PathFormula;
import org.sosy_lab.cpachecker.util.predicates.pathformula.SSAMap;
import org.sosy_lab.cpachecker.util.statistics.StatTimer;

import com.google.common.base.Function;
import com.google.common.base.Joiner;
import com.google.common.base.Optional;
import com.google.common.base.Preconditions;
import com.google.common.collect.Collections2;
import com.google.common.collect.HashMultimap;
import com.google.common.collect.ImmutableList;
import com.google.common.collect.ImmutableSet;
import com.google.common.collect.Lists;
import com.google.common.collect.Multimap;
import com.google.common.collect.Sets;

@Options(prefix = "cpa.predicate")
public class PredicateAbstractionManager {

  static class Stats {

    public int numCallsAbstraction = 0; // total calls
    public int numAbstractionReuses = 0; // total reuses

    public int numSymbolicAbstractions = 0; // precision completely empty, no computation
    public int numSatCheckAbstractions = 0; // precision was {false}, only sat check
    public int numCallsAbstractionCached = 0; // result was cached, no computation

    public int numTotalPredicates = 0;
    public int maxPredicates = 0;
    public int numIrrelevantPredicates = 0;
    public int numTrivialPredicates = 0;
    public int numCartesianAbsPredicates = 0;
    public int numCartesianAbsPredicatesCached = 0;
    public int numBooleanAbsPredicates = 0;
    public final Timer abstractionReuseTime = new Timer();
    public final StatTimer abstractionReuseImplicationTime = new StatTimer("Time for checking reusability of abstractions");
    public final Timer trivialPredicatesTime = new Timer();
    public final Timer cartesianAbstractionTime = new Timer();
    public final Timer quantifierEliminationTime = new Timer();
    public final Timer booleanAbstractionTime = new Timer();
    public final NestedTimer abstractionEnumTime = new NestedTimer(); // outer: solver time, inner: bdd time
    public final Timer abstractionSolveTime = new Timer(); // only the time for solving, not for model enumeration

    public long allSatCount = 0;
    public int maxAllSatCount = 0;
  }

  final Stats stats = new Stats();

  private final LogManager logger;
  private final FormulaManagerView fmgr;
  private final AbstractionManager amgr;
  private final RegionCreator rmgr;
  private final PathFormulaManager pfmgr;
  private final Solver solver;

  private static final Set<Integer> noAbstractionReuse = ImmutableSet.of();

  private static enum AbstractionType {
    CARTESIAN,
    BOOLEAN,
    COMBINED,
    ELIMINATION;
  }

  @Option(secure=true, name = "abstraction.cartesian",
      description = "whether to use Boolean (false) or Cartesian (true) abstraction")
  @Deprecated
  private boolean cartesianAbstraction = false;

  @Option(secure=true, name = "abstraction.computation",
      description = "whether to use Boolean or Cartesian abstraction or both")
  private AbstractionType abstractionType = AbstractionType.BOOLEAN;

  @Option(secure=true, name = "abstraction.dumpHardQueries",
      description = "dump the abstraction formulas if they took to long")
  private boolean dumpHardAbstractions = false;

  @Option(secure=true, name = "abstraction.reuseAbstractionsFrom",
      description="An initial set of comptued abstractions that might be reusable")
  @FileOption(FileOption.Type.OPTIONAL_INPUT_FILE)
  private Path reuseAbstractionsFrom;

  @Option(secure=true, description = "Max. number of edge of the abstraction tree to prescan for reuse")
  private int maxAbstractionReusePrescan = 1;

  @Option(secure=true, name = "abs.useCache", description = "use caching of abstractions")
  private boolean useCache = true;

  @Option(secure=true, name="refinement.splitItpAtoms",
      description="split each arithmetic equality into two inequalities when extracting predicates from interpolants")
  private boolean splitItpAtoms = false;

  @Option(secure=true, name = "abstraction.identifyTrivialPredicates",
      description="Identify those predicates where the result is trivially known before abstraction computation and omit them.")
  private boolean identifyTrivialPredicates = false;

  @Option(secure=true, name = "abstraction.simplify",
      description="Simplify the abstraction formula that is stored to represent the state space. Helpful when debugging (formulas get smaller).")
  private boolean simplifyAbstractionFormula = false;

  @Option(secure=true, name = "abstraction.elimDeadVariablePreds",
      description="Eliminate propositions about dead variables in abstraction predicates by running a generalization procedure.")
  private boolean elimDeadVariablePredsByGeneralization = false;

  private boolean warnedOfCartesianAbstraction = false;

  private boolean abstractionReuseDisabledBecauseOfAmbiguity = false;

  private final Map<Pair<BooleanFormula, ImmutableSet<AbstractionPredicate>>, AbstractionFormula> abstractionCache;

  // Cache for satisfiability queries: if formula is contained, it is unsat
  private final Set<BooleanFormula> unsatisfiabilityCache;

  //cache for cartesian abstraction queries. For each predicate, the values
  // are -1: predicate is false, 0: predicate is don't care,
  // 1: predicate is true
  private final Map<Pair<BooleanFormula, AbstractionPredicate>, Byte> cartesianAbstractionCache;

  private final BooleanFormulaManagerView bfmgr;

  private final PredicateAbstractionsStorage abstractionStorage;

  private Optional<LiveVariables> liveVars;

  public PredicateAbstractionManager(
      AbstractionManager pAmgr,
      FormulaManagerView pFmgr,
      PathFormulaManager pPfmgr,
      Solver pSolver,
      Configuration config,
      LogManager pLogger,
      Optional<LiveVariables> pLiveVars) throws InvalidConfigurationException, PredicateParsingFailedException {

    config.inject(this, PredicateAbstractionManager.class);

    logger = pLogger;
    fmgr = pFmgr;
    bfmgr = fmgr.getBooleanFormulaManager();
    amgr = pAmgr;
    rmgr = amgr.getRegionCreator();
    pfmgr = pPfmgr;
    solver = pSolver;
    liveVars = pLiveVars;

    if (cartesianAbstraction) {
      abstractionType = AbstractionType.CARTESIAN;
    }
    if (abstractionType == AbstractionType.COMBINED) {
      warnedOfCartesianAbstraction = true; // warning is not necessary
    }

    if (useCache) {
      abstractionCache = new HashMap<>();
      unsatisfiabilityCache = new HashSet<>();
    } else {
      abstractionCache = null;
      unsatisfiabilityCache = null;
    }

    if (useCache && (abstractionType != AbstractionType.BOOLEAN)) {
      cartesianAbstractionCache = new HashMap<>();
    } else {
      cartesianAbstractionCache = null;
    }

    abstractionStorage = new PredicateAbstractionsStorage(reuseAbstractionsFrom, logger, fmgr);
    SSAMap extractionSsa = SSAMap.emptySSAMap().withDefault(1);
    for (AbstractionNode an : abstractionStorage.getAbstractions().values()) {
      BooleanFormula instanceFm = fmgr.instantiate(an.getFormula(), extractionSsa);
      extractPredicates(instanceFm);
    }
  }
  
  public void clear() {
    if (abstractionCache != null) {
      abstractionCache.clear();
    }
  }

  /**
   * Compute an abstraction of the conjunction of an AbstractionFormula and
   * a PathFormula. The AbstractionFormula will be used in its instantiated form,
   * so the indices there should match those from the PathFormula.
   * @param abstractionFormula An AbstractionFormula that is used as input.
   * @param pathFormula A PathFormula that is used as input.
   * @param predicates The set of predicates used for abstraction.
   * @return An AbstractionFormula instance representing an abstraction of
   *          "abstractionFormula & pathFormula" with pathFormula as the block formula.
   * @throws InterruptedException
   */
  public AbstractionFormula buildAbstraction(CFANode location,
      AbstractionFormula abstractionFormula, PathFormula pathFormula,
      Collection<AbstractionPredicate> pPredicates) throws SolverException, InterruptedException {

    stats.numCallsAbstraction++;
    logger.log(Level.FINEST, "Computing abstraction", stats.numCallsAbstraction, "with", pPredicates.size(), "predicates");
    logger.log(Level.ALL, "Old abstraction:", abstractionFormula.asFormula());
    logger.log(Level.ALL, "Path formula:", pathFormula);
    logger.log(Level.ALL, "Predicates:", pPredicates);

    BooleanFormula absFormula = abstractionFormula.asInstantiatedFormula();
    BooleanFormula symbFormula = buildFormula(pathFormula.getFormula());
    BooleanFormula f = bfmgr.and(absFormula, symbFormula);
    final SSAMap ssa = pathFormula.getSsa();

<<<<<<< HEAD
    ImmutableSet<AbstractionPredicate> predicates = getRelevantPredicates(pPredicates, f, ssa);
    
    if (fmgr.useBitwiseAxioms()) {
      for (AbstractionPredicate predicate : predicates) {
        BooleanFormula bitwiseAxioms = fmgr.getBitwiseAxioms(predicate.getSymbolicAtom());
        if (!bfmgr.isTrue(bitwiseAxioms)) {
          f = bfmgr.and(f, bitwiseAxioms);
  
          logger.log(Level.ALL, "DEBUG_3", "ADDED BITWISE AXIOMS:", bitwiseAxioms);
        }
      }
    }
=======
    ImmutableSet<AbstractionPredicate> predicates = getRelevantPredicates(pPredicates, f, ssa, location);

>>>>>>> 0a0d5f0d
    // Try to reuse stored abstractions
    if (reuseAbstractionsFrom != null
        && !abstractionReuseDisabledBecauseOfAmbiguity) {
      stats.abstractionReuseTime.start();
      ProverEnvironment reuseEnv = solver.newProverEnvironment();
      try {
        reuseEnv.push(f);

        Deque<Pair<Integer, Integer>> tryReuseBasedOnPredecessors = new ArrayDeque<>();
        Set<Integer> idsOfStoredAbstractionReused = abstractionFormula.getIdsOfStoredAbstractionReused();
        for (Integer id: idsOfStoredAbstractionReused) {
          tryReuseBasedOnPredecessors.add(Pair.of(id, 0));
        }

        if (tryReuseBasedOnPredecessors.isEmpty()) {
          tryReuseBasedOnPredecessors.add(Pair.of(abstractionStorage.getRootAbstractionId(), 0));
        }

        while (!tryReuseBasedOnPredecessors.isEmpty()) {
          final Pair<Integer, Integer> tryBasedOn = tryReuseBasedOnPredecessors.pop();
          final int tryBasedOnAbstractionId = tryBasedOn.getFirst();
          final int tryLevel = tryBasedOn.getSecond();

          if (tryLevel > maxAbstractionReusePrescan) {
            continue;
          }

          Set<AbstractionNode> candidateAbstractions = getSuccessorsInAbstractionTree(tryBasedOnAbstractionId);
          Preconditions.checkNotNull(candidateAbstractions);

          //logger.log(Level.WARNING, "Raw candidates based on", tryBasedOnAbstractionId, ":", candidateAbstractions);

          Iterator<AbstractionNode> candidateIterator = candidateAbstractions.iterator();
          while (candidateIterator.hasNext()) {
            AbstractionNode an = candidateIterator.next();
            Preconditions.checkNotNull(an);
            tryReuseBasedOnPredecessors.add(Pair.of(an.getId(), tryLevel + 1));

            if (bfmgr.isTrue(an.getFormula())) {
              candidateIterator.remove();
              continue;
            }

            if (an.getLocationId().isPresent()) {
              if (location.getNodeNumber() != an.getLocationId().get()) {
                candidateIterator.remove();
                continue;
              }
            }
          }

          //logger.log(Level.WARNING, "Filtered candidates", "location", location.getNodeNumber(), "abstraction", tryBasedOnAbstractionId, ":", candidateAbstractions);

          if (candidateAbstractions.size() > 1) {
            logger.log(Level.WARNING, "Too many abstraction candidates on location", location, "for abstraction", tryBasedOnAbstractionId, ". Disabling abstraction reuse!");
            this.abstractionReuseDisabledBecauseOfAmbiguity = true;
            tryReuseBasedOnPredecessors.clear();
            continue;
          }

          Set<Integer> reuseIds = Sets.newTreeSet();
          BooleanFormula reuseFormula = bfmgr.makeBoolean(true);
          for (AbstractionNode an: candidateAbstractions) {
            reuseFormula = bfmgr.and(reuseFormula, an.getFormula());
            abstractionStorage.markAbstractionBeingReused(an.getId());
            reuseIds.add(an.getId());
          }
          BooleanFormula instantiatedReuseFormula = fmgr.instantiate(reuseFormula, ssa);

          stats.abstractionReuseImplicationTime.start();
          reuseEnv.push(bfmgr.not(instantiatedReuseFormula));
          boolean implication = reuseEnv.isUnsat();
          reuseEnv.pop();
          stats.abstractionReuseImplicationTime.stop();

          if (implication) {
            stats.numAbstractionReuses++;

            Region reuseFormulaRegion = buildRegionFromFormula(reuseFormula);
            return new AbstractionFormula(fmgr, reuseFormulaRegion, reuseFormula,
                instantiatedReuseFormula, pathFormula, reuseIds);
          }
        }
      } finally {
        reuseEnv.close();
        stats.abstractionReuseTime.stop();
      }
    }
    // <-- End of reuse

    // Shortcut if the precision is empty
    if (pPredicates.isEmpty() && (abstractionType != AbstractionType.ELIMINATION)) {
      logger.log(Level.FINEST, "Abstraction", stats.numCallsAbstraction, "with empty precision is true");
      stats.numSymbolicAbstractions++;
      boolean unsat = unsat(abstractionFormula, pathFormula);
      if (unsat) {
        return new AbstractionFormula(fmgr, rmgr.makeFalse(),
            bfmgr.makeBoolean(false), bfmgr.makeBoolean(false),
            pathFormula, noAbstractionReuse);
      }
      return makeTrueAbstractionFormula(pathFormula);
    }

    // caching
    Pair<BooleanFormula, ImmutableSet<AbstractionPredicate>> absKey = null;
    if (useCache) {
      absKey = Pair.of(f, predicates);
      AbstractionFormula result = abstractionCache.get(absKey);

      if (result != null) {
        // create new abstraction object to have a unique abstraction id

        // instantiate the formula with the current indices
        BooleanFormula stateFormula = result.asFormula();
        BooleanFormula instantiatedFormula = fmgr.instantiate(stateFormula, ssa);

        result = new AbstractionFormula(fmgr, result.asRegion(), stateFormula,
            instantiatedFormula, pathFormula, result.getIdsOfStoredAbstractionReused());
        logger.log(Level.FINEST, "Abstraction", stats.numCallsAbstraction, "was cached");
        logger.log(Level.ALL, "Abstraction result is", result.asFormula());
        stats.numCallsAbstractionCached++;
        return result;
      }

      boolean unsatisfiable = unsatisfiabilityCache.contains(symbFormula)
                            || unsatisfiabilityCache.contains(f);
      if (unsatisfiable) {
        // block is infeasible
        logger.log(Level.FINEST, "Block feasibility of abstraction", stats.numCallsAbstraction, "was cached and is false.");
        stats.numCallsAbstractionCached++;
        return new AbstractionFormula(fmgr, rmgr.makeFalse(),
            bfmgr.makeBoolean(false), bfmgr.makeBoolean(false),
            pathFormula, noAbstractionReuse);
      }
    }



    // We update statistics here because we want to ignore calls
    // where the result was in the cache.
    stats.numTotalPredicates += pPredicates.size();
    stats.maxPredicates = Math.max(stats.maxPredicates, pPredicates.size());
    stats.numIrrelevantPredicates += pPredicates.size() - predicates.size();

    // Compute result for those predicates
    // where we can trivially identify their truthness in the result
    Region abs = rmgr.makeTrue();
    if (identifyTrivialPredicates) {
      stats.trivialPredicatesTime.start();
      abs = identifyTrivialPredicates(predicates, abstractionFormula, pathFormula);

      // Calculate the set of predicates we still need to use for abstraction.
      predicates = from(predicates)
                     .filter(not(in(amgr.extractPredicates(abs))))
                     .toSet();
      stats.trivialPredicatesTime.stop();
    }
    try (ProverEnvironment thmProver = solver.newProverEnvironment()) {
      thmProver.push(f);

      if (predicates.isEmpty() && (abstractionType != AbstractionType.ELIMINATION)) {
        stats.numSatCheckAbstractions++;

        stats.abstractionSolveTime.start();
        boolean feasibility;
        try {
          feasibility = !thmProver.isUnsat();
        } finally {
          stats.abstractionSolveTime.stop();
        }

        if (!feasibility) {
          abs = rmgr.makeFalse();
        }

      } else if (abstractionType == AbstractionType.ELIMINATION) {
        stats.quantifierEliminationTime.start();
        try {
          abs = rmgr.makeAnd(abs,
              eliminateIrrelevantVariablePropositions(f, location, ssa, thmProver, predicates));
        } finally {
          stats.quantifierEliminationTime.stop();
        }
      } else {
        if (abstractionType != AbstractionType.BOOLEAN) {
          // First do cartesian abstraction if desired
          stats.cartesianAbstractionTime.start();
          try {
            abs = rmgr.makeAnd(abs,
                buildCartesianAbstraction(f, ssa, thmProver, predicates));
          } finally {
            stats.cartesianAbstractionTime.stop();
          }
        }

        if (abstractionType == AbstractionType.COMBINED) {
          // Calculate the set of predicates that cartesian abstraction couldn't handle.
          predicates = from(predicates)
                         .filter(not(in(amgr.extractPredicates(abs))))
                         .toSet();
        }

        if (abstractionType != AbstractionType.CARTESIAN
            && !predicates.isEmpty()) {
          // Last do boolean abstraction if desired and necessary
          stats.numBooleanAbsPredicates += predicates.size();
          stats.booleanAbstractionTime.start();
          try {
            abs = rmgr.makeAnd(abs,
                buildBooleanAbstraction(ssa, thmProver, predicates));
          } finally {
            stats.booleanAbstractionTime.stop();
          }

          // Warning:
          // buildBooleanAbstraction() does not clean up thmProver, so do not use it here.
        }
      }
    }
    AbstractionFormula result = makeAbstractionFormula(abs, ssa, pathFormula);

    if (useCache) {
      abstractionCache.put(absKey, result);

      if (result.isFalse()) {
        unsatisfiabilityCache.add(f);
      }
    }

    long abstractionTime = TimeSpan.sum(stats.abstractionSolveTime.getLengthOfLastInterval(),
                                        stats.abstractionEnumTime.getLengthOfLastOuterInterval())
                                   .asMillis();
    logger.log(Level.FINEST, "Computing abstraction took", abstractionTime, "ms");
<<<<<<< HEAD
    logger.log(Level.ALL, "Abstraction result is", result);
=======
    logger.log(Level.ALL, "Abstraction result is", result.asFormula());

>>>>>>> 0a0d5f0d
    if (dumpHardAbstractions && abstractionTime > 10000) {
      // we want to dump "hard" problems...
      Path dumpFile;

      dumpFile = fmgr.formatFormulaOutputFile("abstraction", stats.numCallsAbstraction, "input", 0);
      fmgr.dumpFormulaToFile(f, dumpFile);

      dumpFile = fmgr.formatFormulaOutputFile("abstraction", stats.numCallsAbstraction, "predicates", 0);
      try (Writer w = dumpFile.asCharSink(StandardCharsets.UTF_8).openBufferedStream()) {
        Joiner.on('\n').appendTo(w, predicates);
      } catch (IOException e) {
        logger.logUserException(Level.WARNING, e, "Failed to wrote predicates to file");
      }

      dumpFile = fmgr.formatFormulaOutputFile("abstraction", stats.numCallsAbstraction, "result", 0);
      fmgr.dumpFormulaToFile(result.asInstantiatedFormula(), dumpFile);
    }
    return result;
  }

  private Region eliminateIrrelevantVariablePropositions(BooleanFormula pF, CFANode pLocation, SSAMap pSsa,
      ProverEnvironment pThmProver, ImmutableSet<AbstractionPredicate> pPredicates) throws InterruptedException, SolverException {

    BooleanFormula eliminationResult = fmgr.uninstantiate(
        fmgr.eliminateDeadVariables(pF, pSsa));

    Collection<BooleanFormula> atoms = fmgr.extractAtoms(eliminationResult, false, false);
    for (BooleanFormula atom: atoms) {
      amgr.makePredicate(atom);
      extractPredicates(atom);
    }

    return amgr.buildRegionFromFormula(eliminationResult);

  }

  /**
   * Extract all relevant predicates (with respect to a given formula)
   * from a given set of predicates.
   *
   * Currently the check is syntactically, i.e.,
   * a predicate is relevant if it refers to at least one variable
   * that also occurs in f.
   *
   * A predicate that is just "false" or "true" is also filtered out.
   *
   * @param pPredicates The set of predicates.
   * @param f The formula that determines which variables and predicates are relevant.
   * @param ssa The SSA map to use for instantiating predicates.
   * @param pPathFormula
   * @return A subset of pPredicates.
   *
   * @throws InterruptedException
   * @throws SolverException
   */
  public ImmutableSet<AbstractionPredicate> getRelevantPredicates(
      final Collection<AbstractionPredicate> pPredicates,
<<<<<<< HEAD
      final BooleanFormula f, final SSAMap ssa) {
    Set<String> variables = fmgr.extractVariables(f);
=======
      final BooleanFormula f,
      final SSAMap ssa,
      final CFANode pLocation) throws SolverException, InterruptedException {

    Set<String> variables = fmgr.extractVariableNames(f);
    Multimap<Formula, AbstractionPredicate> elimPredicatesOnDeadVariables = HashMultimap.create();
>>>>>>> 0a0d5f0d
    ImmutableSet.Builder<AbstractionPredicate> predicateBuilder = ImmutableSet.builder();

    for (AbstractionPredicate predicate : pPredicates) {
      final BooleanFormula predicateTerm = predicate.getSymbolicAtom();
      if (bfmgr.isFalse(predicateTerm)) {
        // Ignore predicate "false", it means "check for satisfiability".
        // We do this implicitly.
        logger.log(Level.FINEST, "Ignoring predicate 'false'");
        continue;
      }

      BooleanFormula instantiatedPredicate = fmgr.instantiate(predicateTerm, ssa);
      Map<String, Formula> predVariables = fmgr.extractFreeVariableMap(instantiatedPredicate);

      final Set<String> deadPredVariables;
      if (liveVars.isPresent()) {
        Set<String> liveVariabes = fmgr.instantiate(
            liveVars.get().getLiveVariableNamesForNode(pLocation),
            ssa);
        deadPredVariables = Sets.difference(predVariables.keySet(), liveVariabes);
      } else {
        deadPredVariables = Collections.emptySet();
      }

      if (!deadPredVariables.isEmpty() && elimDeadVariablePredsByGeneralization) {

        for (String var: deadPredVariables) {
          elimPredicatesOnDeadVariables.put(predVariables.get(var), predicate);
        }

      } else if (predVariables.isEmpty()
          || !Sets.intersection(predVariables.keySet(), variables).isEmpty()) {
        // Predicates without variables occur (for example, talking about UFs).
        // We do not know whether they are relevant, so we have to add them.
        predicateBuilder.add(predicate);

      } else {
        logger.log(Level.FINEST, "Ignoring predicate about variables", predVariables.keySet());
      }
    }

    // Do not ignore predicates on dead variables,
    // but infer new predicates from them that are more general
    // and that eliminate them.
    if (!elimPredicatesOnDeadVariables.isEmpty()) {
      for (Formula deadVar: elimPredicatesOnDeadVariables.keySet()) {
        Collection<AbstractionPredicate> referencingPreds = elimPredicatesOnDeadVariables.get(deadVar);
        Collection<AbstractionPredicate> predsWithoutVar = deriveNewPredsWithoutVar(deadVar, referencingPreds);
        predicateBuilder.addAll(predsWithoutVar);
      }
    }

    return predicateBuilder.build();
  }

  private Function<AbstractionPredicate, BooleanFormula> predicateToFormula = new Function<AbstractionPredicate, BooleanFormula>() {
    @Override
    public BooleanFormula apply(AbstractionPredicate pArg0) {
      return pArg0.getSymbolicAtom();
    }
  };

  private Function<BooleanFormula, AbstractionPredicate> formulaToPredicate = new Function<BooleanFormula, AbstractionPredicate>() {
    @Override
    public AbstractionPredicate apply(BooleanFormula pArg0) {
      return createPredicateFor(pArg0);
    }
  };

  private Collection<AbstractionPredicate> deriveNewPredsWithoutVar(
      final Formula pDeadVar,
      final Collection<AbstractionPredicate> pReferencingPreds)
          throws SolverException, InterruptedException {

    // TODO: We can use quantifier elimination instead of explicit inference-rules!

    final LinCombineRule linComb = new LinCombineRule(solver, solver.getSmtAstMatcher());
    final Canonicalizer canon = new DefaultCanonicalizer(solver, solver.getSmtAstMatcher());

    Multimap<String, Formula> ruleVarBinding = HashMultimap.create();
    ruleVarBinding.put("e", fmgr.uninstantiate(pDeadVar));

    Collection<BooleanFormula> conjunctiveInputPredicates = Collections2.transform(pReferencingPreds, predicateToFormula);
    Collection<BooleanFormula> canonicalized = Lists.newArrayListWithExpectedSize(conjunctiveInputPredicates.size());

    for (BooleanFormula f: conjunctiveInputPredicates) {
      canonicalized.add(canon.canonicalize(f));
    }

    Set<BooleanFormula> inferred = linComb.apply(conjunctiveInputPredicates, ruleVarBinding);

    return Collections2.transform(inferred, formulaToPredicate);
  }

  /**
   * This method finds predicates whose truth value after the
   * abstraction computation is trivially known,
   * and returns a region with these predicates,
   * so that these predicates also do not need to be used in the abstraction computation.
   *
   * @param pPredicates The set of predicates.
   * @param pOldAbs An abstraction formula that determines which variables and predicates are relevant.
   * @param pBlockFormula A path formula that determines which variables and predicates are relevant.
   * @return A region of predicates from pPredicates that is entailed by (pOldAbs & pBlockFormula)
   */
  private Region identifyTrivialPredicates(
      final Collection<AbstractionPredicate> pPredicates,
      final AbstractionFormula pOldAbs, final PathFormula pBlockFormula) throws SolverException, InterruptedException {

    final SSAMap ssa = pBlockFormula.getSsa();
    final Set<String> blockVariables = fmgr.extractVariableNames(pBlockFormula.getFormula());
    final Region oldAbs = pOldAbs.asRegion();

    final RegionCreator regionCreator = amgr.getRegionCreator();
    Region region = regionCreator.makeTrue();

    for (final AbstractionPredicate predicate : pPredicates) {
      final BooleanFormula predicateTerm = predicate.getSymbolicAtom();

      BooleanFormula instantiatedPredicate = fmgr.instantiate(predicateTerm, ssa);
      final Set<String> predVariables = fmgr.extractVariableNames(instantiatedPredicate);

      if (Sets.intersection(predVariables, blockVariables).isEmpty()) {
        // predicate irrelevant with respect to block formula

        final Region predicateVar = predicate.getAbstractVariable();
        if (amgr.entails(oldAbs, predicateVar)) {
          // predicate is unconditionally implied by old abs,
          // we can just copy it to the output
          region = regionCreator.makeAnd(region, predicateVar);
          stats.numTrivialPredicates++;
          logger.log(Level.FINEST, "Predicate", predicate, "is unconditionally true in old abstraction and can be copied to the result.");

        } else {
          final Region negatedPredicateVar = regionCreator.makeNot(predicateVar);
          if (amgr.entails(oldAbs, negatedPredicateVar)) {
            // negated predicate is unconditionally implied by old abs,
            // we can just copy it to the output
            region = regionCreator.makeAnd(region, negatedPredicateVar);
            stats.numTrivialPredicates++;
            logger.log(Level.FINEST, "Negation of predicate", predicate, "is unconditionally true in old abstraction and can be copied to the result.");

          } else {
            // predicate is used in old abs and there is no easy way to handle it
            logger.log(Level.FINEST, "Predicate", predicate, "is relevant because it appears in the old abstraction.");
          }
        }
      }
    }

    assert amgr.entails(oldAbs, region);

    return region;
  }

  /**
   * Compute an abstraction of a single boolean formula.
   * @param f The formula to be abstracted. Needs to be instantiated
   *         with the indices from <code>blockFormula.getSssa()</code>.
   * @param blockFormula A path formula that is not used for the abstraction,
   *         but will be used as the block formula in the resulting AbstractionFormula instance.
   * @param predicates The set of predicates used for abstraction.
   * @return An AbstractionFormula instance representing an abstraction of f
   *          with blockFormula as the block formula.
   */
  public AbstractionFormula buildAbstraction(
      final CFANode location,
      final BooleanFormula f,
      final PathFormula blockFormula,
      final Collection<AbstractionPredicate> predicates)
          throws SolverException, InterruptedException {

    PathFormula pf = new PathFormula(f, blockFormula.getSsa(), blockFormula.getPointerTargetSet(), 0);

    AbstractionFormula emptyAbstraction = makeTrueAbstractionFormula(null);
    AbstractionFormula newAbstraction = buildAbstraction(location, emptyAbstraction, pf, predicates);

    // fix block formula in result
    return new AbstractionFormula(fmgr, newAbstraction.asRegion(),
        newAbstraction.asFormula(), newAbstraction.asInstantiatedFormula(),
        blockFormula, noAbstractionReuse);
  }

  /**
   * Create an abstraction from a single boolean formula without actually
   * doing any abstraction computation. The formula is just converted into a
   * region, but the result is equivalent to the input.
   * This can be used to simply view the formula as a region.
   * If BDDs are used, the result of this method is a minimized form of the input.
   * @param f The formula to be converted to a region. Must NOT be instantiated!
   * @param blockFormula A path formula that is not used for the abstraction,
   *         but will be used as the block formula in the resulting AbstractionFormula instance.
   *         Also it's SSAMap will be used for instantiating the result.
   * @return An AbstractionFormula instance representing f
   *          with blockFormula as the block formula.
   */
  public AbstractionFormula buildAbstraction(final BooleanFormula f,
      final PathFormula blockFormula) {
    Region r = amgr.buildRegionFromFormula(f);
    return makeAbstractionFormula(r, blockFormula.getSsa(), blockFormula);
  }

  private Region buildCartesianAbstraction(final BooleanFormula f, final SSAMap ssa,
      ProverEnvironment thmProver, Collection<AbstractionPredicate> predicates)
          throws SolverException, InterruptedException {

    stats.abstractionSolveTime.start();
    boolean feasibility = !thmProver.isUnsat();
    stats.abstractionSolveTime.stop();

    if (!feasibility) {
      // abstract post leads to false, we can return immediately
      return rmgr.makeFalse();
    }

    if (!warnedOfCartesianAbstraction && !fmgr.isPurelyConjunctive(f)) {
      logger.log(Level.WARNING,
          "Using cartesian abstraction when formulas contain disjunctions may be imprecise. "
          + "This might lead to failing refinements.");
      warnedOfCartesianAbstraction = true;
    }

    stats.abstractionEnumTime.startOuter();
    try {
      Region absbdd = rmgr.makeTrue();

      // check whether each of the predicate is implied in the next state...

      for (AbstractionPredicate p : predicates) {
        Pair<BooleanFormula, AbstractionPredicate> cacheKey = Pair.of(f, p);
        if (useCache && cartesianAbstractionCache.containsKey(cacheKey)) {
          byte predVal = cartesianAbstractionCache.get(cacheKey);
          stats.numCartesianAbsPredicatesCached++;

          stats.abstractionEnumTime.getCurentInnerTimer().start();
          Region v = p.getAbstractVariable();
          if (predVal == -1) { // pred is false
            stats.numCartesianAbsPredicates++;
            v = rmgr.makeNot(v);
            absbdd = rmgr.makeAnd(absbdd, v);
          } else if (predVal == 1) { // pred is true
            stats.numCartesianAbsPredicates++;
            absbdd = rmgr.makeAnd(absbdd, v);
          } else {
            assert predVal == 0 : "predicate value is neither false, true, nor unknown";
          }
          stats.abstractionEnumTime.getCurentInnerTimer().stop();

        } else {
          logger.log(Level.ALL, "DEBUG_1",
              "CHECKING VALUE OF PREDICATE: ", p.getSymbolicAtom());

          // instantiate the definition of the predicate
          BooleanFormula predTrue = fmgr.instantiate(p.getSymbolicAtom(), ssa);
          BooleanFormula predFalse = bfmgr.not(predTrue);

          // check whether this predicate has a truth value in the next
          // state
          byte predVal = 0; // pred is neither true nor false

          thmProver.push(predFalse);
          boolean isTrue = thmProver.isUnsat();
          thmProver.pop();

          if (isTrue) {
            stats.numCartesianAbsPredicates++;
            stats.abstractionEnumTime.getCurentInnerTimer().start();
            Region v = p.getAbstractVariable();
            absbdd = rmgr.makeAnd(absbdd, v);
            stats.abstractionEnumTime.getCurentInnerTimer().stop();

            predVal = 1;
          } else {
            // check whether it's false...
            thmProver.push(predTrue);
            boolean isFalse = thmProver.isUnsat();
            thmProver.pop();

            if (isFalse) {
              stats.numCartesianAbsPredicates++;
              stats.abstractionEnumTime.getCurentInnerTimer().start();
              Region v = p.getAbstractVariable();
              v = rmgr.makeNot(v);
              absbdd = rmgr.makeAnd(absbdd, v);
              stats.abstractionEnumTime.getCurentInnerTimer().stop();

              predVal = -1;
            }
          }

          if (useCache) {
            cartesianAbstractionCache.put(cacheKey, predVal);
          }
        }
      }

      return absbdd;

    } finally {
      stats.abstractionEnumTime.stopOuter();
    }
  }

  public BooleanFormula buildFormula(BooleanFormula symbFormula) {

    if (fmgr.useBitwiseAxioms()) {
      BooleanFormula bitwiseAxioms = fmgr.getBitwiseAxioms(symbFormula);
      if (!bfmgr.isTrue(bitwiseAxioms)) {
        symbFormula = bfmgr.and(symbFormula, bitwiseAxioms);

        logger.log(Level.ALL, "DEBUG_3", "ADDED BITWISE AXIOMS:", bitwiseAxioms);
      }
    }

    return symbFormula;
  }

  private Region buildBooleanAbstraction(SSAMap ssa,
      ProverEnvironment thmProver, Collection<AbstractionPredicate> predicates) throws InterruptedException {

    // build the definition of the predicates, and instantiate them
    // also collect all predicate variables so that the solver knows for which
    // variables we want to have the satisfying assignments
    BooleanFormula predDef = bfmgr.makeBoolean(true);
    List<BooleanFormula> predVars = new ArrayList<>(predicates.size());

    for (AbstractionPredicate p : predicates) {
      // get propositional variable and definition of predicate
      BooleanFormula var = p.getSymbolicVariable();
      BooleanFormula def = p.getSymbolicAtom();
      assert !bfmgr.isFalse(def);
      def = fmgr.instantiate(def, ssa);

      // build the formula (var <-> def) and add it to the list of definitions
      BooleanFormula equiv = bfmgr.equivalence(var, def);
      predDef = bfmgr.and(predDef, equiv);

      predVars.add(var);
    }

    // the formula is (abstractionFormula & pathFormula & predDef)
    thmProver.push(predDef);
    AllSatResult allSatResult = thmProver.allSat(predVars, rmgr,
        stats.abstractionSolveTime, stats.abstractionEnumTime);
    // pop() is actually costly sometimes, and we delete the environment anyway
    // thmProver.pop();

    // update statistics
    int numModels = allSatResult.getCount();
    if (numModels < Integer.MAX_VALUE) {
      stats.maxAllSatCount = Math.max(numModels, stats.maxAllSatCount);
      stats.allSatCount += numModels;
    }

    return allSatResult.getResult();
  }

  /**
   * Checks if a1 => a2
   */
  public boolean checkCoverage(AbstractionFormula a1, AbstractionFormula a2)
      throws SolverException, InterruptedException {
    return amgr.entails(a1.asRegion(), a2.asRegion());
  }

  /**
   * Checks if (a1 & p1) => a2
   */
  public boolean checkCoverage(AbstractionFormula a1, PathFormula p1, AbstractionFormula a2)
      throws SolverException, InterruptedException {
    BooleanFormula absFormula = a1.asInstantiatedFormula();
    BooleanFormula symbFormula = buildFormula(p1.getFormula());
    BooleanFormula a = bfmgr.and(absFormula, symbFormula);

    // get formula of a2 with the indices of p1
    BooleanFormula b = fmgr.instantiate(a2.asFormula(), p1.getSsa());

    return solver.implies(a, b);
  }

  /**
   * Checks if an abstraction formula and a pathFormula are unsatisfiable.
   * @param pAbstractionFormula the abstraction formula
   * @param pPathFormula the path formula
   * @return unsat(pAbstractionFormula & pPathFormula)
   */
  public boolean unsat(AbstractionFormula abstractionFormula, PathFormula pathFormula)
      throws SolverException, InterruptedException {

    BooleanFormula absFormula = abstractionFormula.asInstantiatedFormula();
    BooleanFormula symbFormula = buildFormula(pathFormula.getFormula());
    BooleanFormula f = bfmgr.and(absFormula, symbFormula);

    logger.log(Level.ALL, "Checking satisfiability of formula", f);

    return solver.isUnsat(f);
  }

  public AbstractionFormula makeTrueAbstractionFormula(PathFormula pPreviousBlockFormula) {
    if (pPreviousBlockFormula == null) {
      pPreviousBlockFormula = pfmgr.makeEmptyPathFormula();
    }

    return new AbstractionFormula(fmgr, amgr.getRegionCreator().makeTrue(), bfmgr.makeBoolean(true), bfmgr.makeBoolean(true),
        pPreviousBlockFormula, noAbstractionReuse);
  }

  /**
   * Conjuncts two abstractions.
   * Both need to have the same block formula.
   */
  public AbstractionFormula makeAnd(AbstractionFormula a1, AbstractionFormula a2) {
    checkArgument(a1.getBlockFormula().equals(a2.getBlockFormula()));

    Region region = amgr.getRegionCreator().makeAnd(a1.asRegion(), a2.asRegion());
    BooleanFormula formula = fmgr.makeAnd(a1.asFormula(), a2.asFormula());
    BooleanFormula instantiatedFormula = fmgr.makeAnd(a1.asInstantiatedFormula(), a2.asInstantiatedFormula());

    return new AbstractionFormula(fmgr, region, formula, instantiatedFormula, a1.getBlockFormula(), noAbstractionReuse);
  }

  private AbstractionFormula makeAbstractionFormula(Region abs, SSAMap ssaMap, PathFormula blockFormula) {
    BooleanFormula symbolicAbs = amgr.toConcrete(abs);
    BooleanFormula instantiatedSymbolicAbs = fmgr.instantiate(symbolicAbs, ssaMap);

    if (simplifyAbstractionFormula) {
      symbolicAbs = fmgr.simplify(symbolicAbs);
      instantiatedSymbolicAbs = fmgr.simplify(instantiatedSymbolicAbs);
    }

    return new AbstractionFormula(fmgr, abs, symbolicAbs, instantiatedSymbolicAbs, blockFormula, noAbstractionReuse);
  }

  /**
   * Remove a set of predicates from an abstraction.
   * @param oldAbstraction The abstraction to start from.
   * @param removePredicates The predicate to remove.
   * @param ssaMap The SSAMap to use for instantiating the new abstraction.
   * @return A new abstraction similar to the old one without the predicates.
   */
  public AbstractionFormula reduce(AbstractionFormula oldAbstraction,
      Collection<AbstractionPredicate> removePredicates, SSAMap ssaMap) {
    RegionCreator rmgr = amgr.getRegionCreator();

    Region newRegion = oldAbstraction.asRegion();
    for (AbstractionPredicate predicate : removePredicates) {
      newRegion = rmgr.makeExists(newRegion, predicate.getAbstractVariable());
    }

    return makeAbstractionFormula(newRegion, ssaMap, oldAbstraction.getBlockFormula());
  }

  /**
   * Extend an abstraction by a set of predicates.
   * @param reducedAbstraction The abstraction to extend.
   * @param sourceAbstraction The abstraction where to take the predicates from.
   * @param relevantPredicates The predicates to add.
   * @param newSSA The SSAMap to use for instantiating the new abstraction.
   * @return A new abstraction similar to the old one with some more predicates.
   */
  public AbstractionFormula expand(AbstractionFormula reducedAbstraction, AbstractionFormula sourceAbstraction,
      Collection<AbstractionPredicate> relevantPredicates, SSAMap newSSA) {
    return expand(reducedAbstraction.asRegion(), sourceAbstraction.asRegion(), relevantPredicates, newSSA,
        reducedAbstraction.getBlockFormula());
  }

  /**
   * Extend an abstraction by a set of predicates.
   * @param reducedAbstraction The abstraction to extend.
   * @param sourceAbstraction The abstraction where to take the predicates from.
   * @param relevantPredicates The predicates to add.
   * @param newSSA The SSAMap to use for instantiating the new abstraction.
   * @param blockFormula block formula of reduced abstraction state
   * @return A new abstraction similar to the old one with some more predicates.
   */
  public AbstractionFormula expand(Region reducedAbstraction, Region sourceAbstraction,
      Collection<AbstractionPredicate> relevantPredicates, SSAMap newSSA, PathFormula blockFormula) {
    RegionCreator rmgr = amgr.getRegionCreator();

    for (AbstractionPredicate predicate : relevantPredicates) {
      sourceAbstraction = rmgr.makeExists(sourceAbstraction,
          predicate.getAbstractVariable());
    }

    Region expandedRegion = rmgr.makeAnd(reducedAbstraction, sourceAbstraction);

    return makeAbstractionFormula(expandedRegion, newSSA, blockFormula);
  }

  /**
   * Extract all atoms from a formula and create predicates for them.
   * @param pFormula The formula with the atoms (with SSA indices).
   * @return A (possibly empty) collection of AbstractionPredicates.
   */
  public Collection<AbstractionPredicate> extractPredicates(BooleanFormula pFormula) {
    if (bfmgr.isFalse(pFormula)) {
      return ImmutableList.of(amgr.makeFalsePredicate());
    }

    Collection<BooleanFormula> atoms = fmgr.extractAtoms(pFormula, splitItpAtoms, false);

    List<AbstractionPredicate> preds = new ArrayList<>(atoms.size());

    for (BooleanFormula atom : atoms) {
      preds.add(amgr.makePredicate(atom));
    }

    return preds;
  }

  /**
   * Create a single AbstractionPredicate representing a formula.
   * @param pFormula The formula to use (without SSA indices!), may not simply be "true".
   * @return A single abstraction predicate.
   */
  public AbstractionPredicate createPredicateFor(BooleanFormula pFormula) {
    checkArgument(!bfmgr.isTrue(pFormula));

    return amgr.makePredicate(pFormula);
  }

  // delegate methods

  public Set<AbstractionPredicate> extractPredicates(Region pRegion) {
    return amgr.extractPredicates(pRegion);
  }

  public Region buildRegionFromFormula(BooleanFormula pF) {
    return amgr.buildRegionFromFormula(pF);
  }

  private Set<AbstractionNode> getSuccessorsInAbstractionTree(int pIdOfLastAbstractionReused) {
    Preconditions.checkNotNull(reuseAbstractionsFrom);
    return abstractionStorage.getSuccessorAbstractions(pIdOfLastAbstractionReused);
  }

}<|MERGE_RESOLUTION|>--- conflicted
+++ resolved
@@ -22,10 +22,6 @@
  *    http://cpachecker.sosy-lab.org
  */
 package org.sosy_lab.cpachecker.cpa.predicate;
-
-import static com.google.common.base.Preconditions.checkArgument;
-import static com.google.common.base.Predicates.*;
-import static com.google.common.collect.FluentIterable.from;
 
 import java.io.IOException;
 import java.io.Writer;
@@ -250,7 +246,7 @@
       extractPredicates(instanceFm);
     }
   }
-  
+
   public void clear() {
     if (abstractionCache != null) {
       abstractionCache.clear();
@@ -283,23 +279,20 @@
     BooleanFormula f = bfmgr.and(absFormula, symbFormula);
     final SSAMap ssa = pathFormula.getSsa();
 
-<<<<<<< HEAD
-    ImmutableSet<AbstractionPredicate> predicates = getRelevantPredicates(pPredicates, f, ssa);
-    
+    ImmutableSet<AbstractionPredicate> predicates = getRelevantPredicates(pPredicates, f, ssa, location);
+
     if (fmgr.useBitwiseAxioms()) {
       for (AbstractionPredicate predicate : predicates) {
         BooleanFormula bitwiseAxioms = fmgr.getBitwiseAxioms(predicate.getSymbolicAtom());
         if (!bfmgr.isTrue(bitwiseAxioms)) {
           f = bfmgr.and(f, bitwiseAxioms);
-  
+
           logger.log(Level.ALL, "DEBUG_3", "ADDED BITWISE AXIOMS:", bitwiseAxioms);
         }
       }
     }
-=======
-    ImmutableSet<AbstractionPredicate> predicates = getRelevantPredicates(pPredicates, f, ssa, location);
-
->>>>>>> 0a0d5f0d
+
+
     // Try to reuse stored abstractions
     if (reuseAbstractionsFrom != null
         && !abstractionReuseDisabledBecauseOfAmbiguity) {
@@ -533,12 +526,8 @@
                                         stats.abstractionEnumTime.getLengthOfLastOuterInterval())
                                    .asMillis();
     logger.log(Level.FINEST, "Computing abstraction took", abstractionTime, "ms");
-<<<<<<< HEAD
-    logger.log(Level.ALL, "Abstraction result is", result);
-=======
     logger.log(Level.ALL, "Abstraction result is", result.asFormula());
 
->>>>>>> 0a0d5f0d
     if (dumpHardAbstractions && abstractionTime > 10000) {
       // we want to dump "hard" problems...
       Path dumpFile;
@@ -596,17 +585,12 @@
    */
   public ImmutableSet<AbstractionPredicate> getRelevantPredicates(
       final Collection<AbstractionPredicate> pPredicates,
-<<<<<<< HEAD
-      final BooleanFormula f, final SSAMap ssa) {
-    Set<String> variables = fmgr.extractVariables(f);
-=======
       final BooleanFormula f,
       final SSAMap ssa,
       final CFANode pLocation) throws SolverException, InterruptedException {
 
     Set<String> variables = fmgr.extractVariableNames(f);
     Multimap<Formula, AbstractionPredicate> elimPredicatesOnDeadVariables = HashMultimap.create();
->>>>>>> 0a0d5f0d
     ImmutableSet.Builder<AbstractionPredicate> predicateBuilder = ImmutableSet.builder();
 
     for (AbstractionPredicate predicate : pPredicates) {
