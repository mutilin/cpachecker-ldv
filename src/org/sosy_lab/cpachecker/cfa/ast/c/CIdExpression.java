/*
 *  CPAchecker is a tool for configurable software verification.
 *  This file is part of CPAchecker.
 *
 *  Copyright (C) 2007-2013  Dirk Beyer
 *  All rights reserved.
 *
 *  Licensed under the Apache License, Version 2.0 (the "License");
 *  you may not use this file except in compliance with the License.
 *  You may obtain a copy of the License at
 *
 *      http://www.apache.org/licenses/LICENSE-2.0
 *
 *  Unless required by applicable law or agreed to in writing, software
 *  distributed under the License is distributed on an "AS IS" BASIS,
 *  WITHOUT WARRANTIES OR CONDITIONS OF ANY KIND, either express or implied.
 *  See the License for the specific language governing permissions and
 *  limitations under the License.
 *
 *
 *  CPAchecker web page:
 *    http://cpachecker.sosy-lab.org
 */
package org.sosy_lab.cpachecker.cfa.ast.c;

import org.sosy_lab.cpachecker.cfa.ast.AIdExpression;
import org.sosy_lab.cpachecker.cfa.ast.FileLocation;
import org.sosy_lab.cpachecker.cfa.types.c.CType;

import com.google.common.base.Objects;

public final class CIdExpression extends AIdExpression implements CLeftHandSide {


  public CIdExpression(final FileLocation pFileLocation,
                          final CType pType, final String pName,
                          final CSimpleDeclaration pDeclaration) {
    super(pFileLocation, pType, pName, pDeclaration);
  }



  @Override
  public CType getExpressionType() {
    return (CType)super.getExpressionType();
  }

  /**
   * Get the declaration of the variable.
   * The result may be null if the variable was not declared.
   */
  @Override
  public CSimpleDeclaration getDeclaration() {
    return  (CSimpleDeclaration) super.getDeclaration();
  }

  @Override
  public <R, X extends Exception> R accept(CExpressionVisitor<R, X> v) throws X {
    return v.visit(this);
  }

  @Override
  public <R, X extends Exception> R accept(CRightHandSideVisitor<R, X> v) throws X {
    return v.visit(this);
  }

  @Override
  public <R, X extends Exception> R accept(CLeftHandSideVisitor<R, X> v) throws X {
    return v.visit(this);
  }

  @Override
  public int hashCode() {
    int prime = 31;
    int result = 7;
<<<<<<< HEAD
    result = prime * result + Objects.hashCode(getDeclaration().getQualifiedName());
=======
    if (getDeclaration() != null) {
      result = prime * result + Objects.hashCode(getDeclaration().getQualifiedName());
    }
>>>>>>> d7a445a3
    return prime * result;
  }

  @Override
  public boolean equals(Object obj) {
    if (this == obj) {
      return true;
    }

    if (!(obj instanceof CIdExpression)) {
      return false;
    }

    // Don't call super.equals() here,
    // it compares the declaration field.
    // In C, there might be several declarations declaring the same variable,
    // so we sometimes need to return true even with different declarations.

    CIdExpression other = (CIdExpression)obj;

    if (getDeclaration() == null) {
      return other.getDeclaration() == null;
    } else {
      return Objects.equal(getDeclaration().getQualifiedName(), other.getDeclaration().getQualifiedName());
    }
  }
}<|MERGE_RESOLUTION|>--- conflicted
+++ resolved
@@ -73,13 +73,9 @@
   public int hashCode() {
     int prime = 31;
     int result = 7;
-<<<<<<< HEAD
-    result = prime * result + Objects.hashCode(getDeclaration().getQualifiedName());
-=======
     if (getDeclaration() != null) {
       result = prime * result + Objects.hashCode(getDeclaration().getQualifiedName());
     }
->>>>>>> d7a445a3
     return prime * result;
   }
 
