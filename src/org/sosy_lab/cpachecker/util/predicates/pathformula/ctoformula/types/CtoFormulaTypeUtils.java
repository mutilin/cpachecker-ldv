/*
 *  CPAchecker is a tool for configurable software verification.
 *  This file is part of CPAchecker.
 *
 *  Copyright (C) 2007-2012  Dirk Beyer
 *  All rights reserved.
 *
 *  Licensed under the Apache License, Version 2.0 (the "License");
 *  you may not use this file except in compliance with the License.
 *  You may obtain a copy of the License at
 *
 *      http://www.apache.org/licenses/LICENSE-2.0
 *
 *  Unless required by applicable law or agreed to in writing, software
 *  distributed under the License is distributed on an "AS IS" BASIS,
 *  WITHOUT WARRANTIES OR CONDITIONS OF ANY KIND, either express or implied.
 *  See the License for the specific language governing permissions and
 *  limitations under the License.
 *
 *
 *  CPAchecker web page:
 *    http://cpachecker.sosy-lab.org
 */
package org.sosy_lab.cpachecker.util.predicates.pathformula.ctoformula.types;

import org.sosy_lab.cpachecker.cfa.ast.c.CExpression;
import org.sosy_lab.cpachecker.cfa.ast.c.CFieldReference;
import org.sosy_lab.cpachecker.cfa.ast.c.CPointerExpression;
<<<<<<< HEAD
import org.sosy_lab.cpachecker.cfa.ast.c.CUnaryExpression;
import org.sosy_lab.cpachecker.cfa.ast.c.CUnaryExpression.UnaryOperator;
=======
>>>>>>> d7a445a3
import org.sosy_lab.cpachecker.cfa.types.MachineModel;
import org.sosy_lab.cpachecker.cfa.types.MachineModel.BaseSizeofVisitor;
import org.sosy_lab.cpachecker.cfa.types.c.CArrayType;
import org.sosy_lab.cpachecker.cfa.types.c.CNumericTypes;
import org.sosy_lab.cpachecker.cfa.types.c.CPointerType;
import org.sosy_lab.cpachecker.cfa.types.c.CSimpleType;
import org.sosy_lab.cpachecker.cfa.types.c.CType;

public class CtoFormulaTypeUtils {

  public static class CtoFormulaSizeofVisitor
    extends BaseSizeofVisitor
    implements CtoFormulaTypeVisitor<Integer, IllegalArgumentException> {

    public CtoFormulaSizeofVisitor(MachineModel pModel) {
      super(pModel);
    }

    @Override
    public Integer visit(CDereferenceType pCDereferenceType) {
      // Assume Guessed size, because we can't know what we are actually dereferencing.
      CType guess = pCDereferenceType.getGuessedType();
      if (guess == null) {
        return 1;
      }

      return guess.accept(this);
    }
  }

  public static CType getCanonicalType(CType t) {
    while (t instanceof CFieldTrackType) {
      t = ((CFieldTrackType)t).getType();
    }
    return t.getCanonicalType();
  }

  public static boolean areEqualWithMatchingPointerArray(CType t1, CType t2) {
    if (t1 == null || t2 == null) {
      return t1 == t2;
    }

    t1 = getCanonicalType(t1);
    t2 = getCanonicalType(t2);

    return t1.equals(t2)
        || areMatchingPointerArrayTypes(t1, t2)
        || areMatchingPointerArrayTypes(t2, t1);
  }

  private static boolean areMatchingPointerArrayTypes(CType t1, CType t2) {
    if ((t1 instanceof CPointerType) && (t2 instanceof CArrayType)) {

      CType componentType1 = ((CPointerType)t1).getType();
      CType componentType2 = ((CArrayType)t2).getType();

      return (t1.isConst() == t2.isConst())
          && (t1.isVolatile() == t2.isVolatile())
          && componentType1.equals(componentType2);
    } else {
      return false;
    }
  }

  public static CType dereferencedType(CType t) {

    if (t instanceof CFieldTrackType) {
      return new CFieldDereferenceTrackType(dereferencedType(((CFieldTrackType) t).getType()), t);
    }

    CType simple = t.getCanonicalType();
    if (simple instanceof CPointerType) {
      CType inner = ((CPointerType)simple).getType();
      if (inner.getCanonicalType().equals(CNumericTypes.VOID)) {
        // Enable guessing for void*
        return new CDereferenceType(false, false, t, null);
      }
      return inner;
    } else if (simple instanceof CArrayType) {
      return ((CArrayType)simple).getType();
    } else {
      return new CDereferenceType(false, false, t, null);
    }
  }


  /**
   * CFieldReferences can be direct or indirect (pointer-dereferencing).
   * This method nests the owner in a CUnaryExpression if the access is indirect.
   */
  public static CExpression getRealFieldOwner(CFieldReference fExp) {
    CExpression fieldOwner = fExp.getFieldOwner();
    if (fExp.isPointerDereference()) {
      CType dereferencedType = CtoFormulaTypeUtils.dereferencedType(fieldOwner.getExpressionType());
      assert !(dereferencedType instanceof CDereferenceType) : "We should be able to dereference!";
      fieldOwner = new CPointerExpression(null, dereferencedType, fieldOwner);
    }
    return fieldOwner;
  }

  public static boolean isIndirectFieldReference(CFieldReference fexp) {
<<<<<<< HEAD
    if (fexp.isPointerDereference()) {
      return true;
    }

    if (fexp.getFieldOwner() instanceof CUnaryExpression || fexp.getFieldOwner() instanceof CPointerExpression) {
      return true;
    }

    return false;
=======
    return fexp.isPointerDereference()
        || fexp.getFieldOwner() instanceof CPointerExpression;
>>>>>>> d7a445a3
  }

  public static CType makePointerType(CType pType) {
    if (pType instanceof CFieldDereferenceTrackType) {
      return ((CFieldDereferenceTrackType) pType).getReferencingFieldType();
    }
    if (pType instanceof CDereferenceType) {
      return ((CDereferenceType) pType).getType();
    }
    return new CPointerType(false, false, pType);
  }

  /**
   * Checks if the given type is the result of dereferencing a non-pointer type.
   * @param pType the type to check
   * @return true if the given type is the result of dereferencing a non-pointer type.
   */
  public static boolean isDereferenceType(CType pType) {
    return
        pType instanceof CDereferenceType ||
        (pType instanceof CFieldDereferenceTrackType &&
          isDereferenceType(((CFieldDereferenceTrackType)pType).getType()));
  }

  /**
   * Gets the current guess for the given dereference-type, note
   * this method accepts only types for which isDereferenceType() returns true.
   * @param pType the dereference-type to get the guess from.
   * @return the current guess or null if there is no guess.
   */
  public static CType getGuessedType(CType pType) {
    if (pType instanceof CDereferenceType) {
      CDereferenceType ref = (CDereferenceType) pType ;
      return ref.getGuessedType();
    }

    if (pType instanceof CFieldDereferenceTrackType) {
      return getGuessedType(((CFieldDereferenceTrackType)pType).getType());
    }

    throw new IllegalArgumentException("No DereferenceType!");
  }

  /**
   * Sets the given guess on the given dereference-type.
   * Note this method doesn't change the parameters, but instead returns a fresh instance.
   * getGuessedType should return null for setGuessedType to work!
   * @param pType the type to set the guess from
   * @param set the type to set as guess.
   * @return the new type with the new guess set.
   */
  public static CType setGuessedType(CType pType, CType set) {
    if (pType instanceof CDereferenceType) {
      CDereferenceType ref = (CDereferenceType) pType ;
      return ref.withGuess(set);
    }

    if (pType instanceof CFieldDereferenceTrackType) {
      CFieldDereferenceTrackType ref = (CFieldDereferenceTrackType)pType;

      return new CFieldDereferenceTrackType(
          setGuessedType(ref.getType(), set),
          ref.getReferencingFieldType());
    }

    throw new IllegalArgumentException("No DereferenceType!");
  }

  public static boolean isPointerType(CType pType) {
    return pType instanceof CPointerType;
  }

  private static final RepresentabilityCTypeVisitor representabilityCTypeVisitor
    = new RepresentabilityCTypeVisitor();

  // Checks if there is some formula type to represent the C type
  public static boolean isRepresentableType(CType pType) {
    return pType.accept(representabilityCTypeVisitor);
  }

  public static boolean isSignedType(CType pType) {
    if (pType instanceof CSimpleType) {
      return !((CSimpleType)pType).isUnsigned();
    }
    // Default behaviour, structs for example
    return false;
  }
}<|MERGE_RESOLUTION|>--- conflicted
+++ resolved
@@ -26,11 +26,6 @@
 import org.sosy_lab.cpachecker.cfa.ast.c.CExpression;
 import org.sosy_lab.cpachecker.cfa.ast.c.CFieldReference;
 import org.sosy_lab.cpachecker.cfa.ast.c.CPointerExpression;
-<<<<<<< HEAD
-import org.sosy_lab.cpachecker.cfa.ast.c.CUnaryExpression;
-import org.sosy_lab.cpachecker.cfa.ast.c.CUnaryExpression.UnaryOperator;
-=======
->>>>>>> d7a445a3
 import org.sosy_lab.cpachecker.cfa.types.MachineModel;
 import org.sosy_lab.cpachecker.cfa.types.MachineModel.BaseSizeofVisitor;
 import org.sosy_lab.cpachecker.cfa.types.c.CArrayType;
@@ -132,20 +127,8 @@
   }
 
   public static boolean isIndirectFieldReference(CFieldReference fexp) {
-<<<<<<< HEAD
-    if (fexp.isPointerDereference()) {
-      return true;
-    }
-
-    if (fexp.getFieldOwner() instanceof CUnaryExpression || fexp.getFieldOwner() instanceof CPointerExpression) {
-      return true;
-    }
-
-    return false;
-=======
     return fexp.isPointerDereference()
         || fexp.getFieldOwner() instanceof CPointerExpression;
->>>>>>> d7a445a3
   }
 
   public static CType makePointerType(CType pType) {
