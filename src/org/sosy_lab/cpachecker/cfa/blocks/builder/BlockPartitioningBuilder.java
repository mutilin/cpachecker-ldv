/*
 *  CPAchecker is a tool for configurable software verification.
 *  This file is part of CPAchecker.
 *
 *  Copyright (C) 2007-2016  Dirk Beyer
 *  All rights reserved.
 *
 *  Licensed under the Apache License, Version 2.0 (the "License");
 *  you may not use this file except in compliance with the License.
 *  You may obtain a copy of the License at
 *
 *      http://www.apache.org/licenses/LICENSE-2.0
 *
 *  Unless required by applicable law or agreed to in writing, software
 *  distributed under the License is distributed on an "AS IS" BASIS,
 *  WITHOUT WARRANTIES OR CONDITIONS OF ANY KIND, either express or implied.
 *  See the License for the specific language governing permissions and
 *  limitations under the License.
 *
 *
 *  CPAchecker web page:
 *    http://cpachecker.sosy-lab.org
 */
package org.sosy_lab.cpachecker.cfa.blocks.builder;

import com.google.common.collect.ImmutableSet;
import com.google.common.collect.ImmutableSet.Builder;
import com.google.common.collect.Iterables;
import java.util.ArrayDeque;
import java.util.ArrayList;
import java.util.Collection;
<<<<<<< HEAD
import java.util.Collections;
=======
import java.util.Deque;
>>>>>>> ed1408bf
import java.util.HashMap;
import java.util.HashSet;
import java.util.Iterator;
import java.util.LinkedList;
import java.util.Map;
import java.util.Map.Entry;
import java.util.Set;
import org.sosy_lab.cpachecker.cfa.CFA;
import org.sosy_lab.cpachecker.cfa.blocks.Block;
import org.sosy_lab.cpachecker.cfa.blocks.BlockPartitioning;
import org.sosy_lab.cpachecker.cfa.blocks.ReferencedVariable;
import org.sosy_lab.cpachecker.cfa.model.CFAEdge;
import org.sosy_lab.cpachecker.cfa.model.CFAEdgeType;
import org.sosy_lab.cpachecker.cfa.model.CFANode;
import org.sosy_lab.cpachecker.cfa.model.CFATerminationNode;
import org.sosy_lab.cpachecker.cfa.model.FunctionEntryNode;
import org.sosy_lab.cpachecker.cfa.model.c.CFunctionCallEdge;
import org.sosy_lab.cpachecker.cpa.lockstatistics.LockIdentifier;
import org.sosy_lab.cpachecker.cpa.lockstatistics.LockStatisticsTransferRelation;

import com.google.common.collect.ImmutableSet;
import com.google.common.collect.Sets;
import org.sosy_lab.cpachecker.util.CFATraversal;
import org.sosy_lab.cpachecker.util.CFAUtils;

/**
 * Helper class can build a <code>BlockPartitioning</code> from a partition of a program's CFA into blocks.
 */
public class BlockPartitioningBuilder {

  protected final Map<CFANode, Set<ReferencedVariable>> referencedVariablesMap = new HashMap<>();
  protected final Map<CFANode, Set<LockIdentifier>> capturedLocksMap = new HashMap<>();
  protected final Map<CFANode, Set<CFANode>> callNodesMap = new HashMap<>();
  protected final Map<CFANode, Set<CFANode>> returnNodesMap = new HashMap<>();
  protected final Map<CFANode, Set<FunctionEntryNode>> innerFunctionCallsMap = new HashMap<>();
  protected final Map<CFANode, Set<CFANode>> blockNodesMap = new HashMap<>();

<<<<<<< HEAD
  private final LockStatisticsTransferRelation ltransfer;
=======
  protected final Map<CFANode, Set<ReferencedVariable>> referencedVariablesMap = new HashMap<>();
  protected final Map<CFANode, Set<CFANode>> callNodesMap = new HashMap<>();
  protected final Map<CFANode, Set<CFANode>> returnNodesMap = new HashMap<>();
  protected final Map<CFANode, Set<FunctionEntryNode>> innerFunctionCallsMap = new HashMap<>();
  protected final Map<CFANode, Set<CFANode>> blockNodesMap = new HashMap<>();
>>>>>>> ed1408bf

  public BlockPartitioningBuilder(LockStatisticsTransferRelation t) {
    ltransfer = t;
  }

<<<<<<< HEAD
  public BlockPartitioning build(CFANode mainFunction) {
    Map<CFANode, Set<FunctionEntryNode>> workCopyOfInnerFunctionCalls = new HashMap<>();

    /* We chose one representative from every loop.
     * This map stores for the node its representative.
     */
    Map<CFANode, CFANode> loopMapping = new HashMap<>();

    //Deep clone, because we will delete nodes
    for (CFANode node : innerFunctionCallsMap.keySet()) {
      Set<FunctionEntryNode> newSet = Sets.newHashSet(innerFunctionCallsMap.get(node));
      workCopyOfInnerFunctionCalls.put(node, newSet);
    }

    //Set of not handled CFANodes
    Set<CFANode> workCopyOfCFANodes = Sets.newHashSet(referencedVariablesMap.keySet());
    do {
      //loop for finding single nodes
      Set<CFANode> SingleNodes = new HashSet<>();
      do {
        SingleNodes.clear();
        for (CFANode node : workCopyOfCFANodes) {
          Set<FunctionEntryNode> calls = workCopyOfInnerFunctionCalls.get(node);
          //Remove single-node loop
          calls.remove(node);
          if (calls.isEmpty()) {
            SingleNodes.add(node);
          }
        }
        if (!SingleNodes.isEmpty()) {
          workCopyOfCFANodes.removeAll(SingleNodes);

          for (CFANode node : workCopyOfCFANodes) {
            Iterator<FunctionEntryNode> iterator = workCopyOfInnerFunctionCalls.get(node).iterator();
            while (iterator.hasNext()) {
              FunctionEntryNode calledFun = iterator.next();
              if (SingleNodes.contains(calledFun)) {
                iterator.remove();
                joinFunctionPartitioning(node, calledFun);
              }
            }
          }
        }
      } while (!SingleNodes.isEmpty());

      if (workCopyOfCFANodes.isEmpty()) {
        break;
      }
      //Detect a recursion loop
      LinkedList<CFANode> foundedRecursionLoop = new LinkedList<>();
      /* Create a random path by getting the first function call from every node
       * and find the first node which is repeated
       */
      CFANode representativeNode = workCopyOfCFANodes.iterator().next();
      while (!foundedRecursionLoop.contains(representativeNode)) {
        foundedRecursionLoop.add(representativeNode);
        representativeNode = workCopyOfInnerFunctionCalls.get(representativeNode).iterator().next();
        assert (representativeNode != null);
      }

      Set<FunctionEntryNode> functionsCalledFromTheLoop = new HashSet<>();
      //Remove the first elements, which are not included in the loop
      while (!foundedRecursionLoop.pollFirst().equals(representativeNode)) {}
      //Join all partitions of functions from the loop
      for (CFANode recursiveCaller : foundedRecursionLoop) {
        loopMapping.put(recursiveCaller, representativeNode);
        joinFunctionPartitioning(representativeNode, recursiveCaller);
        workCopyOfCFANodes.remove(recursiveCaller);
        functionsCalledFromTheLoop.addAll(workCopyOfInnerFunctionCalls.get(recursiveCaller));
        //Remove the handled node from others
        for (CFANode node : workCopyOfCFANodes) {
          Set<FunctionEntryNode> callers = workCopyOfInnerFunctionCalls.get(node);
          if (callers.remove(recursiveCaller)) {
            //Do not add single node loops
            if (!node.equals(representativeNode)) {
              // We should add to callers one node from the loop instead of removed one.
              callers.add((FunctionEntryNode) representativeNode);
            }
          }
        }
      }
      foundedRecursionLoop.add(representativeNode);
      functionsCalledFromTheLoop.removeAll(foundedRecursionLoop);
      //Add to chosen node (representative) all function calls from removed functions
      workCopyOfInnerFunctionCalls.get(representativeNode).addAll(functionsCalledFromTheLoop);

    } while (!workCopyOfCFANodes.isEmpty()) ;

    //Try to optimize the memory
    Map<CFANode, ImmutableSet<ReferencedVariable>> immutableVariablesMap = new HashMap<>();
    Map<CFANode, ImmutableSet<CFANode>> immutableNodesMap = new HashMap<>();
    Map<CFANode, ImmutableSet<LockIdentifier>> immutableLocksMap = new HashMap<>();
    //Resolve loop mapping
    for (CFANode node : loopMapping.keySet()) {
      CFANode mappedNode = loopMapping.get(node);
      while (loopMapping.containsKey(mappedNode)) {
        mappedNode = loopMapping.get(mappedNode);
      }
      /* We put the same object, because new Block() makes copy of these maps,
       * so we do not care about this equality
       */
      ImmutableSet<ReferencedVariable> resultVars;
      ImmutableSet<CFANode> resultNodes;
      ImmutableSet<LockIdentifier> resultLocks;
      if (!immutableVariablesMap.containsKey(mappedNode)) {
        resultVars = ImmutableSet.copyOf(referencedVariablesMap.get(mappedNode));
        immutableVariablesMap.put(mappedNode, resultVars);
      } else {
        resultVars = immutableVariablesMap.get(mappedNode);
      }
      immutableVariablesMap.put(node, resultVars);
      if (!immutableNodesMap.containsKey(mappedNode)) {
        resultNodes = ImmutableSet.copyOf(blockNodesMap.get(mappedNode));
        immutableNodesMap.put(mappedNode, resultNodes);
      } else {
        resultNodes = immutableNodesMap.get(mappedNode);
      }
      immutableNodesMap.put(node, resultNodes);
      if (!immutableLocksMap.containsKey(mappedNode)) {
        resultLocks = ImmutableSet.copyOf(capturedLocksMap.get(mappedNode));
        immutableLocksMap.put(mappedNode, resultLocks);
      } else {
        resultLocks = immutableLocksMap.get(mappedNode);
      }
      immutableLocksMap.put(node, resultLocks);
    }

    //now we can create the Blocks for the BlockPartitioning
    Collection<Block> blocks = new ArrayList<>(returnNodesMap.keySet().size());
    for (CFANode key : returnNodesMap.keySet()) {
      if (immutableVariablesMap.containsKey(key)) {
        assert immutableNodesMap.containsKey(key);
        blocks.add(new Block(immutableVariablesMap.get(key), callNodesMap.get(key), returnNodesMap.get(key), immutableNodesMap.get(key), immutableLocksMap.get(key)));
      } else {
        blocks.add(new Block(ImmutableSet.copyOf(referencedVariablesMap.get(key)), callNodesMap.get(key),
            returnNodesMap.get(key), ImmutableSet.copyOf(blockNodesMap.get(key)), ImmutableSet.copyOf(capturedLocksMap.get(key))));
      }
=======
  public BlockPartitioning build(CFA cfa) {

    // using Multimaps causes an overhead here,
    // because large sets could be copied once at 'putAll' and then they are thrown away

    // first pre-compute the block-structure for functions. we use it for optimization
    Map<FunctionEntryNode, Set<CFANode>> functions = new HashMap<>();
    Map<FunctionEntryNode, Set<ReferencedVariable>> referencedVariables = new HashMap<>();
    Map<FunctionEntryNode, Set<FunctionEntryNode>> innerFunctionCalls = new HashMap<>();
    for (FunctionEntryNode head : cfa.getAllFunctionHeads()) {
      final Set<CFANode> body = TRAVERSE_CFA_INSIDE_FUNCTION.collectNodesReachableFrom(head);
      functions.put(head, body);
      referencedVariables.put(head, collectReferencedVariables(body));
      innerFunctionCalls.put(head, collectInnerFunctionCalls(body));
    }

    // then get directly called functions and sum up all indirectly called functions
    Map<CFANode, Set<FunctionEntryNode>> blockFunctionCalls = new HashMap<>();
    for (CFANode callNode : callNodesMap.keySet()) {
      Set<FunctionEntryNode> calledFunctions = getAllCalledFunctions(innerFunctionCalls,
          collectInnerFunctionCalls(blockNodesMap.get(callNode)));
      blockFunctionCalls.put(callNode, calledFunctions);
    }

    //now we can create the Blocks   for the BlockPartitioning
    Collection<Block> blocks = new ArrayList<>();
    for (Entry<CFANode, Set<CFANode>> entry : callNodesMap.entrySet()) {
      CFANode callNode = entry.getKey();

      // we collect nodes and variables from all inner function calls
      Collection<Iterable<ReferencedVariable>> variables = new ArrayList<>();
      Collection<Iterable<CFANode>> blockNodes = new ArrayList<>();
      Set<CFANode> directNodes = blockNodesMap.get(callNode);
      blockNodes.add(directNodes);
      variables.add(referencedVariablesMap.get(callNode));
      for (FunctionEntryNode calledFunction : blockFunctionCalls.get(callNode)) {
        blockNodes.add(functions.get(calledFunction));
        variables.add(referencedVariables.get(calledFunction));
      }

      blocks.add(
          new Block(
              Iterables.concat(variables),
              entry.getValue(),
              returnNodesMap.get(callNode),
              Iterables.concat(blockNodes)));
>>>>>>> ed1408bf
    }

    return new BlockPartitioning(blocks, cfa.getMainFunction());
  }

  private static Set<FunctionEntryNode> getAllCalledFunctions(
      Map<FunctionEntryNode, Set<FunctionEntryNode>> innerFunctionCalls,
      Set<FunctionEntryNode> directFunctions) {
    Set<FunctionEntryNode> calledFunctions = new HashSet<>();
    Deque<FunctionEntryNode> waitlist = new ArrayDeque<>();
    waitlist.addAll(directFunctions);
    while (!waitlist.isEmpty()) {
      FunctionEntryNode entry  = waitlist.pop();
      if (calledFunctions.add(entry)) {
        waitlist.addAll(innerFunctionCalls.get(entry));
      }
    }
    return calledFunctions;
  }

  private void joinFunctionPartitioning(CFANode node, CFANode caller) {
    Set<ReferencedVariable> functionVars = referencedVariablesMap.get(caller);
    Set<CFANode> functionBody = blockNodesMap.get(caller);
    Set<LockIdentifier> locks = capturedLocksMap.get(caller);
    referencedVariablesMap.get(node).addAll(functionVars);
    blockNodesMap.get(node).addAll(functionBody);
    capturedLocksMap.get(node).addAll(locks);
  }

  /**
   * @param nodes Nodes from which Block should be created;
   *              if the set of nodes contains inner function calls, the called
   *              function body should NOT be included.
   * @param blockHead Entry point for the block.
   */
  public void addBlock(Set<CFANode> nodes, CFANode blockHead) {
    Set<ReferencedVariable> referencedVariables = collectReferencedVariables(nodes);
    Set<CFANode> callNodes = collectCallNodes(nodes);
    Set<CFANode> returnNodes = collectReturnNodes(nodes);
    Set<FunctionEntryNode> innerFunctionCalls = collectInnerFunctionCalls(nodes);
    Set<LockIdentifier> innerLocks = collectLocks(nodes);

    if (callNodes.isEmpty()) {
     /* What shall we do with function, which is not called from anywhere?
      * There are problems with them at partitioning building stage
      */
      return;
    }

    CFANode registerNode = null;
    for (CFANode node : callNodes) {
      registerNode = node;
      if (node instanceof FunctionEntryNode) {
        break;
      }
    }
    if (registerNode == null) {
      //It means, that there is no entry in this block. Don't add it
      return;
    }
    referencedVariablesMap.put(registerNode, referencedVariables);
    callNodesMap.put(registerNode, callNodes);
    returnNodesMap.put(registerNode, returnNodes);
    innerFunctionCallsMap.put(registerNode, innerFunctionCalls);
    blockNodesMap.put(registerNode, nodes);
    capturedLocksMap.put(registerNode, innerLocks);
  }

  private Set<LockIdentifier> collectLocks(Set<CFANode> pNodes) {
    Set<LockIdentifier> result = new HashSet<>();
    if (ltransfer == null) {
      return Collections.emptySet();
    }
    for (CFANode node : pNodes) {
      for (int i = 0; i < node.getNumLeavingEdges(); i++) {
        CFAEdge e = node.getLeavingEdge(i);
        result.addAll(ltransfer.getAffectedLocks(e));
      }
    }
    return result;
  }

  /** get all inner function calls of the current block.
   * Precondition: the block does not yet include function-calls
   * (except we have a function-block of a recursive function)
   *
   *  @return all directly called functions (transitive function calls not included) */
  private Set<FunctionEntryNode> collectInnerFunctionCalls(Set<CFANode> pNodes) {
    Builder<FunctionEntryNode> result = ImmutableSet.builder();
    for (CFANode node : pNodes) {
      for (CFAEdge e : CFAUtils.leavingEdges(node).filter(CFunctionCallEdge.class)) {
        result.add(((CFunctionCallEdge)e).getSuccessor());
      }
    }
    return result.build();
  }

  /**
   * get all call-nodes of the current block.
   *
   * <p>Precondition: the block does not yet include function-calls
   */
  private Set<CFANode> collectCallNodes(Set<CFANode> pNodes) {
    Builder<CFANode> result = ImmutableSet.builder();
    for (CFANode node : pNodes) {

      // handle a bug in CFA creation: there are ugly CFA-nodes ... and we ignore them.
      if (node.getNumEnteringEdges() == 0 && node.getNumLeavingEdges() == 0) {
        continue;
      }

      if (node.getNumEnteringEdges() == 0 && node.getEnteringSummaryEdge() == null) {
        // entry of main function
        result.add(node);
        continue;
      }

      for (CFAEdge edge : CFAUtils.allEnteringEdges(node)) {
        if (edge.getEdgeType() != CFAEdgeType.FunctionReturnEdge
            && !pNodes.contains(edge.getPredecessor())) {
          // entering edge from "outside" of the given set of nodes.
          // this case also handles blocks from recursive function-calls,
          // because at least one callee should be outside of the block.
          result.add(node);
        }
      }
    }
    return result.build();
  }

  /**
   * get all exit-nodes of the current block
   *
   * <p>Precondition: the block does not yet include function-calls
   */
  private Set<CFANode> collectReturnNodes(Set<CFANode> pNodes) {
    Builder<CFANode> result = ImmutableSet.builder();
    for (CFANode node : pNodes) {

      // handle a bug in CFA creation: there are ugly CFA-nodes ... and we ignore them.
      if (node.getNumEnteringEdges() == 0 && node.getNumLeavingEdges() == 0) {
        continue;
      }

      if (node.getNumLeavingEdges() == 0 && !(node instanceof CFATerminationNode)) {
        // exit of main function
        result.add(node);
        continue;
      }

      for (CFAEdge edge : CFAUtils.allLeavingEdges(node)) {
        if (edge.getEdgeType() != CFAEdgeType.FunctionCallEdge
            && !pNodes.contains(edge.getSuccessor())) {
          // leaving edge from inside of the given set of nodes to outside
          // -> this is a either return-node or a function call
          // this case also handles blocks from recursive function-calls,
          // because at least one callee should be outside of the block.
          result.add(node);
        }
      }
    }
    return result.build();
  }

  private Set<ReferencedVariable> collectReferencedVariables(Set<CFANode> nodes) {
    return (new ReferencedVariablesCollector(nodes)).getVars();
  }
}<|MERGE_RESOLUTION|>--- conflicted
+++ resolved
@@ -29,15 +29,9 @@
 import java.util.ArrayDeque;
 import java.util.ArrayList;
 import java.util.Collection;
-<<<<<<< HEAD
-import java.util.Collections;
-=======
 import java.util.Deque;
->>>>>>> ed1408bf
 import java.util.HashMap;
 import java.util.HashSet;
-import java.util.Iterator;
-import java.util.LinkedList;
 import java.util.Map;
 import java.util.Map.Entry;
 import java.util.Set;
@@ -52,10 +46,6 @@
 import org.sosy_lab.cpachecker.cfa.model.FunctionEntryNode;
 import org.sosy_lab.cpachecker.cfa.model.c.CFunctionCallEdge;
 import org.sosy_lab.cpachecker.cpa.lockstatistics.LockIdentifier;
-import org.sosy_lab.cpachecker.cpa.lockstatistics.LockStatisticsTransferRelation;
-
-import com.google.common.collect.ImmutableSet;
-import com.google.common.collect.Sets;
 import org.sosy_lab.cpachecker.util.CFATraversal;
 import org.sosy_lab.cpachecker.util.CFAUtils;
 
@@ -63,6 +53,8 @@
  * Helper class can build a <code>BlockPartitioning</code> from a partition of a program's CFA into blocks.
  */
 public class BlockPartitioningBuilder {
+
+  private static final CFATraversal TRAVERSE_CFA_INSIDE_FUNCTION = CFATraversal.dfs().ignoreFunctionCalls();
 
   protected final Map<CFANode, Set<ReferencedVariable>> referencedVariablesMap = new HashMap<>();
   protected final Map<CFANode, Set<LockIdentifier>> capturedLocksMap = new HashMap<>();
@@ -71,159 +63,6 @@
   protected final Map<CFANode, Set<FunctionEntryNode>> innerFunctionCallsMap = new HashMap<>();
   protected final Map<CFANode, Set<CFANode>> blockNodesMap = new HashMap<>();
 
-<<<<<<< HEAD
-  private final LockStatisticsTransferRelation ltransfer;
-=======
-  protected final Map<CFANode, Set<ReferencedVariable>> referencedVariablesMap = new HashMap<>();
-  protected final Map<CFANode, Set<CFANode>> callNodesMap = new HashMap<>();
-  protected final Map<CFANode, Set<CFANode>> returnNodesMap = new HashMap<>();
-  protected final Map<CFANode, Set<FunctionEntryNode>> innerFunctionCallsMap = new HashMap<>();
-  protected final Map<CFANode, Set<CFANode>> blockNodesMap = new HashMap<>();
->>>>>>> ed1408bf
-
-  public BlockPartitioningBuilder(LockStatisticsTransferRelation t) {
-    ltransfer = t;
-  }
-
-<<<<<<< HEAD
-  public BlockPartitioning build(CFANode mainFunction) {
-    Map<CFANode, Set<FunctionEntryNode>> workCopyOfInnerFunctionCalls = new HashMap<>();
-
-    /* We chose one representative from every loop.
-     * This map stores for the node its representative.
-     */
-    Map<CFANode, CFANode> loopMapping = new HashMap<>();
-
-    //Deep clone, because we will delete nodes
-    for (CFANode node : innerFunctionCallsMap.keySet()) {
-      Set<FunctionEntryNode> newSet = Sets.newHashSet(innerFunctionCallsMap.get(node));
-      workCopyOfInnerFunctionCalls.put(node, newSet);
-    }
-
-    //Set of not handled CFANodes
-    Set<CFANode> workCopyOfCFANodes = Sets.newHashSet(referencedVariablesMap.keySet());
-    do {
-      //loop for finding single nodes
-      Set<CFANode> SingleNodes = new HashSet<>();
-      do {
-        SingleNodes.clear();
-        for (CFANode node : workCopyOfCFANodes) {
-          Set<FunctionEntryNode> calls = workCopyOfInnerFunctionCalls.get(node);
-          //Remove single-node loop
-          calls.remove(node);
-          if (calls.isEmpty()) {
-            SingleNodes.add(node);
-          }
-        }
-        if (!SingleNodes.isEmpty()) {
-          workCopyOfCFANodes.removeAll(SingleNodes);
-
-          for (CFANode node : workCopyOfCFANodes) {
-            Iterator<FunctionEntryNode> iterator = workCopyOfInnerFunctionCalls.get(node).iterator();
-            while (iterator.hasNext()) {
-              FunctionEntryNode calledFun = iterator.next();
-              if (SingleNodes.contains(calledFun)) {
-                iterator.remove();
-                joinFunctionPartitioning(node, calledFun);
-              }
-            }
-          }
-        }
-      } while (!SingleNodes.isEmpty());
-
-      if (workCopyOfCFANodes.isEmpty()) {
-        break;
-      }
-      //Detect a recursion loop
-      LinkedList<CFANode> foundedRecursionLoop = new LinkedList<>();
-      /* Create a random path by getting the first function call from every node
-       * and find the first node which is repeated
-       */
-      CFANode representativeNode = workCopyOfCFANodes.iterator().next();
-      while (!foundedRecursionLoop.contains(representativeNode)) {
-        foundedRecursionLoop.add(representativeNode);
-        representativeNode = workCopyOfInnerFunctionCalls.get(representativeNode).iterator().next();
-        assert (representativeNode != null);
-      }
-
-      Set<FunctionEntryNode> functionsCalledFromTheLoop = new HashSet<>();
-      //Remove the first elements, which are not included in the loop
-      while (!foundedRecursionLoop.pollFirst().equals(representativeNode)) {}
-      //Join all partitions of functions from the loop
-      for (CFANode recursiveCaller : foundedRecursionLoop) {
-        loopMapping.put(recursiveCaller, representativeNode);
-        joinFunctionPartitioning(representativeNode, recursiveCaller);
-        workCopyOfCFANodes.remove(recursiveCaller);
-        functionsCalledFromTheLoop.addAll(workCopyOfInnerFunctionCalls.get(recursiveCaller));
-        //Remove the handled node from others
-        for (CFANode node : workCopyOfCFANodes) {
-          Set<FunctionEntryNode> callers = workCopyOfInnerFunctionCalls.get(node);
-          if (callers.remove(recursiveCaller)) {
-            //Do not add single node loops
-            if (!node.equals(representativeNode)) {
-              // We should add to callers one node from the loop instead of removed one.
-              callers.add((FunctionEntryNode) representativeNode);
-            }
-          }
-        }
-      }
-      foundedRecursionLoop.add(representativeNode);
-      functionsCalledFromTheLoop.removeAll(foundedRecursionLoop);
-      //Add to chosen node (representative) all function calls from removed functions
-      workCopyOfInnerFunctionCalls.get(representativeNode).addAll(functionsCalledFromTheLoop);
-
-    } while (!workCopyOfCFANodes.isEmpty()) ;
-
-    //Try to optimize the memory
-    Map<CFANode, ImmutableSet<ReferencedVariable>> immutableVariablesMap = new HashMap<>();
-    Map<CFANode, ImmutableSet<CFANode>> immutableNodesMap = new HashMap<>();
-    Map<CFANode, ImmutableSet<LockIdentifier>> immutableLocksMap = new HashMap<>();
-    //Resolve loop mapping
-    for (CFANode node : loopMapping.keySet()) {
-      CFANode mappedNode = loopMapping.get(node);
-      while (loopMapping.containsKey(mappedNode)) {
-        mappedNode = loopMapping.get(mappedNode);
-      }
-      /* We put the same object, because new Block() makes copy of these maps,
-       * so we do not care about this equality
-       */
-      ImmutableSet<ReferencedVariable> resultVars;
-      ImmutableSet<CFANode> resultNodes;
-      ImmutableSet<LockIdentifier> resultLocks;
-      if (!immutableVariablesMap.containsKey(mappedNode)) {
-        resultVars = ImmutableSet.copyOf(referencedVariablesMap.get(mappedNode));
-        immutableVariablesMap.put(mappedNode, resultVars);
-      } else {
-        resultVars = immutableVariablesMap.get(mappedNode);
-      }
-      immutableVariablesMap.put(node, resultVars);
-      if (!immutableNodesMap.containsKey(mappedNode)) {
-        resultNodes = ImmutableSet.copyOf(blockNodesMap.get(mappedNode));
-        immutableNodesMap.put(mappedNode, resultNodes);
-      } else {
-        resultNodes = immutableNodesMap.get(mappedNode);
-      }
-      immutableNodesMap.put(node, resultNodes);
-      if (!immutableLocksMap.containsKey(mappedNode)) {
-        resultLocks = ImmutableSet.copyOf(capturedLocksMap.get(mappedNode));
-        immutableLocksMap.put(mappedNode, resultLocks);
-      } else {
-        resultLocks = immutableLocksMap.get(mappedNode);
-      }
-      immutableLocksMap.put(node, resultLocks);
-    }
-
-    //now we can create the Blocks for the BlockPartitioning
-    Collection<Block> blocks = new ArrayList<>(returnNodesMap.keySet().size());
-    for (CFANode key : returnNodesMap.keySet()) {
-      if (immutableVariablesMap.containsKey(key)) {
-        assert immutableNodesMap.containsKey(key);
-        blocks.add(new Block(immutableVariablesMap.get(key), callNodesMap.get(key), returnNodesMap.get(key), immutableNodesMap.get(key), immutableLocksMap.get(key)));
-      } else {
-        blocks.add(new Block(ImmutableSet.copyOf(referencedVariablesMap.get(key)), callNodesMap.get(key),
-            returnNodesMap.get(key), ImmutableSet.copyOf(blockNodesMap.get(key)), ImmutableSet.copyOf(capturedLocksMap.get(key))));
-      }
-=======
   public BlockPartitioning build(CFA cfa) {
 
     // using Multimaps causes an overhead here,
@@ -270,7 +109,6 @@
               entry.getValue(),
               returnNodesMap.get(callNode),
               Iterables.concat(blockNodes)));
->>>>>>> ed1408bf
     }
 
     return new BlockPartitioning(blocks, cfa.getMainFunction());
@@ -289,15 +127,6 @@
       }
     }
     return calledFunctions;
-  }
-
-  private void joinFunctionPartitioning(CFANode node, CFANode caller) {
-    Set<ReferencedVariable> functionVars = referencedVariablesMap.get(caller);
-    Set<CFANode> functionBody = blockNodesMap.get(caller);
-    Set<LockIdentifier> locks = capturedLocksMap.get(caller);
-    referencedVariablesMap.get(node).addAll(functionVars);
-    blockNodesMap.get(node).addAll(functionBody);
-    capturedLocksMap.get(node).addAll(locks);
   }
 
   /**
@@ -311,7 +140,6 @@
     Set<CFANode> callNodes = collectCallNodes(nodes);
     Set<CFANode> returnNodes = collectReturnNodes(nodes);
     Set<FunctionEntryNode> innerFunctionCalls = collectInnerFunctionCalls(nodes);
-    Set<LockIdentifier> innerLocks = collectLocks(nodes);
 
     if (callNodes.isEmpty()) {
      /* What shall we do with function, which is not called from anywhere?
@@ -336,21 +164,6 @@
     returnNodesMap.put(registerNode, returnNodes);
     innerFunctionCallsMap.put(registerNode, innerFunctionCalls);
     blockNodesMap.put(registerNode, nodes);
-    capturedLocksMap.put(registerNode, innerLocks);
-  }
-
-  private Set<LockIdentifier> collectLocks(Set<CFANode> pNodes) {
-    Set<LockIdentifier> result = new HashSet<>();
-    if (ltransfer == null) {
-      return Collections.emptySet();
-    }
-    for (CFANode node : pNodes) {
-      for (int i = 0; i < node.getNumLeavingEdges(); i++) {
-        CFAEdge e = node.getLeavingEdge(i);
-        result.addAll(ltransfer.getAffectedLocks(e));
-      }
-    }
-    return result;
   }
 
   /** get all inner function calls of the current block.
@@ -358,7 +171,7 @@
    * (except we have a function-block of a recursive function)
    *
    *  @return all directly called functions (transitive function calls not included) */
-  private Set<FunctionEntryNode> collectInnerFunctionCalls(Set<CFANode> pNodes) {
+  protected Set<FunctionEntryNode> collectInnerFunctionCalls(Set<CFANode> pNodes) {
     Builder<FunctionEntryNode> result = ImmutableSet.builder();
     for (CFANode node : pNodes) {
       for (CFAEdge e : CFAUtils.leavingEdges(node).filter(CFunctionCallEdge.class)) {
@@ -373,7 +186,7 @@
    *
    * <p>Precondition: the block does not yet include function-calls
    */
-  private Set<CFANode> collectCallNodes(Set<CFANode> pNodes) {
+  protected Set<CFANode> collectCallNodes(Set<CFANode> pNodes) {
     Builder<CFANode> result = ImmutableSet.builder();
     for (CFANode node : pNodes) {
 
@@ -406,7 +219,7 @@
    *
    * <p>Precondition: the block does not yet include function-calls
    */
-  private Set<CFANode> collectReturnNodes(Set<CFANode> pNodes) {
+  protected Set<CFANode> collectReturnNodes(Set<CFANode> pNodes) {
     Builder<CFANode> result = ImmutableSet.builder();
     for (CFANode node : pNodes) {
 
@@ -435,7 +248,7 @@
     return result.build();
   }
 
-  private Set<ReferencedVariable> collectReferencedVariables(Set<CFANode> nodes) {
+  protected Set<ReferencedVariable> collectReferencedVariables(Set<CFANode> nodes) {
     return (new ReferencedVariablesCollector(nodes)).getVars();
   }
 }