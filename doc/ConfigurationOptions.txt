--- conflicted
+++ resolved
@@ -551,11 +551,7 @@
 cpa.explicit.precisionFile = no default value
 
 # whether or not to avoid restarting at assume edges after a refinement
-<<<<<<< HEAD
-cpa.explicit.refiner.avoidAssumes = false
-=======
 cpa.explicit.refiner.avoidAssumes = true
->>>>>>> 21982e81
 
 # whether or not to do lazy-abstraction
 cpa.explicit.refiner.doLazyAbstraction = true
