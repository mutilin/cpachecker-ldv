/*
 *  CPAchecker is a tool for configurable software verification.
 *  This file is part of CPAchecker.
 *
 *  Copyright (C) 2007-2012  Dirk Beyer
 *  All rights reserved.
 *
 *  Licensed under the Apache License, Version 2.0 (the "License");
 *  you may not use this file except in compliance with the License.
 *  You may obtain a copy of the License at
 *
 *      http://www.apache.org/licenses/LICENSE-2.0
 *
 *  Unless required by applicable law or agreed to in writing, software
 *  distributed under the License is distributed on an "AS IS" BASIS,
 *  WITHOUT WARRANTIES OR CONDITIONS OF ANY KIND, either express or implied.
 *  See the License for the specific language governing permissions and
 *  limitations under the License.
 *
 *
 *  CPAchecker web page:
 *    http://cpachecker.sosy-lab.org
 */
package org.sosy_lab.cpachecker.cpa.usagestatistics;

import static com.google.common.collect.FluentIterable.from;

import java.util.List;

import javax.annotation.Nonnull;
import javax.annotation.Nullable;

import org.sosy_lab.cpachecker.cfa.model.CFAEdge;
import org.sosy_lab.cpachecker.cfa.model.c.CAssumeEdge;
import org.sosy_lab.cpachecker.cfa.model.c.CDeclarationEdge;
import org.sosy_lab.cpachecker.core.interfaces.AbstractState;
import org.sosy_lab.cpachecker.cpa.lockstatistics.LockStatisticsState;
import org.sosy_lab.cpachecker.cpa.thread.ThreadState;
import org.sosy_lab.cpachecker.cpa.usagestatistics.storage.UsagePoint;
import org.sosy_lab.cpachecker.util.AbstractStates;
import org.sosy_lab.cpachecker.util.identifiers.AbstractIdentifier;
import org.sosy_lab.cpachecker.util.identifiers.SingleIdentifier;

import com.google.common.base.Predicate;


public class UsageInfo implements Comparable<UsageInfo> {

  public static enum Access {
    WRITE,
    READ;
  }

  private final LineInfo line;
  private final LockStatisticsState locks;
  private final Access accessType;
  private AbstractState keyState;
  private List<CFAEdge> path;
  private SingleIdentifier id = null;
  private final ThreadState threadInfo;
  public boolean failureFlag;
  private boolean reachable;

<<<<<<< HEAD
  public UsageInfo(@Nonnull Access atype, @Nonnull LineInfo l, @Nonnull LockStatisticsState lock, AbstractIdentifier ident) {
=======
  public UsageInfo(@Nonnull Access atype, @Nonnull LineInfo l, @Nonnull LockStatisticsState lock, ThreadState tState) {
>>>>>>> c2c799d3
    line = l;
    locks = lock;
    accessType = atype;
    keyState = null;
    failureFlag = false;
    reachable = true;
<<<<<<< HEAD
    if (ident instanceof SingleIdentifier)
    {
      id = (SingleIdentifier)ident;
    } else {
      id = null;
    }
  }

  public UsageInfo(@Nonnull Access atype,  int l, @Nonnull UsageStatisticsState state, AbstractIdentifier ident) {
    this(atype, new LineInfo(l, AbstractStates.extractLocation(state)), AbstractStates.extractStateByType(state, LockStatisticsState.class), ident);
=======
    //May be null, if ThreadCPA is not used
    threadInfo = tState == null ? null : tState.prepareToStore();
  }

  public UsageInfo(@Nonnull Access atype,  int l, @Nonnull UsageStatisticsState state) {
    this(atype, new LineInfo(l, AbstractStates.extractLocation(state)),
        AbstractStates.extractStateByType(state, LockStatisticsState.class),
        AbstractStates.extractStateByType(state, ThreadState.class));
>>>>>>> c2c799d3
  }

  public @Nonnull LockStatisticsState getLockState() {
    return locks;
  }

  public @Nonnull Access getAccess() {
    return accessType;
  }

  public @Nonnull LineInfo getLine() {
    return line;
  }

  public @Nonnull SingleIdentifier getId() {
    assert(id != null);
    return id;
  }

  public @Nonnull void setId(SingleIdentifier pId) {
    //Only once
    assert id == null || id.equals(pId) : "Old id " + id + ", new one - " + pId;
    id = pId;
  }

  public UsagePoint getUsagePoint() {
    if (this.locks != null && (this.locks.getSize() > 0 || this.accessType == Access.READ)) {
      return new UsagePoint(locks.getLockIdentifiers(), accessType, threadInfo);
    } else {
      return new UsagePoint(this);
    }
  }

  @Override
  public int hashCode() {
    final int prime = 31;
    int result = 1;
    result = prime * result + ((accessType == null) ? 0 : accessType.hashCode());
    result = prime * result + ((line == null) ? 0 : line.hashCode());
    result = prime * result + ((locks == null) ? 0 : locks.hashCode());
    result = prime * result + ((threadInfo == null) ? 0 : threadInfo.hashCode());
    return result;
  }

  @Override
  public boolean equals(Object obj) {
    if (this == obj) {
      return true;
    }
    if (obj == null) {
      return false;
    }
    if (getClass() != obj.getClass()) {
      return false;
    }
    UsageInfo other = (UsageInfo) obj;
    if (accessType != other.accessType) {
      return false;
    }
    if (line == null) {
      if (other.line != null) {
        return false;
      }
    } else if (!line.equals(other.line)) {
      return false;
    }
    if (threadInfo == null) {
      if (other.threadInfo != null) {
        return false;
      }
    } else if (!threadInfo.equals(other.threadInfo)) {
      return false;
    }
    if (locks == null) {
      if (other.locks != null) {
        return false;
      }
    } else if (!locks.equals(other.locks)) {
      return false;
    }
    return true;
  }

  @Override
  public String toString(){
    StringBuilder sb = new StringBuilder();

    if (id != null) {
      sb.append("Id ");
      sb.append(id.toString());
      sb.append(", ");
    }
    sb.append("line ");
    sb.append(line.toString());
    sb.append(" (" + accessType + ")");
    sb.append(", " + locks);

    return sb.toString();
  }

  public void setKeyState(AbstractState state) {
    keyState = state;
  }

  public void resetKeyState(List<CFAEdge> p) {
    keyState = null;
    setPath(p);
  }

  public AbstractState getKeyState() {
    return keyState;
  }

  public ThreadState getThreadInfo() {
    return threadInfo;
  }

  public List<CFAEdge> getPath() {
    assert path != null;
    return path;
  }

  @Override
  public int compareTo(UsageInfo pO) {
    int result;

    if (this == pO) {
      return 0;
    }
    if (this.locks != null) {
      result = this.locks.compareTo(pO.locks);
      if (result != 0) {
        //Usages without locks are more convenient to analyze
        return -result;
      }
    }
    result = this.line.getLine() - pO.line.getLine();
    if (result != 0) {
      return result;
    }
    //Some nodes can be from one line, but different nodes
    result = this.line.getNode().getNodeNumber() - pO.line.getNode().getNodeNumber();
    if (result != 0) {
      return result;
    }
    result = this.accessType.compareTo(pO.accessType);
    if (result != 0) {
      return result;
    }
    if (threadInfo != null) {
      result = this.threadInfo.compareTo(pO.threadInfo);
      if (result != 0) {
        return result;
      }
    }
    /* We can't use key states for ordering, because the treeSets can't understand,
     * that old refined usage with zero key state is the same as new one
     */
    if (this.id != null && pO.id != null) {
      //Not while adding in container
      assert this.id.equals(pO.id);
    }
    return 0;
  }

  private void setPath(List<CFAEdge> p) {
    List<CFAEdge> edges = p;
    edges = from(edges).filter(new Predicate<CFAEdge>() {
      @Override
      public boolean apply(@Nullable CFAEdge pInput) {
        if (pInput instanceof CDeclarationEdge) {
          if (((CDeclarationEdge)pInput).getDeclaration().isGlobal() ||
              pInput.getSuccessor().getFunctionName().equals("ldv_main")) {
            return false;
          }
        } else if (pInput.getSuccessor().getFunctionName().equals("ldv_main")
            && pInput instanceof CAssumeEdge) {
          //Remove infinite switch, it's too long
          return false;
        }
        return true;
      }
    }).toList();
    path = edges;
  }

  public boolean isReachable() {
    return reachable;
  }

  public void setAsUnreachable() {
    reachable = false;
  }

  @Override
  public UsageInfo clone() {
<<<<<<< HEAD
    UsageInfo result = new UsageInfo(accessType, line, locks, id);
=======
    UsageInfo result = new UsageInfo(accessType, line, locks, threadInfo);
>>>>>>> c2c799d3
    result.id = this.id;
    result.keyState = this.keyState;
    result.path = this.path;
    result.failureFlag = this.failureFlag;
    return result;
  }

  public UsageInfo expand(LockStatisticsState expandedState) {
    UsageInfo result = new UsageInfo(this.accessType, this.line, expandedState, threadInfo);
    result.id = this.id;
    result.keyState = this.keyState;
    result.path = this.path;
    result.failureFlag = this.failureFlag;
    return result;
  }
}<|MERGE_RESOLUTION|>--- conflicted
+++ resolved
@@ -61,38 +61,24 @@
   public boolean failureFlag;
   private boolean reachable;
 
-<<<<<<< HEAD
-  public UsageInfo(@Nonnull Access atype, @Nonnull LineInfo l, @Nonnull LockStatisticsState lock, AbstractIdentifier ident) {
-=======
-  public UsageInfo(@Nonnull Access atype, @Nonnull LineInfo l, @Nonnull LockStatisticsState lock, ThreadState tState) {
->>>>>>> c2c799d3
+  public UsageInfo(@Nonnull Access atype, @Nonnull LineInfo l, @Nonnull LockStatisticsState lock, AbstractIdentifier ident, ThreadState tState) {
     line = l;
     locks = lock;
     accessType = atype;
     keyState = null;
     failureFlag = false;
     reachable = true;
-<<<<<<< HEAD
     if (ident instanceof SingleIdentifier)
     {
       id = (SingleIdentifier)ident;
     } else {
       id = null;
     }
+    threadInfo = tState == null ? null : tState.prepareToStore();
   }
 
   public UsageInfo(@Nonnull Access atype,  int l, @Nonnull UsageStatisticsState state, AbstractIdentifier ident) {
-    this(atype, new LineInfo(l, AbstractStates.extractLocation(state)), AbstractStates.extractStateByType(state, LockStatisticsState.class), ident);
-=======
-    //May be null, if ThreadCPA is not used
-    threadInfo = tState == null ? null : tState.prepareToStore();
-  }
-
-  public UsageInfo(@Nonnull Access atype,  int l, @Nonnull UsageStatisticsState state) {
-    this(atype, new LineInfo(l, AbstractStates.extractLocation(state)),
-        AbstractStates.extractStateByType(state, LockStatisticsState.class),
-        AbstractStates.extractStateByType(state, ThreadState.class));
->>>>>>> c2c799d3
+    this(atype, new LineInfo(l, AbstractStates.extractLocation(state)), AbstractStates.extractStateByType(state, LockStatisticsState.class), ident, AbstractStates.extractStateByType(state, ThreadState.class));
   }
 
   public @Nonnull LockStatisticsState getLockState() {
@@ -289,11 +275,7 @@
 
   @Override
   public UsageInfo clone() {
-<<<<<<< HEAD
-    UsageInfo result = new UsageInfo(accessType, line, locks, id);
-=======
-    UsageInfo result = new UsageInfo(accessType, line, locks, threadInfo);
->>>>>>> c2c799d3
+    UsageInfo result = new UsageInfo(accessType, line, locks, id, threadInfo);
     result.id = this.id;
     result.keyState = this.keyState;
     result.path = this.path;
@@ -302,7 +284,7 @@
   }
 
   public UsageInfo expand(LockStatisticsState expandedState) {
-    UsageInfo result = new UsageInfo(this.accessType, this.line, expandedState, threadInfo);
+    UsageInfo result = new UsageInfo(this.accessType, this.line, expandedState, id, threadInfo);
     result.id = this.id;
     result.keyState = this.keyState;
     result.path = this.path;
