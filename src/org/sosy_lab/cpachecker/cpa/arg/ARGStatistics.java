/*
 *  CPAchecker is a tool for configurable software verification.
 *  This file is part of CPAchecker.
 *
 *  Copyright (C) 2007-2013  Dirk Beyer
 *  All rights reserved.
 *
 *  Licensed under the Apache License, Version 2.0 (the "License");
 *  you may not use this file except in compliance with the License.
 *  You may obtain a copy of the License at
 *
 *      http://www.apache.org/licenses/LICENSE-2.0
 *
 *  Unless required by applicable law or agreed to in writing, software
 *  distributed under the License is distributed on an "AS IS" BASIS,
 *  WITHOUT WARRANTIES OR CONDITIONS OF ANY KIND, either express or implied.
 *  See the License for the specific language governing permissions and
 *  limitations under the License.
 *
 *
 *  CPAchecker web page:
 *    http://cpachecker.sosy-lab.org
 */
package org.sosy_lab.cpachecker.cpa.arg;

import java.io.File;
import java.io.IOException;
import java.io.PrintStream;
import java.io.Writer;
import java.nio.file.Path;
import java.nio.file.Paths;
import java.util.Collection;
import java.util.HashSet;
import java.util.Iterator;
import java.util.Set;
import java.util.logging.Level;

import javax.annotation.Nullable;

import org.sosy_lab.common.Appender;
import org.sosy_lab.common.Files;
import org.sosy_lab.common.Pair;
import org.sosy_lab.common.configuration.Configuration;
import org.sosy_lab.common.configuration.FileOption;
import org.sosy_lab.common.configuration.InvalidConfigurationException;
import org.sosy_lab.common.configuration.Option;
import org.sosy_lab.common.configuration.Options;
import org.sosy_lab.cpachecker.cfa.model.CFAEdge;
import org.sosy_lab.cpachecker.core.CPAcheckerResult.Result;
import org.sosy_lab.cpachecker.core.CounterexampleInfo;
import org.sosy_lab.cpachecker.core.interfaces.Statistics;
import org.sosy_lab.cpachecker.core.reachedset.ReachedSet;
import org.sosy_lab.cpachecker.util.cwriter.PathToCTranslator;

import com.google.common.base.Function;
import com.google.common.base.Functions;
import com.google.common.base.Predicate;
import com.google.common.base.Predicates;
import com.google.common.collect.ImmutableSet;
import com.google.common.collect.SetMultimap;

@Options(prefix="cpa.arg")
public class ARGStatistics implements Statistics {

  @Option(name="export", description="export final ARG as .dot file")
  private boolean exportARG = true;

  @Option(name="file",
      description="export final ARG as .dot file")
  @FileOption(FileOption.Type.OUTPUT_FILE)
  private Path argFile = Paths.get("ARG.dot");

  @Option(name="simplifiedARG.file",
      description="export final ARG as .dot file, showing only loop heads and function entries/exits")
  @FileOption(FileOption.Type.OUTPUT_FILE)
  private Path simplifiedArgFile = Paths.get("ARGSimplified.dot");

  @Option(name="refinements.file",
      description="export simplified ARG that shows all refinements to .dot file")
  @FileOption(FileOption.Type.OUTPUT_FILE)
  private Path refinementGraphFile = Paths.get("ARGRefinements.dot");

  @Option(name="errorPath.export",
      description="export error path to file, if one is found")
  private boolean exportErrorPath = true;

  @Option(name="errorPath.file",
      description="export error path to file, if one is found")
  @FileOption(FileOption.Type.OUTPUT_FILE)
  private Path errorPathFile = Paths.get("ErrorPath.txt");

  @Option(name="errorPath.core",
      description="export error path to file, if one is found")
  @FileOption(FileOption.Type.OUTPUT_FILE)
  private Path errorPathCoreFile = Paths.get("ErrorPathCore.txt");

  @Option(name="errorPath.source",
      description="export error path to file, if one is found")
  @FileOption(FileOption.Type.OUTPUT_FILE)
  private Path errorPathSourceFile = Paths.get("ErrorPath.c");

  @Option(name="errorPath.exportAsSource",
      description="translate error path to C program")
  private boolean exportSource = true;

  @Option(name="errorPath.json",
      description="export error path to file, if one is found")
  @FileOption(FileOption.Type.OUTPUT_FILE)
  private Path errorPathJson = Paths.get("ErrorPath.json");

  @Option(name="errorPath.assignment",
      description="export one variable assignment for error path to file, if one is found")
  @FileOption(FileOption.Type.OUTPUT_FILE)
  private Path errorPathAssignment = Paths.get("ErrorPathAssignment.txt");

  @Option(name="errorPath.graph",
      description="export error path to file, if one is found")
  @FileOption(FileOption.Type.OUTPUT_FILE)
  private Path errorPathGraphFile = Paths.get("ErrorPath.dot");

  private final ARGCPA cpa;

  private Writer refinementGraphUnderlyingWriter = null;
  private ARGToDotWriter refinementGraphWriter = null;

  public ARGStatistics(Configuration config, ARGCPA cpa) throws InvalidConfigurationException {
    config.inject(this);

    this.cpa = cpa;

    if (argFile == null && simplifiedArgFile == null && refinementGraphFile == null) {
      exportARG = false;
    }
    if (!exportSource) {
      errorPathSourceFile = null;
    }
    if (errorPathAssignment == null && errorPathCoreFile == null && errorPathFile == null
        && errorPathGraphFile == null && errorPathJson == null && errorPathSourceFile == null) {
      exportErrorPath = false;
    }
  }

  ARGToDotWriter getRefinementGraphWriter() {
    if (!exportARG || refinementGraphFile == null) {
      return null;
    }

    if (refinementGraphWriter == null) {
      // Open output file for refinement graph,
      // we continuously write into this file during analysis.
      // We do this lazily so that the file is written only if there are refinements.
      try {
        refinementGraphUnderlyingWriter = Files.openOutputFile(refinementGraphFile);
        refinementGraphWriter = new ARGToDotWriter(refinementGraphUnderlyingWriter);
      } catch (IOException e) {
        if (refinementGraphUnderlyingWriter != null) {
          try {
            refinementGraphUnderlyingWriter.close();
          } catch (IOException innerException) {
            e.addSuppressed(innerException);
          }
        }

        cpa.getLogger().logUserException(Level.WARNING, e,
            "Could not write refinement graph to file");

        refinementGraphFile = null; // ensure we won't try again
        refinementGraphUnderlyingWriter = null;
        refinementGraphWriter = null;
      }
    }

    // either both are null or none
    assert (refinementGraphUnderlyingWriter == null) == (refinementGraphWriter == null);
    return refinementGraphWriter;
  }

  @Override
  public String getName() {
    return null; // return null because we do not print statistics
  }

  @Override
  public void printStatistics(PrintStream pOut, Result pResult,
      ReachedSet pReached) {

<<<<<<< HEAD

    if (!(   (exportErrorPath && (errorPathFile != null))
          || (exportARG       && (argFile != null      ))
       )) {

      // do nothing, if !(exportErrorPath || exportART)
=======
    if (!exportARG && !exportErrorPath) {
>>>>>>> 4ea64afb
      // shortcut, avoid unnecessary creation of path etc.
      assert refinementGraphWriter == null;
      return;
    }

    final ARGState rootState = (ARGState)pReached.getFirstState();
    @Nullable final CounterexampleInfo counterexample = getCounterexample(pReached);
    @Nullable final ARGPath targetPath = getTargetPath(counterexample, pReached);
    final Predicate<Pair<ARGState, ARGState>> isTargetPathEdge = getEdgesOfPath(targetPath);

    if (exportErrorPath && targetPath != null) {

      writeErrorPathFile(errorPathFile, targetPath);

      if (errorPathCoreFile != null) {
        // the shrinked errorPath only includes the nodes,
        // that are important for the error, it is not a complete path,
        // only some nodes of the targetPath are part of it
        ErrorPathShrinker pathShrinker = new ErrorPathShrinker();
        ARGPath shrinkedErrorPath = pathShrinker.shrinkErrorPath(targetPath);
        writeErrorPathFile(errorPathCoreFile, shrinkedErrorPath);
      }

      writeErrorPathFile(errorPathJson, new Appender() {
        @Override
        public void appendTo(Appendable pAppendable) throws IOException {
          targetPath.toJSON(pAppendable);
        }
      });

      final Set<ARGState> pathElements;
      Appender pathProgram = null;
      if (counterexample != null && counterexample.getTargetPath() != null) {
        // precise error path
        pathElements = targetPath.getStateSet();

        if (errorPathSourceFile != null) {
          pathProgram = PathToCTranslator.translateSinglePath(targetPath);
        }

      } else {
        // Imprecise error path.
        // For the text export, we have no other chance,
        // but for the C code and graph export we use all existing paths
        // to avoid this problem.
        ARGState lastElement = (ARGState)pReached.getLastState();
        pathElements = ARGUtils.getAllStatesOnPathsTo(lastElement);

        if (errorPathSourceFile != null) {
          pathProgram = PathToCTranslator.translatePaths(rootState, pathElements);
        }
      }

      if (pathProgram != null) {
        writeErrorPathFile(errorPathSourceFile, pathProgram);
      }

      writeErrorPathFile(errorPathGraphFile, new Appender() {
        @Override
        public void appendTo(Appendable pAppendable) throws IOException {
          ARGToDotWriter.write(pAppendable, rootState,
              ARGUtils.CHILDREN_OF_STATE,
              Predicates.in(pathElements),
              isTargetPathEdge);
        }
      });

      if (counterexample != null) {
        if (counterexample.getTargetPathAssignment() != null) {
          writeErrorPathFile(errorPathAssignment, counterexample.getTargetPathAssignment());
        }

        for (Pair<Object, File> info : counterexample.getAllFurtherInformation()) {
          if (info.getSecond() != null) {
            writeErrorPathFile(info.getSecond().toPath(), info.getFirst());
          }
        }
      }
    }

<<<<<<< HEAD
    if (exportARG && argFile != null) {
      try {
        ARGState rootState = (ARGState)pReached.getFirstState();
        Files.writeFile(argFile, ARGUtils.convertARTToDot(rootState, null, getEdgesOfPath(targetPath)));
      } catch (IOException e) {
        cpa.getLogger().logUserException(Level.WARNING, e, "Could not write ARG to file.");
=======
    if (exportARG) {
      SetMultimap<ARGState, ARGState> relevantSuccessorRelation = ARGUtils.projectARG(rootState, ARGUtils.CHILDREN_OF_STATE, ARGUtils.RELEVANT_STATE);
      Function<ARGState, Collection<ARGState>> relevantSuccessorFunction = Functions.forMap(relevantSuccessorRelation.asMap(), ImmutableSet.<ARGState>of());

      if (argFile != null) {
        try (Writer w = Files.openOutputFile(argFile)) {
          ARGToDotWriter.write(w, rootState,
              ARGUtils.CHILDREN_OF_STATE,
              Predicates.alwaysTrue(),
              isTargetPathEdge);
        } catch (IOException e) {
          cpa.getLogger().logUserException(Level.WARNING, e, "Could not write ARG to file");
        }
      }

      if (simplifiedArgFile != null) {
        try (Writer w = Files.openOutputFile(simplifiedArgFile)) {
          ARGToDotWriter.write(w, rootState,
              relevantSuccessorFunction,
              Predicates.alwaysTrue(),
              Predicates.alwaysFalse());
        } catch (IOException e) {
          cpa.getLogger().logUserException(Level.WARNING, e, "Could not write ARG to file");
        }
      }

      assert (refinementGraphUnderlyingWriter == null) == (refinementGraphWriter == null);
      if (refinementGraphUnderlyingWriter != null) {
        try (Writer w = refinementGraphUnderlyingWriter) { // for auto-closing
          refinementGraphWriter.writeSubgraph(rootState,
              relevantSuccessorFunction,
              Predicates.alwaysTrue(),
              Predicates.alwaysFalse());
          refinementGraphWriter.finish();

        } catch (IOException e) {
          cpa.getLogger().logUserException(Level.WARNING, e, "Could not write refinement graph to file");
        }
      }
    }
  }

  private CounterexampleInfo getCounterexample(ReachedSet pReached) {
    CounterexampleInfo counterexample = cpa.getLastCounterexample();

    if (counterexample != null) {
      ARGState targetState = counterexample.getTargetPath().getLast().getFirst();
      if (!pReached.contains(targetState)) {
        // counterexample is outdated
        return null;
      }
    }
    return counterexample;
  }

  private ARGPath getTargetPath(@Nullable final CounterexampleInfo counterexample, final ReachedSet pReached) {
    ARGPath targetPath = null;

    if (counterexample != null) {
      targetPath = counterexample.getTargetPath();
    }

    if (targetPath == null) {
      // try to find one
      // This is imprecise if there are several paths in the ARG,
      // because we randomly select one existing path,
      // but this path may actually be infeasible.
      ARGState lastElement = (ARGState)pReached.getLastState();
      if (lastElement != null && lastElement.isTarget()) {
        targetPath = ARGUtils.getOnePathTo(lastElement);
>>>>>>> 4ea64afb
      }
    }
    return targetPath;
  }

  private void writeErrorPathFile(Path file, Object content) {
    if (file != null) {
      try {
        Files.writeFile(file, content);
      } catch (IOException e) {
        cpa.getLogger().logUserException(Level.WARNING, e,
            "Could not write information about the error path to file");
      }
    }
  }

  private static Predicate<Pair<ARGState, ARGState>> getEdgesOfPath(@Nullable ARGPath pPath) {
    if (pPath == null) {
      return Predicates.alwaysFalse();
    }

    Set<Pair<ARGState, ARGState>> result = new HashSet<>(pPath.size());
    Iterator<Pair<ARGState, CFAEdge>> it = pPath.iterator();
    assert it.hasNext();
    ARGState lastElement = it.next().getFirst();
    while (it.hasNext()) {
      ARGState currentElement = it.next().getFirst();
      result.add(Pair.of(lastElement, currentElement));
      lastElement = currentElement;
    }
    return Predicates.in(result);
  }
}<|MERGE_RESOLUTION|>--- conflicted
+++ resolved
@@ -184,16 +184,7 @@
   public void printStatistics(PrintStream pOut, Result pResult,
       ReachedSet pReached) {
 
-<<<<<<< HEAD
-
-    if (!(   (exportErrorPath && (errorPathFile != null))
-          || (exportARG       && (argFile != null      ))
-       )) {
-
-      // do nothing, if !(exportErrorPath || exportART)
-=======
     if (!exportARG && !exportErrorPath) {
->>>>>>> 4ea64afb
       // shortcut, avoid unnecessary creation of path etc.
       assert refinementGraphWriter == null;
       return;
@@ -274,14 +265,6 @@
       }
     }
 
-<<<<<<< HEAD
-    if (exportARG && argFile != null) {
-      try {
-        ARGState rootState = (ARGState)pReached.getFirstState();
-        Files.writeFile(argFile, ARGUtils.convertARTToDot(rootState, null, getEdgesOfPath(targetPath)));
-      } catch (IOException e) {
-        cpa.getLogger().logUserException(Level.WARNING, e, "Could not write ARG to file.");
-=======
     if (exportARG) {
       SetMultimap<ARGState, ARGState> relevantSuccessorRelation = ARGUtils.projectARG(rootState, ARGUtils.CHILDREN_OF_STATE, ARGUtils.RELEVANT_STATE);
       Function<ARGState, Collection<ARGState>> relevantSuccessorFunction = Functions.forMap(relevantSuccessorRelation.asMap(), ImmutableSet.<ARGState>of());
@@ -352,7 +335,6 @@
       ARGState lastElement = (ARGState)pReached.getLastState();
       if (lastElement != null && lastElement.isTarget()) {
         targetPath = ARGUtils.getOnePathTo(lastElement);
->>>>>>> 4ea64afb
       }
     }
     return targetPath;
