/*
 *  CPAchecker is a tool for configurable software verification.
 *  This file is part of CPAchecker.
 *
 *  Copyright (C) 2007-2014  Dirk Beyer
 *  All rights reserved.
 *
 *  Licensed under the Apache License, Version 2.0 (the "License");
 *  you may not use this file except in compliance with the License.
 *  You may obtain a copy of the License at
 *
 *      http://www.apache.org/licenses/LICENSE-2.0
 *
 *  Unless required by applicable law or agreed to in writing, software
 *  distributed under the License is distributed on an "AS IS" BASIS,
 *  WITHOUT WARRANTIES OR CONDITIONS OF ANY KIND, either express or implied.
 *  See the License for the specific language governing permissions and
 *  limitations under the License.
 *
 *
 *  CPAchecker web page:
 *    http://cpachecker.sosy-lab.org
 */
package org.sosy_lab.cpachecker.core.algorithm;

import com.google.common.base.Functions;
import java.io.PrintStream;
import java.util.ArrayList;
import java.util.Collection;
import java.util.HashMap;
import java.util.Iterator;
import java.util.List;
import java.util.Map;
import java.util.Map.Entry;
import java.util.Optional;
import java.util.concurrent.TimeUnit;
import java.util.logging.Level;
import org.checkerframework.checker.nullness.qual.Nullable;
import org.sosy_lab.common.ShutdownNotifier;
import org.sosy_lab.common.configuration.ClassOption;
import org.sosy_lab.common.configuration.Configuration;
import org.sosy_lab.common.configuration.InvalidConfigurationException;
import org.sosy_lab.common.configuration.Option;
import org.sosy_lab.common.configuration.Options;
import org.sosy_lab.common.log.LogManager;
import org.sosy_lab.common.time.Timer;
import org.sosy_lab.cpachecker.core.CPAcheckerResult.Result;
import org.sosy_lab.cpachecker.core.defaults.MergeSepOperator;
import org.sosy_lab.cpachecker.core.interfaces.AbstractState;
import org.sosy_lab.cpachecker.core.interfaces.ConfigurableProgramAnalysis;
import org.sosy_lab.cpachecker.core.interfaces.ForcedCovering;
import org.sosy_lab.cpachecker.core.interfaces.MergeOperator;
import org.sosy_lab.cpachecker.core.interfaces.Precision;
import org.sosy_lab.cpachecker.core.interfaces.PrecisionAdjustment;
import org.sosy_lab.cpachecker.core.interfaces.PrecisionAdjustmentResult;
import org.sosy_lab.cpachecker.core.interfaces.PrecisionAdjustmentResult.Action;
import org.sosy_lab.cpachecker.core.interfaces.Statistics;
import org.sosy_lab.cpachecker.core.interfaces.StatisticsProvider;
import org.sosy_lab.cpachecker.core.interfaces.StopOperator;
import org.sosy_lab.cpachecker.core.interfaces.TransferRelation;
import org.sosy_lab.cpachecker.core.reachedset.ReachedSet;
import org.sosy_lab.cpachecker.core.reachedset.UnmodifiableReachedSet;
import org.sosy_lab.cpachecker.cpa.arg.ARGMergeJoinCPAEnabledAnalysis;
import org.sosy_lab.cpachecker.exceptions.CPAException;
import org.sosy_lab.cpachecker.util.AbstractStates;
import org.sosy_lab.cpachecker.util.Pair;
import org.sosy_lab.cpachecker.util.statistics.AbstractStatValue;
import org.sosy_lab.cpachecker.util.statistics.StatCounter;
import org.sosy_lab.cpachecker.util.statistics.StatHist;
import org.sosy_lab.cpachecker.util.statistics.StatInt;
import org.sosy_lab.cpachecker.util.statistics.StatisticsWriter;

public class CPAAlgorithm implements Algorithm, StatisticsProvider {

  private static class CPAStatistics implements Statistics {

    private Timer totalTimer         = new Timer();
    private Timer chooseTimer        = new Timer();
    private Timer precisionTimer     = new Timer();
    private Timer transferTimer      = new Timer();
    private Timer mergeTimer         = new Timer();
    private Timer stopTimer          = new Timer();
    private Timer addTimer           = new Timer();
    private Timer forcedCoveringTimer = new Timer();

    private int   countIterations   = 0;
    private int   maxWaitlistSize   = 0;
    private long  countWaitlistSize = 0;
    private int   countSuccessors   = 0;
    private int   maxSuccessors     = 0;
    private int   countMerge        = 0;
    private int   countStop         = 0;
    private int   countBreak        = 0;

    private Map<String, AbstractStatValue> reachedSetStatistics = new HashMap<>();

    @Override
    public String getName() {
      return "CPA algorithm";
    }

    @Override
    public void printStatistics(PrintStream out, Result pResult, UnmodifiableReachedSet pReached) {
      out.println("Number of iterations:            " + countIterations);
      if (countIterations == 0) {
        // Statistics not relevant, prevent division by zero
        return;
      }

      out.println("Max size of waitlist:            " + maxWaitlistSize);
      out.println("Average size of waitlist:        " + countWaitlistSize
          / countIterations);
      StatisticsWriter w = StatisticsWriter.writingStatisticsTo(out);
      for (AbstractStatValue c : reachedSetStatistics.values()) {
        w.put(c);
      }
      out.println("Number of computed successors:   " + countSuccessors);
      out.println("Max successors for one state:    " + maxSuccessors);
      out.println("Number of times merged:          " + countMerge);
      out.println("Number of times stopped:         " + countStop);
      out.println("Number of times breaked:         " + countBreak);
      out.println();
      out.println("Total time for CPA algorithm:     " + totalTimer + " (Max: " + totalTimer.getMaxTime().formatAs(TimeUnit.SECONDS) + ")");
      out.println("  Time for choose from waitlist:  " + chooseTimer);
      if (forcedCoveringTimer.getNumberOfIntervals() > 0) {
        out.println("  Time for forced covering:       " + forcedCoveringTimer);
      }
      out.println("  Time for precision adjustment:  " + precisionTimer);
      out.println("  Time for transfer relation:     " + transferTimer);
      if (mergeTimer.getNumberOfIntervals() > 0) {
        out.println("  Time for merge operator:        " + mergeTimer);
      }
      out.println("  Time for stop operator:           " + stopTimer);
      out.println("  Time for adding to reached set:   " + addTimer);

    }
  }

  @Options(prefix = "cpa")
  public static class CPAAlgorithmFactory implements AlgorithmFactory {

    @Option(
        secure = true,
        description = "Which strategy to use for forced coverings (empty for none)",
        name = "forcedCovering")
    @ClassOption(packagePrefix = "org.sosy_lab.cpachecker")
    private ForcedCovering.@Nullable Factory forcedCoveringClass = null;

    @Option(secure=true, description="Do not report 'False' result, return UNKNOWN instead. "
        + " Useful for incomplete analysis with no counterexample checking.")
    private boolean reportFalseAsUnknown = false;

    private final ForcedCovering forcedCovering;

    private final ConfigurableProgramAnalysis cpa;
    private final LogManager logger;
    private final ShutdownNotifier shutdownNotifier;

    public CPAAlgorithmFactory(ConfigurableProgramAnalysis cpa, LogManager logger,
        Configuration config, ShutdownNotifier pShutdownNotifier) throws InvalidConfigurationException {

      config.inject(this);
      this.cpa = cpa;
      this.logger = logger;
      this.shutdownNotifier = pShutdownNotifier;

      if (forcedCoveringClass != null) {
        forcedCovering = forcedCoveringClass.create(config, logger, cpa);
      } else {
        forcedCovering = null;
      }

    }

    @Override
    public CPAAlgorithm newInstance() {
      return new CPAAlgorithm(cpa, logger, shutdownNotifier, forcedCovering, reportFalseAsUnknown);
    }
  }

  public static CPAAlgorithm create(ConfigurableProgramAnalysis cpa, LogManager logger,
      Configuration config, ShutdownNotifier pShutdownNotifier) throws InvalidConfigurationException {

    return new CPAAlgorithmFactory(cpa, logger, config, pShutdownNotifier).newInstance();
  }


  private final ForcedCovering forcedCovering;

  private final CPAStatistics               stats = new CPAStatistics();

  private final TransferRelation transferRelation;
  private final MergeOperator mergeOperator;
  private final StopOperator stopOperator;
  private final PrecisionAdjustment precisionAdjustment;

  private final LogManager                  logger;

  private final ShutdownNotifier                   shutdownNotifier;

  private final AlgorithmStatus status;
  private final ConfigurableProgramAnalysis cpa;

  private CPAAlgorithm(
      ConfigurableProgramAnalysis pCpa,
      LogManager logger,
      ShutdownNotifier pShutdownNotifier,
      ForcedCovering pForcedCovering,
      boolean pIsImprecise) {

    cpa = pCpa;
    transferRelation = cpa.getTransferRelation();
    mergeOperator = cpa.getMergeOperator();
    stopOperator = cpa.getStopOperator();
    precisionAdjustment = cpa.getPrecisionAdjustment();
    this.logger = logger;
    this.shutdownNotifier = pShutdownNotifier;
    this.forcedCovering = pForcedCovering;
    status = AlgorithmStatus.SOUND_AND_PRECISE.withPrecise(!pIsImprecise);
  }

  @Override
  public AlgorithmStatus run(final ReachedSet reachedSet) throws CPAException, InterruptedException {
    stats.totalTimer.start();
    try {
      return run0(reachedSet);
    } finally {
      stats.totalTimer.stopIfRunning();
      stats.chooseTimer.stopIfRunning();
      stats.precisionTimer.stopIfRunning();
      stats.transferTimer.stopIfRunning();
      stats.mergeTimer.stopIfRunning();
      stats.stopTimer.stopIfRunning();
      stats.addTimer.stopIfRunning();
      stats.forcedCoveringTimer.stopIfRunning();
      reachedSet.finalize(cpa);

      for (Entry<String, ? extends AbstractStatValue> e : reachedSet.getStatistics().entrySet()) {
          String key = e.getKey();
          AbstractStatValue val = e.getValue();
          if (!stats.reachedSetStatistics.containsKey(key)) {
            stats.reachedSetStatistics.put(key, val);
          } else {
            AbstractStatValue newVal = stats.reachedSetStatistics.get(key);

            if (val == newVal) {
              // ignore, otherwise counters would double
            } else if (newVal instanceof StatCounter) {
              assert val instanceof StatCounter;
              ((StatCounter) newVal).mergeWith((StatCounter) val);
            } else if (newVal instanceof StatInt) {
              assert val instanceof StatInt;
              ((StatInt) newVal).add((StatInt) val);
            } else if (newVal instanceof StatHist) {
              assert val instanceof StatHist;
              ((StatHist) newVal).mergeWith((StatHist) val);
            } else {
              throw new AssertionError("Can't handle " + val.getClass().getSimpleName());
            }
        }
      }
    }
  }

  private AlgorithmStatus run0(final ReachedSet reachedSet) throws CPAException, InterruptedException {
    while (reachedSet.hasWaitingState()) {
      shutdownNotifier.shutdownIfNecessary();

      stats.countIterations++;

      // Pick next state using strategy
      // BFS, DFS or top sort according to the configuration
      int size = reachedSet.getWaitlist().size();
      if (size >= stats.maxWaitlistSize) {
        stats.maxWaitlistSize = size;
      }
      stats.countWaitlistSize += size;

      stats.chooseTimer.start();
      final AbstractState state = reachedSet.popFromWaitlist();
      final Precision precision = reachedSet.getPrecision(state);
      stats.chooseTimer.stop();

      logger.log(Level.FINER, "Retrieved state from waitlist");
      try {
        if (handleState(state, precision, reachedSet)) {
          // Prec operator requested break
          return status;
        }
      } catch (Exception e) {
        // re-add the old state to the waitlist, there might be unhandled successors left
        // that otherwise would be forgotten (which would be unsound)
        reachedSet.reAddToWaitlist(state);
        throw e;
      }

    }

    return status;
  }

  /**
   * Handle one state from the waitlist, i.e., produce successors etc.
   * @param state The abstract state that was taken out of the waitlist
   * @param precision The precision for this abstract state.
   * @param reachedSet The reached set.
   * @return true if analysis should terminate, false if analysis should continue with next state
   */
  private boolean handleState(
      final AbstractState state,
      Precision precision,
      final ReachedSet reachedSet)
      throws CPAException, InterruptedException {
    logger.log(Level.ALL, "Current state is", state, "with precision", precision);

    if (forcedCovering != null) {
      stats.forcedCoveringTimer.start();
      try {
        boolean stop = forcedCovering.tryForcedCovering(state, precision, reachedSet);

        if (stop) {
          // TODO: remove state from reached set?
          return false;
        }
      } finally {
        stats.forcedCoveringTimer.stop();
      }
    }

    stats.transferTimer.start();
    Collection<? extends AbstractState> successors;
    try {
      successors = transferRelation.getAbstractSuccessors(state, reachedSet, precision);
    } finally {
      stats.transferTimer.stop();
    }
    // TODO When we have a nice way to mark the analysis result as incomplete,
    // we could continue analysis on a CPATransferException with the next state from waitlist.

    int numSuccessors = successors.size();
    logger.log(Level.FINER, "Current state has", numSuccessors, "successors");
    stats.countSuccessors += numSuccessors;
    stats.maxSuccessors = Math.max(numSuccessors, stats.maxSuccessors);

    for (Iterator<? extends AbstractState> it = successors.iterator(); it.hasNext();) {
      AbstractState successor = it.next();
      shutdownNotifier.shutdownIfNecessary();
      logger.log(Level.FINER, "Considering successor of current state");
      logger.log(Level.ALL, "Successor of", state, "\nis", successor);

      stats.precisionTimer.start();
      PrecisionAdjustmentResult precAdjustmentResult;
      try {
        Optional<PrecisionAdjustmentResult> precAdjustmentOptional =
            precisionAdjustment.prec(
                successor, precision, reachedSet, Functions.identity(), successor);
        if (!precAdjustmentOptional.isPresent()) {
          continue;
        }
        precAdjustmentResult = precAdjustmentOptional.get();
      } finally {
        stats.precisionTimer.stop();
      }

      successor = precAdjustmentResult.abstractState();
      Precision successorPrecision = precAdjustmentResult.precision();
      Action action = precAdjustmentResult.action();

      if (action == Action.BREAK) {
        stats.stopTimer.start();
        boolean stop;
        try {
          stop = stopOperator.stop(successor, reachedSet.getReached(successor), successorPrecision);
        } finally {
          stats.stopTimer.stop();
        }

        if (AbstractStates.isTargetState(successor) && stop) {
          // don't signal BREAK for covered states
          // no need to call merge and stop either, so just ignore this state
          // and handle next successor
          stats.countStop++;
          logger.log(Level.FINER, "Break was signalled but ignored because the state is covered.");
          continue;

        } else {
          stats.countBreak++;
          logger.log(Level.FINER, "Break signalled, CPAAlgorithm will stop.");

          // add the new state
          reachedSet.add(successor, successorPrecision);

          if (it.hasNext()) {
            // re-add the old state to the waitlist, there are unhandled
            // successors left that otherwise would be forgotten
            reachedSet.reAddToWaitlist(state);
          }

          return true;
        }
      }
      assert action == Action.CONTINUE : "Enum Action has unhandled values!";

      Collection<AbstractState> reached = reachedSet.getReached(successor);

      // An optimization, we don't bother merging if we know that the
      // merge operator won't do anything (i.e., it is merge-sep).
      if (mergeOperator != MergeSepOperator.getInstance() && !reached.isEmpty()) {
        stats.mergeTimer.start();
        try {
          List<AbstractState> toRemove = new ArrayList<>();
          List<Pair<AbstractState, Precision>> toAdd = new ArrayList<>();
          try {
            logger.log(
                Level.FINER, "Considering", reached.size(), "states from reached set for merge");
            for (AbstractState reachedState : reached) {
              shutdownNotifier.shutdownIfNecessary();
              AbstractState mergedState =
                  mergeOperator.merge(successor, reachedState, successorPrecision);

              if (!mergedState.equals(reachedState)) {
                logger.log(Level.FINER, "Successor was merged with state from reached set");
                logger.log(
                    Level.ALL, "Merged", successor, "\nand", reachedState, "\n-->", mergedState);
                stats.countMerge++;

                toRemove.add(reachedState);
                toAdd.add(Pair.of(mergedState, successorPrecision));
              }
            }
          } finally {
            // If we terminate, we should still update the reachedSet if necessary
            // because ARGCPA doesn't like states in toRemove to be in the reachedSet.
            reachedSet.removeAll(toRemove);
            reachedSet.addAll(toAdd);

          }

          if (mergeOperator instanceof ARGMergeJoinCPAEnabledAnalysis) {
            ((ARGMergeJoinCPAEnabledAnalysis) mergeOperator).cleanUp(reachedSet);
          }

        } finally {
          stats.mergeTimer.stop();
        }
      }

      stats.stopTimer.start();
      boolean stop;
      try {
        stop = stopOperator.stop(successor, reached, successorPrecision);
      } finally {
        stats.stopTimer.stop();
      }

      if (stop) {
        logger.log(Level.FINER, "Successor is covered or unreachable, not adding to waitlist");
        stats.countStop++;

      } else {
        logger.log(Level.FINER, "No need to stop, adding successor to waitlist");

        stats.addTimer.start();
        reachedSet.add(successor, successorPrecision);
        stats.addTimer.stop();
      }
    }

    return false;
  }

<<<<<<< HEAD
  private void frontier(AbstractState state, Precision precision, ReachedSet reachedSet) {

    if (applyOperator != null && reachedSet instanceof ThreadModularReachedSet) {
      // TODO currently there is apply operator in any case!
      stats.applyTimer.start();
      // do not need stop and merge as they has been already performed on projections
      Map<AbstractState, Precision> toAdd = new HashMap<>();

      boolean isProjection = ((AbstractStateWithEdge) state).isProjection();
      if (!isProjection && applyOperator.isInvariantToEffects(state)) {
        stats.applyTimer.stop();
        return;
      }

      Collection<AbstractState> toApply =
          ((ThreadModularReachedSet) reachedSet).getStatesForApply(state);

      stats.mainLoop.start();
      for (AbstractState oldState : toApply) {
        AbstractState appliedState = null;
        Precision appliedPrecision = null;
        if (isProjection) {
          stats.apply.start();
          appliedState = applyOperator.apply(oldState, state);
          stats.apply.stop();
          appliedPrecision = reachedSet.getPrecision(oldState);
        } else {
          stats.apply.start();
          appliedState = applyOperator.apply(state, oldState);
          stats.apply.stop();
          appliedPrecision = precision;
        }
        if (appliedState != null) {
          toAdd.put(appliedState, appliedPrecision);
        }
      }
      stats.mainLoop.stop();

      stats.add.start();
      for (Entry<AbstractState, Precision> entry : toAdd.entrySet()) {
        reachedSet.add(entry.getKey(), entry.getValue());
      }
      stats.add.stop();
      stats.applyTimer.stop();
    }
  }

=======
>>>>>>> 486eb22a
  @Override
  public void collectStatistics(Collection<Statistics> pStatsCollection) {
    if (forcedCovering instanceof StatisticsProvider) {
      ((StatisticsProvider)forcedCovering).collectStatistics(pStatsCollection);
    }
    pStatsCollection.add(stats);
  }
}<|MERGE_RESOLUTION|>--- conflicted
+++ resolved
@@ -469,56 +469,6 @@
     return false;
   }
 
-<<<<<<< HEAD
-  private void frontier(AbstractState state, Precision precision, ReachedSet reachedSet) {
-
-    if (applyOperator != null && reachedSet instanceof ThreadModularReachedSet) {
-      // TODO currently there is apply operator in any case!
-      stats.applyTimer.start();
-      // do not need stop and merge as they has been already performed on projections
-      Map<AbstractState, Precision> toAdd = new HashMap<>();
-
-      boolean isProjection = ((AbstractStateWithEdge) state).isProjection();
-      if (!isProjection && applyOperator.isInvariantToEffects(state)) {
-        stats.applyTimer.stop();
-        return;
-      }
-
-      Collection<AbstractState> toApply =
-          ((ThreadModularReachedSet) reachedSet).getStatesForApply(state);
-
-      stats.mainLoop.start();
-      for (AbstractState oldState : toApply) {
-        AbstractState appliedState = null;
-        Precision appliedPrecision = null;
-        if (isProjection) {
-          stats.apply.start();
-          appliedState = applyOperator.apply(oldState, state);
-          stats.apply.stop();
-          appliedPrecision = reachedSet.getPrecision(oldState);
-        } else {
-          stats.apply.start();
-          appliedState = applyOperator.apply(state, oldState);
-          stats.apply.stop();
-          appliedPrecision = precision;
-        }
-        if (appliedState != null) {
-          toAdd.put(appliedState, appliedPrecision);
-        }
-      }
-      stats.mainLoop.stop();
-
-      stats.add.start();
-      for (Entry<AbstractState, Precision> entry : toAdd.entrySet()) {
-        reachedSet.add(entry.getKey(), entry.getValue());
-      }
-      stats.add.stop();
-      stats.applyTimer.stop();
-    }
-  }
-
-=======
->>>>>>> 486eb22a
   @Override
   public void collectStatistics(Collection<Statistics> pStatsCollection) {
     if (forcedCovering instanceof StatisticsProvider) {
