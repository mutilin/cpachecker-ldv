/*
 *  CPAchecker is a tool for configurable software verification.
 *  This file is part of CPAchecker.
 *
 *  Copyright (C) 2007-2014  Dirk Beyer
 *  All rights reserved.
 *
 *  Licensed under the Apache License, Version 2.0 (the "License");
 *  you may not use this file except in compliance with the License.
 *  You may obtain a copy of the License at
 *
 *      http://www.apache.org/licenses/LICENSE-2.0
 *
 *  Unless required by applicable law or agreed to in writing, software
 *  distributed under the License is distributed on an "AS IS" BASIS,
 *  WITHOUT WARRANTIES OR CONDITIONS OF ANY KIND, either express or implied.
 *  See the License for the specific language governing permissions and
 *  limitations under the License.
 *
 *
 *  CPAchecker web page:
 *    http://cpachecker.sosy-lab.org
 */
package org.sosy_lab.cpachecker.cpa.predicate;

import static com.google.common.collect.FluentIterable.from;
import static com.google.common.collect.Iterables.getOnlyElement;
import static org.sosy_lab.cpachecker.cpa.predicate.PredicateAbstractState.getPredicateState;
import static org.sosy_lab.cpachecker.util.AbstractStates.*;

import java.io.PrintStream;
import java.util.ArrayDeque;
import java.util.ArrayList;
import java.util.Collection;
import java.util.Deque;
import java.util.HashMap;
import java.util.HashSet;
import java.util.Iterator;
import java.util.LinkedList;
import java.util.List;
import java.util.Map;
import java.util.Set;

import org.sosy_lab.common.Pair;
import org.sosy_lab.common.configuration.Configuration;
import org.sosy_lab.common.configuration.InvalidConfigurationException;
import org.sosy_lab.common.log.LogManager;
import org.sosy_lab.common.time.Timer;
import org.sosy_lab.cpachecker.cfa.blocks.Block;
import org.sosy_lab.cpachecker.cfa.blocks.BlockPartitioning;
import org.sosy_lab.cpachecker.cfa.model.CFAEdge;
import org.sosy_lab.cpachecker.cfa.model.CFAEdgeType;
import org.sosy_lab.cpachecker.cfa.model.CFANode;
import org.sosy_lab.cpachecker.core.CPAcheckerResult.Result;
import org.sosy_lab.cpachecker.core.CounterexampleInfo;
import org.sosy_lab.cpachecker.core.interfaces.ConfigurableProgramAnalysis;
import org.sosy_lab.cpachecker.core.interfaces.Precision;
import org.sosy_lab.cpachecker.core.interfaces.Refiner;
import org.sosy_lab.cpachecker.core.interfaces.Statistics;
import org.sosy_lab.cpachecker.core.interfaces.StatisticsProvider;
import org.sosy_lab.cpachecker.core.interfaces.WrapperCPA;
import org.sosy_lab.cpachecker.core.reachedset.ReachedSet;
import org.sosy_lab.cpachecker.core.reachedset.UnmodifiableReachedSet;
import org.sosy_lab.cpachecker.cpa.arg.ARGPath;
import org.sosy_lab.cpachecker.cpa.arg.ARGReachedSet;
import org.sosy_lab.cpachecker.cpa.arg.ARGState;
import org.sosy_lab.cpachecker.cpa.bam.AbstractBAMBasedRefiner;
import org.sosy_lab.cpachecker.cpa.predicate.relevantpredicates.RefineableRelevantPredicatesComputer;
import org.sosy_lab.cpachecker.cpa.predicate.relevantpredicates.RelevantPredicatesComputer;
import org.sosy_lab.cpachecker.exceptions.CPAException;
import org.sosy_lab.cpachecker.exceptions.CPATransferException;
import org.sosy_lab.cpachecker.util.AbstractStates;
import org.sosy_lab.cpachecker.util.Precisions;
import org.sosy_lab.cpachecker.util.predicates.AbstractionPredicate;
import org.sosy_lab.cpachecker.util.predicates.PathChecker;
import org.sosy_lab.cpachecker.util.predicates.Solver;
import org.sosy_lab.cpachecker.util.predicates.interfaces.BooleanFormula;
import org.sosy_lab.cpachecker.util.predicates.interfaces.PathFormulaManager;
import org.sosy_lab.cpachecker.util.predicates.interfaces.Region;
import org.sosy_lab.cpachecker.util.predicates.interpolation.InterpolationManager;
import org.sosy_lab.cpachecker.util.predicates.pathformula.PathFormula;
import org.sosy_lab.cpachecker.util.predicates.pathformula.SSAMap;

import com.google.common.base.Function;
import com.google.common.collect.Sets;


/**
 * Implements predicate refinements when using BAM.
 * It is based on the {@link AbstractBAMBasedRefiner} and delegates the work to
 * a {@link ExtendedPredicateRefiner}, which is a small extension of the regular
 * {@link PredicateCPARefiner}.
 *
 * So the hierarchy is as follows:
 *
 *               AbstractARGBasedRefiner
 *                         ^
 *                         |                                PredicateAbstractionRefinementStrategy
 *           +-------------+-------------+                                    ^
 *           |                           |                                    |
 * AbstractBAMBasedRefiner       PredicateCPARefiner ---> BAMPredicateAbstractionRefinementStrategy
 *           ^                           ^
 *           |                           |
 *   BAMPredicateRefiner ---> ExtendedPredicateRefiner
 *
 * Here ^ means inheritance and -> means reference.
 */
public class BAMPredicateRefiner extends AbstractBAMBasedRefiner implements StatisticsProvider {

  private final ExtendedPredicateRefiner refiner;


  public static Refiner create(ConfigurableProgramAnalysis pCpa) throws CPAException, InvalidConfigurationException {
    return new BAMPredicateRefiner(pCpa);
  }

  public BAMPredicateRefiner(final ConfigurableProgramAnalysis pCpa) throws CPAException, InvalidConfigurationException {

    super(pCpa);

    if (!(pCpa instanceof WrapperCPA)) {
      throw new InvalidConfigurationException(BAMPredicateRefiner.class.getSimpleName() + " could not find the PredicateCPA");
    }

    BAMPredicateCPA predicateCpa = ((WrapperCPA)pCpa).retrieveWrappedCpa(BAMPredicateCPA.class);
    if (predicateCpa == null) {
      throw new InvalidConfigurationException(BAMPredicateRefiner.class.getSimpleName() + " needs an BAMPredicateCPA");
    }

    LogManager logger = predicateCpa.getLogger();

    InterpolationManager manager = new InterpolationManager(
                                          predicateCpa.getPathFormulaManager(),
                                          predicateCpa.getSolver(),
                                          predicateCpa.getConfiguration(),
                                          predicateCpa.getShutdownNotifier(),
                                          logger);

    PathChecker pathChecker = new PathChecker(logger,
                                          predicateCpa.getShutdownNotifier(),
                                          predicateCpa.getPathFormulaManager(),
                                          predicateCpa.getSolver(),
                                          predicateCpa.getMachineModel());

    RefinementStrategy strategy = new BAMPredicateAbstractionRefinementStrategy(
                                          predicateCpa.getConfiguration(),
                                          logger,
                                          predicateCpa,
                                          predicateCpa.getSolver(),
                                          predicateCpa.getPredicateManager(),
                                          predicateCpa.getStaticRefiner());

    this.refiner = new ExtendedPredicateRefiner(
                                          predicateCpa.getConfiguration(),
                                          logger,
                                          pCpa,
                                          manager,
                                          pathChecker,
                                          predicateCpa.getPathFormulaManager(),
                                          strategy,
                                          predicateCpa.getSolver(),
                                          predicateCpa.getAssumesStore());
  }

  @Override
  protected final CounterexampleInfo performRefinement0(ARGReachedSet pReached, ARGPath pPath)
      throws CPAException, InterruptedException {

    return refiner.performRefinement(pReached, pPath);
  }

  /**
   * This is a small extension of PredicateCPARefiner that overrides
   * {@link #getFormulasForPath(List, ARGState)} so that it respects BAM.
   */
  private static final class ExtendedPredicateRefiner extends PredicateCPARefiner {

    private final Timer ssaRenamingTimer = new Timer();

<<<<<<< HEAD
    private final PathFormulaManager pfmgr;
    private final FormulaManagerView fmgr;

=======
>>>>>>> 0a0d5f0d
    private ExtendedPredicateRefiner(final Configuration config, final LogManager logger,
        final ConfigurableProgramAnalysis pCpa,
        final InterpolationManager pInterpolationManager,
        final PathChecker pPathChecker,
        final PathFormulaManager pPathFormulaManager,
        final RefinementStrategy pStrategy,
        final Solver pSolver,
        final PredicateAssumeStore pAssumesStore)
            throws CPAException, InvalidConfigurationException {

      super(config, logger, pCpa, pInterpolationManager, pPathChecker, pPathFormulaManager, pStrategy, pSolver, pAssumesStore);

<<<<<<< HEAD
      pfmgr = pPathFormulaManager;
      fmgr = pFormulaManager;
=======
>>>>>>> 0a0d5f0d
    }

    @Override
    protected final List<BooleanFormula> getFormulasForPath(List<ARGState> pPath, ARGState initialState) throws CPATransferException, InterruptedException {
      // the elements in the path are not expanded, so they contain the path formulas
      // with the wrong indices
      // we need to re-create all path formulas in the flattened ARG

      ssaRenamingTimer.start();
      try {
        return computeBlockFormulas(initialState);

      } finally {
        ssaRenamingTimer.stop();
      }
    }

    private List<BooleanFormula> computeBlockFormulas(final ARGState pRoot) throws CPATransferException, InterruptedException {

      final Map<ARGState, ARGState> callStacks = new HashMap<>(); // contains states and their next higher callstate
      final Map<ARGState, PathFormula> finishedFormulas = new HashMap<>();
      final List<BooleanFormula> abstractionFormulas = new ArrayList<>();
      final Deque<ARGState> waitlist = new ArrayDeque<>();

      // initialize
      assert pRoot.getParents().isEmpty() : "rootState must be the first state of the program";
      callStacks.put(pRoot, null); // main-start has no callstack
      finishedFormulas.put(pRoot, pfmgr.makeEmptyPathFormula());
      waitlist.addAll(pRoot.getChildren());

      // iterate over all elements in the ARG with BFS
      while (!waitlist.isEmpty()) {
        final ARGState currentState = waitlist.pollFirst();
        if (finishedFormulas.containsKey(currentState)) {
          continue; // already handled
        }

        if (!finishedFormulas.keySet().containsAll(currentState.getParents())) {
          // parent not handled yet, re-queue current element and wait for all parents
          waitlist.addLast(currentState);
          continue;
        }

        // collect formulas for current location
        final List<PathFormula> currentFormulas = new ArrayList<>(currentState.getParents().size());
        final List<ARGState> currentStacks = new ArrayList<>(currentState.getParents().size());
        for (ARGState parentElement : currentState.getParents()) {
          PathFormula parentFormula = finishedFormulas.get(parentElement);
          final CFAEdge edge = parentElement.getEdgeToChild(currentState);
          assert edge != null: "ARG is invalid: parent has no edge to child";

          final ARGState prevCallState;
          // we enter a function, so lets add the previous state to the stack
          if (edge.getEdgeType() == CFAEdgeType.FunctionCallEdge) {
            prevCallState = parentElement;

          } else if (edge.getEdgeType() == CFAEdgeType.FunctionReturnEdge) {
            // we leave a function, so rebuild return-state before assigning the return-value.
            // rebuild states with info from previous state
            assert callStacks.containsKey(parentElement);
            final ARGState callState = callStacks.get(parentElement);

            assert extractLocation(callState).getLeavingSummaryEdge().getSuccessor() == extractLocation(currentState) :
                    "callstack does not match entry of current function-exit.";
            assert callState != null || currentState.getChildren().isEmpty() :
                    "returning from empty callstack is only possible at program-exit";

            prevCallState = callStacks.get(callState);
            parentFormula = rebuildStateAfterFunctionCall(parentFormula, finishedFormulas.get(callState));

          } else {
            assert callStacks.containsKey(parentElement); // check for null is not enough
            prevCallState = callStacks.get(parentElement);
          }

          final PathFormula currentFormula = pfmgr.makeAnd(parentFormula, edge);
          currentFormulas.add(currentFormula);
          currentStacks.add(prevCallState);
        }

        assert currentFormulas.size() >= 1 : "each state except root must have parents";
        assert currentStacks.size() == currentFormulas.size() : "number of callstacks must match predecessors";

        // merging after functioncall with different callstates is ugly.
        // this is also guaranteed by the abstraction-locations at function-entries
        // (--> no merge of states with different latest abstractions).
        assert Sets.newHashSet(currentStacks).size() <= 1 : "function with multiple entry-states not supported";

        callStacks.put(currentState, currentStacks.get(0));

        PathFormula currentFormula;
        final PredicateAbstractState predicateElement = extractStateByType(currentState, PredicateAbstractState.class);
        if (predicateElement.isAbstractionState()) {
          // abstraction element is the start of a new part of the ARG

          assert waitlist.isEmpty() : "todo should be empty, because of the special ARG structure";
          assert currentState.getParents().size() == 1 : "there should be only one parent, because of the special ARG structure";

          // finishedFormulas.clear(); // free some memory
          // TODO disabled, we need to keep callStates for later usage

          // start new block with empty formula
<<<<<<< HEAD
          PathFormula currentFormula = getOnlyElement(currentFormulas);
          BooleanFormula f = currentFormula.getFormula();
          if (fmgr.useBitwiseAxioms()) {
        	  BooleanFormula a = fmgr.getBitwiseAxioms(f);
              if (!fmgr.getBooleanFormulaManager().isTrue(a)) {
                f =  fmgr.getBooleanFormulaManager().and(f, a);
              }
          }
          abstractionFormulas.add(f);
          finishedFormulas.put(currentState, pfmgr.makeEmptyPathFormula(currentFormula));
=======
          currentFormula = getOnlyElement(currentFormulas);
          abstractionFormulas.add(currentFormula.getFormula());
          currentFormula = pfmgr.makeEmptyPathFormula(currentFormula);
>>>>>>> 0a0d5f0d

        } else {
          // merge the formulas
          Iterator<PathFormula> it = currentFormulas.iterator();
          currentFormula = it.next();
          while (it.hasNext()) {
            currentFormula = pfmgr.makeOr(currentFormula, it.next());
          }
        }

        assert !finishedFormulas.containsKey(currentState) : "a state should only be finished once";
        finishedFormulas.put(currentState, currentFormula);
        waitlist.addAll(currentState.getChildren());
      }
      return abstractionFormulas;
    }

    /* rebuild indices from outer scope */
    private PathFormula rebuildStateAfterFunctionCall(PathFormula parentFormula, PathFormula rootFormula) {
      final SSAMap newSSA = BAMPredicateReducer.updateIndices(rootFormula.getSsa(), parentFormula.getSsa());
      return pfmgr.makeNewPathFormula(parentFormula, newSSA);
    }

    @Override
    public void collectStatistics(Collection<Statistics> pStatsCollection) {
      pStatsCollection.add(new Stats() {
        @Override
        public void printStatistics(PrintStream out, Result result, ReachedSet reached) {
          super.printStatistics(out, result, reached);
          out.println("Time for SSA renaming:                " + ssaRenamingTimer);
        }
      });
    }
  }

  /**
   * This is an extension of {@link PredicateAbstractionRefinementStrategy}
   * that takes care of updating the BAM state.
   */
  protected static class BAMPredicateAbstractionRefinementStrategy extends PredicateAbstractionRefinementStrategy {

    private final RefineableRelevantPredicatesComputer relevantPredicatesComputer;
    private final BAMPredicateCPA predicateCpa;

    private List<Region> lastAbstractions = null;
    private boolean refinedLastRelevantPredicatesComputer = false;

    private BAMPredicateAbstractionRefinementStrategy(final Configuration config, final LogManager logger,
        final BAMPredicateCPA predicateCpa,
        final Solver pSolver,
        final PredicateAbstractionManager pPredAbsMgr,
        final PredicateStaticRefiner pStaticRefiner)
            throws CPAException, InvalidConfigurationException {

      super(config, logger, predicateCpa.getShutdownNotifier(), pPredAbsMgr, pStaticRefiner, pSolver);

      RelevantPredicatesComputer relevantPredicatesComputer = predicateCpa.getRelevantPredicatesComputer();
      if (relevantPredicatesComputer instanceof RefineableRelevantPredicatesComputer) {
        this.relevantPredicatesComputer = (RefineableRelevantPredicatesComputer)relevantPredicatesComputer;
      } else {
        this.relevantPredicatesComputer = null;
      }

      this.predicateCpa = predicateCpa;
    }

    private static final Function<PredicateAbstractState, Region> GET_REGION
    = new Function<PredicateAbstractState, Region>() {
        @Override
        public Region apply(PredicateAbstractState e) {
          assert e.isAbstractionState();
          return e.getAbstractionFormula().asRegion();
        }
      };

    private List<Region> getRegionsForPath(List<ARGState> path) throws CPATransferException {
      return from(path)
              .transform(toState(PredicateAbstractState.class))
              .transform(GET_REGION)
              .toList();
    }

    @Override
    public void performRefinement(
        ARGReachedSet pReached,
        List<ARGState> pPath,
        List<BooleanFormula> pInterpolants,
        boolean pRepeatedCounterexample) throws CPAException, InterruptedException {

      // overriding this method is needed, as, in principle, it is possible to get two successive spurious counterexamples
      // which only differ in its abstractions (with 'aggressive caching').

      boolean refinedRelevantPredicatesComputer = false;

      if (pRepeatedCounterexample) {
        //block formulas are the same as last time; check if abstractions also agree
        pRepeatedCounterexample = getRegionsForPath(pPath).equals(lastAbstractions);

        if (pRepeatedCounterexample && !refinedLastRelevantPredicatesComputer && relevantPredicatesComputer != null) {
          //even abstractions agree; try refining relevant predicates reducer
          refineRelevantPredicatesComputer(pPath, pReached);
          pRepeatedCounterexample = false;
          refinedRelevantPredicatesComputer = true;
        }
      }

      lastAbstractions = getRegionsForPath(pPath);
      refinedLastRelevantPredicatesComputer = refinedRelevantPredicatesComputer;
      super.performRefinement(pReached, pPath, pInterpolants, pRepeatedCounterexample);
    }

    private void refineRelevantPredicatesComputer(List<ARGState> pPath, ARGReachedSet pReached) {
      UnmodifiableReachedSet reached = pReached.asReachedSet();
      Precision oldPrecision = reached.getPrecision(reached.getLastState());
      PredicatePrecision oldPredicatePrecision = Precisions.extractPrecisionByType(oldPrecision, PredicatePrecision.class);

      BlockPartitioning partitioning = predicateCpa.getPartitioning();
      Deque<Block> openBlocks = new ArrayDeque<>();
      openBlocks.push(partitioning.getMainBlock());
      for (ARGState pathElement : pPath) {
        CFANode currentNode = AbstractStates.extractLocation(pathElement);
        Integer currentNodeInstance = getPredicateState(pathElement)
                                      .getAbstractionLocationsOnPath().get(currentNode);
        if (partitioning.isCallNode(currentNode)) {
          openBlocks.push(partitioning.getBlockForCallNode(currentNode));
        }

        Collection<AbstractionPredicate> localPreds = oldPredicatePrecision.getPredicates(currentNode, currentNodeInstance);
        for (Block block : openBlocks) {
          for (AbstractionPredicate pred : localPreds) {
            relevantPredicatesComputer.considerPredicateAsRelevant(block, pred);
          }
        }

        while (openBlocks.peek().isReturnNode(currentNode)) {
          openBlocks.pop();
        }
      }

      predicateCpa.getReducer().clearCaches();
    }

    @Override
    protected void analyzePathPrecisions(ARGReachedSet argReached, List<ARGState> path) {
      // Not implemented for BAM (different sets of reached states have to be handled)
    }

    Map<CFANode, Set<AbstractionPredicate>> cache2 = new HashMap<>();
    public void checkRelevantFormulas(List<Pair<BooleanFormula, ARGState>> pList, PredicatePrecision precision) {

      BlockPartitioning partitioning = predicateCpa.getPartitioning();
      FormulaManagerView fmgr = predicateCpa.getFormulaManager();

      for (Pair<BooleanFormula, ARGState> pair : pList) {
        ARGState currentState = pair.getSecond();
        CFANode currentNode = AbstractStates.extractLocation(currentState);
        if (partitioning.isCallNode(currentNode)) {
          int number = pList.indexOf(pair);
          assert number >= 0;
          Block currentBlock = partitioning.getBlockForCallNode(currentNode);

          Set<AbstractionPredicate> allPredicates = precision.getPredicates(currentNode, 0);
          Set<AbstractionPredicate> cachedPredicates = cache2.get(currentNode);
          if (allPredicates.equals(cachedPredicates)) {
            continue;
          }

          Set<AbstractionPredicate> irrelevantPredicates = relevantPredicatesComputer.getIrrelevantPredicates(currentBlock, allPredicates);

          //If these "irrelevant" predicates are used in next formulas, set them as relevant forcely
          for (AbstractionPredicate predicate : irrelevantPredicates) {
            Set<String> currentVariables = fmgr.extractVariables(predicate.getSymbolicAtom());

            //Check only
            for (int i = number + 1 ; i < pList.size(); i++) {
              ARGState checkedState = pList.get(i).getSecond();
              CFANode checkedNode = AbstractStates.extractLocation(checkedState);

              if (currentBlock.isReturnNode(checkedNode)) {
                break;
              }
              
              BooleanFormula checkedFormula = pList.get(i).getFirst();
              Set<String> variables = fmgr.extractVariables(fmgr.uninstantiate(checkedFormula));

              if (!Sets.intersection(currentVariables, variables).isEmpty()) {
                relevantPredicatesComputer.considerPredicateAsRelevant(currentBlock, predicate);
                System.out.println("Consider " + predicate + " as relevant in " + currentBlock);
                break;
              }
            }
          }
          cache2.put(currentNode, allPredicates);
        }
      }
    }
  }

  @Override
  public void collectStatistics(Collection<Statistics> pStatsCollection) {
    refiner.collectStatistics(pStatsCollection);
  }
}<|MERGE_RESOLUTION|>--- conflicted
+++ resolved
@@ -22,11 +22,6 @@
  *    http://cpachecker.sosy-lab.org
  */
 package org.sosy_lab.cpachecker.cpa.predicate;
-
-import static com.google.common.collect.FluentIterable.from;
-import static com.google.common.collect.Iterables.getOnlyElement;
-import static org.sosy_lab.cpachecker.cpa.predicate.PredicateAbstractState.getPredicateState;
-import static org.sosy_lab.cpachecker.util.AbstractStates.*;
 
 import java.io.PrintStream;
 import java.util.ArrayDeque;
@@ -34,9 +29,7 @@
 import java.util.Collection;
 import java.util.Deque;
 import java.util.HashMap;
-import java.util.HashSet;
 import java.util.Iterator;
-import java.util.LinkedList;
 import java.util.List;
 import java.util.Map;
 import java.util.Set;
@@ -65,6 +58,7 @@
 import org.sosy_lab.cpachecker.cpa.arg.ARGReachedSet;
 import org.sosy_lab.cpachecker.cpa.arg.ARGState;
 import org.sosy_lab.cpachecker.cpa.bam.AbstractBAMBasedRefiner;
+import org.sosy_lab.cpachecker.cpa.predicate.BAMPredicateRefiner.BAMPredicateAbstractionRefinementStrategy;
 import org.sosy_lab.cpachecker.cpa.predicate.relevantpredicates.RefineableRelevantPredicatesComputer;
 import org.sosy_lab.cpachecker.cpa.predicate.relevantpredicates.RelevantPredicatesComputer;
 import org.sosy_lab.cpachecker.exceptions.CPAException;
@@ -77,6 +71,7 @@
 import org.sosy_lab.cpachecker.util.predicates.interfaces.BooleanFormula;
 import org.sosy_lab.cpachecker.util.predicates.interfaces.PathFormulaManager;
 import org.sosy_lab.cpachecker.util.predicates.interfaces.Region;
+import org.sosy_lab.cpachecker.util.predicates.interfaces.view.FormulaManagerView;
 import org.sosy_lab.cpachecker.util.predicates.interpolation.InterpolationManager;
 import org.sosy_lab.cpachecker.util.predicates.pathformula.PathFormula;
 import org.sosy_lab.cpachecker.util.predicates.pathformula.SSAMap;
@@ -177,12 +172,6 @@
 
     private final Timer ssaRenamingTimer = new Timer();
 
-<<<<<<< HEAD
-    private final PathFormulaManager pfmgr;
-    private final FormulaManagerView fmgr;
-
-=======
->>>>>>> 0a0d5f0d
     private ExtendedPredicateRefiner(final Configuration config, final LogManager logger,
         final ConfigurableProgramAnalysis pCpa,
         final InterpolationManager pInterpolationManager,
@@ -194,12 +183,6 @@
             throws CPAException, InvalidConfigurationException {
 
       super(config, logger, pCpa, pInterpolationManager, pPathChecker, pPathFormulaManager, pStrategy, pSolver, pAssumesStore);
-
-<<<<<<< HEAD
-      pfmgr = pPathFormulaManager;
-      fmgr = pFormulaManager;
-=======
->>>>>>> 0a0d5f0d
     }
 
     @Override
@@ -302,22 +285,17 @@
           // TODO disabled, we need to keep callStates for later usage
 
           // start new block with empty formula
-<<<<<<< HEAD
-          PathFormula currentFormula = getOnlyElement(currentFormulas);
+
+          currentFormula = getOnlyElement(currentFormulas);
           BooleanFormula f = currentFormula.getFormula();
           if (fmgr.useBitwiseAxioms()) {
-        	  BooleanFormula a = fmgr.getBitwiseAxioms(f);
+            BooleanFormula a = fmgr.getBitwiseAxioms(f);
               if (!fmgr.getBooleanFormulaManager().isTrue(a)) {
                 f =  fmgr.getBooleanFormulaManager().and(f, a);
               }
           }
           abstractionFormulas.add(f);
-          finishedFormulas.put(currentState, pfmgr.makeEmptyPathFormula(currentFormula));
-=======
-          currentFormula = getOnlyElement(currentFormulas);
-          abstractionFormulas.add(currentFormula.getFormula());
           currentFormula = pfmgr.makeEmptyPathFormula(currentFormula);
->>>>>>> 0a0d5f0d
 
         } else {
           // merge the formulas
@@ -499,7 +477,7 @@
               if (currentBlock.isReturnNode(checkedNode)) {
                 break;
               }
-              
+
               BooleanFormula checkedFormula = pList.get(i).getFirst();
               Set<String> variables = fmgr.extractVariables(fmgr.uninstantiate(checkedFormula));
 
