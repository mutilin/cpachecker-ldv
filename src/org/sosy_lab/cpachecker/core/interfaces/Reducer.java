/*
 *  CPAchecker is a tool for configurable software verification.
 *  This file is part of CPAchecker.
 *
 *  Copyright (C) 2007-2014  Dirk Beyer
 *  All rights reserved.
 *
 *  Licensed under the Apache License, Version 2.0 (the "License");
 *  you may not use this file except in compliance with the License.
 *  You may obtain a copy of the License at
 *
 *      http://www.apache.org/licenses/LICENSE-2.0
 *
 *  Unless required by applicable law or agreed to in writing, software
 *  distributed under the License is distributed on an "AS IS" BASIS,
 *  WITHOUT WARRANTIES OR CONDITIONS OF ANY KIND, either express or implied.
 *  See the License for the specific language governing permissions and
 *  limitations under the License.
 *
 *
 *  CPAchecker web page:
 *    http://cpachecker.sosy-lab.org
 */
package org.sosy_lab.cpachecker.core.interfaces;

import org.sosy_lab.cpachecker.cfa.blocks.Block;
import org.sosy_lab.cpachecker.cfa.model.CFANode;
import org.sosy_lab.cpachecker.cfa.model.FunctionExitNode;


/**
 * An interface which is provided by a configurable program analysis using
 * {@link ConfigurableProgramAnalysisWithBAM} which allows it to use BAM
 * memoization framework.
 */
public interface Reducer {

<<<<<<< HEAD
  AbstractState getVariableReducedState(AbstractState expandedState, Block context, Block outerContext, CFANode callNode);

  AbstractState getVariableExpandedState(AbstractState rootState, Block reducedContext, Block outerContext, AbstractState reducedState);
=======
  /**
   * Return an over-approximation of {@code expandedState},
   * discarding all information which is not relevant to the block
   * {@code context}.
   *
   * @param expandedState Input state to be reduced.
   * @param context Block with respect to which the reduction is performed.
   * @param callNode Function call node for the block.
   */
  AbstractState getVariableReducedState(
      AbstractState expandedState,
      Block context,
      CFANode callNode)
      throws InterruptedException;

  /**
   * Perform the opposite of the reduction: return an under-approximation of
   * the state {@code reducedState} which includes constraints from
   * {@code rootState}, where all of the added constraints are irrelevant to
   * {@code reducedContext}.
   *
   * @param rootState State which was not reduced, and contains the global
   *                  information, some of which was reduced before due to
   *                  its irrelevancy to the block {@code reducedContext}.
   * @param reducedContext Block with respect to which the reduction was
   *                       performed.
   * @param reducedState Input state to be expanded.
   */
  AbstractState getVariableExpandedState(AbstractState rootState, Block reducedContext, AbstractState reducedState)
      throws InterruptedException;
>>>>>>> ed1408bf

  Precision getVariableReducedPrecision(Precision precision, Block context);

  Precision getVariableExpandedPrecision(Precision rootPrecision, Block rootContext, Precision reducedPrecision);

  /** Returns a hashable object for the stateKey and the precisionKey.
   * This object is used to identify elements in the
   * <code> BAMCache.AbstractStateHash </code>. */
  Object getHashCodeForState(AbstractState stateKey, Precision precisionKey);

  /**
   * @param pPrecision Precision object.
   * @param pOtherPrecision Other precision object.
   *
   * @return value (non-negative) for the difference between two
   * precisions.
   *
   * <p>This function is used only when {@code cpa.bam.aggressiveCaching} is
   * enabled (cf. {@link org.sosy_lab.cpachecker.cpa.bam.BAMCache#get(AbstractState, Precision, Block) BAMCache.get}).
   *
   * <p>A greater value indicates a bigger difference in the precision.
   * If the implementation of this function is not important, return zero. */
  default int measurePrecisionDifference(Precision pPrecision, Precision pOtherPrecision) {
    return 0;
  }

  default AbstractState getVariableReducedStateForProofChecking(
      AbstractState expandedState, Block context, CFANode callNode) throws InterruptedException {
    return getVariableReducedState(expandedState, context, callNode);
  }

  default AbstractState getVariableExpandedStateForProofChecking(
      AbstractState rootState, Block reducedContext, AbstractState reducedState)
      throws InterruptedException {
    return getVariableExpandedState(rootState, reducedContext, reducedState);
  }

  /**
   * Use the expandedState as basis for a new state,
   * that can be used as rebuildState for the next function-return-edge.
   *
   * @param rootState state before the function-call. this is the predecessor of the block-start-state, that will be reduced.
   * @param entryState state after the function-call. this is the block-start-state, that will be reduced.
   * @param expandedState expanded state at function-return, before the function-return-dge.
   * @param exitLocation location of expandedState and also reducedExitState,
   *                     must be the location of rebuildState,
   *                     TODO should be instance of FunctionExitNode?
   *
   * <pre>
   *                                             +---------- BLOCK ----------+
   *                                             |                           |
   * rootState ---------------> entryState - - - - - -> reducedEntryState    |
   *     |     functionCallEdge               reduce          |              |
   *     |                                       |            V              |
   *     |function-                              |         function-         |
   *     |summary-                               |         execution         |
   *     |edge                                   |            |              |
   *     |                                    expand          V              |
   *     |                     expandedState <- - - - - reducedExitState     |
   *     |                         | | |         |                           |
   *     V     functionReturnEdge  V V V         +---------------------------+
   * returnState <------------  rebuildState
   * </pre>
   */
  AbstractState rebuildStateAfterFunctionCall(AbstractState rootState, AbstractState entryState,
      AbstractState expandedState, FunctionExitNode exitLocation);

  Object getHashCodeForState(AbstractState pStateKey);
  }<|MERGE_RESOLUTION|>--- conflicted
+++ resolved
@@ -35,11 +35,16 @@
  */
 public interface Reducer {
 
-<<<<<<< HEAD
-  AbstractState getVariableReducedState(AbstractState expandedState, Block context, Block outerContext, CFANode callNode);
+  default AbstractState getVariableReducedState(
+      AbstractState expandedState, Block context, Block outerContext, CFANode callNode) throws InterruptedException {
+    return getVariableReducedState(expandedState, context, callNode);
+  }
 
-  AbstractState getVariableExpandedState(AbstractState rootState, Block reducedContext, Block outerContext, AbstractState reducedState);
-=======
+  default AbstractState getVariableExpandedState(
+      AbstractState rootState, Block reducedContext, Block outerContext, AbstractState reducedState) throws InterruptedException {
+    return getVariableExpandedState(rootState, reducedContext, reducedState);
+  }
+
   /**
    * Return an over-approximation of {@code expandedState},
    * discarding all information which is not relevant to the block
@@ -70,7 +75,6 @@
    */
   AbstractState getVariableExpandedState(AbstractState rootState, Block reducedContext, AbstractState reducedState)
       throws InterruptedException;
->>>>>>> ed1408bf
 
   Precision getVariableReducedPrecision(Precision precision, Block context);
 
@@ -138,5 +142,5 @@
   AbstractState rebuildStateAfterFunctionCall(AbstractState rootState, AbstractState entryState,
       AbstractState expandedState, FunctionExitNode exitLocation);
 
-  Object getHashCodeForState(AbstractState pStateKey);
+  //Object getHashCodeForState(AbstractState pStateKey);
   }