--- conflicted
+++ resolved
@@ -37,10 +37,6 @@
 import java.util.Set;
 import java.util.logging.Level;
 import java.util.regex.Pattern;
-<<<<<<< HEAD
-
-=======
->>>>>>> ed1408bf
 import org.sosy_lab.common.ShutdownNotifier;
 import org.sosy_lab.common.configuration.Configuration;
 import org.sosy_lab.common.configuration.InvalidConfigurationException;
@@ -332,238 +328,6 @@
     return new PathFormula(resultFormula, ssa, pts, pPathFormula.getLength());
   }
 
-<<<<<<< HEAD
-  /**
-   * Class representing the result of the operation of merging (disjuncting)
-   * additional parts of {@link PathFormula}s beyond the actual formula.
-   */
-  public static class MergeResult<T> {
-
-    private final BooleanFormula leftConjunct;
-    private final BooleanFormula rightConjunct;
-    private final BooleanFormula finalConjunct;
-
-    private final T result;
-
-    public MergeResult(T pResult, BooleanFormula pLeftConjunct,
-        BooleanFormula pRightConjunct, BooleanFormula pFinalConjunct) {
-      result = checkNotNull(pResult);
-      leftConjunct = checkNotNull(pLeftConjunct);
-      rightConjunct = checkNotNull(pRightConjunct);
-      finalConjunct = checkNotNull(pFinalConjunct);
-    }
-
-    public static <T> MergeResult<T> trivial(T result, BooleanFormulaManagerView bfmgr) {
-      BooleanFormula trueFormula = bfmgr.makeBoolean(true);
-      return new MergeResult<>(result, trueFormula, trueFormula, trueFormula);
-    }
-
-    /**
-     * This is a formula that needs to be conjuncted to the left formula
-     * before it is used in the disjunction.
-     */
-    BooleanFormula getLeftConjunct() {
-      return leftConjunct;
-    }
-
-    /**
-     * This is a formula that needs to be conjuncted to the right formula
-     * before it is used in the disjunction.
-     */
-    BooleanFormula getRightConjunct() {
-      return rightConjunct;
-    }
-
-    /**
-     * This is a formula that needs to be conjuncted to the result of the disjunction.
-     */
-    BooleanFormula getFinalConjunct() {
-      return finalConjunct;
-    }
-
-    public T getResult() {
-      return result;
-    }
-  }
-
-  /**
-   * builds a formula that represents the necessary variable assignments
-   * to "merge" the two ssa maps. That is, for every variable X that has two
-   * different ssa indices i and j in the maps, creates a new formula
-   * (X_k = X_i) | (X_k = X_j), where k is a fresh ssa index.
-   * Returns the formula described above, plus a new SSAMap that is the merge
-   * of the two.
-   *
-   * @param ssa1 an SSAMap
-   * @param pts1 the PointerTargetSet for ssa1
-   * @param ssa2 an SSAMap
-   * @param pts2 the PointerTargetSet for ssa1
-   * @return The new SSAMap and the formulas that need to be added to the path formulas before disjuncting them.
-   */
-  private MergeResult<SSAMap> mergeSSAMaps(
-                                     final SSAMap ssa1,
-                                     final PointerTargetSet pts1,
-                                     final SSAMap ssa2,
-                                     final PointerTargetSet pts2) throws InterruptedException {
-    final List<MapsDifference.Entry<String, Integer>> symbolDifferences = new ArrayList<>();
-    final SSAMap resultSSA = SSAMap.merge(ssa1, ssa2, collectMapsDifferenceTo(symbolDifferences));
-
-    BooleanFormula mergeFormula1 = bfmgr.makeBoolean(true);
-    BooleanFormula mergeFormula2 = bfmgr.makeBoolean(true);
-
-    for (final MapsDifference.Entry<String, Integer> symbolDifference : symbolDifferences) {
-      shutdownNotifier.shutdownIfNecessary();
-      final String symbolName = symbolDifference.getKey();
-      final CType symbolType = resultSSA.getType(symbolName);
-      final int index1 = symbolDifference.getLeftValue().or(1);
-      final int index2 = symbolDifference.getRightValue().or(1);
-
-      assert symbolName != null;
-      if (index1 > index2 && index1 > 1) {
-        // i2:smaller, i1:bigger
-        // => need correction term for i2
-        BooleanFormula mergeFormula = makeSsaMerger(symbolName, symbolType, index2, index1, pts2);
-
-        mergeFormula2 = bfmgr.and(mergeFormula2, mergeFormula);
-
-      } else if (index2 > 1) {
-        assert index1 < index2;
-        // i1:smaller, i2:bigger
-        // => need correction term for i1
-        BooleanFormula mergeFormula = makeSsaMerger(symbolName, symbolType, index1, index2, pts1);
-
-        mergeFormula1 = bfmgr.and(mergeFormula1, mergeFormula);
-      }
-    }
-
-    return new MergeResult<>(resultSSA, mergeFormula1, mergeFormula2, bfmgr.makeBoolean(true));
-  }
-
-  /**
-   * Create the necessary equivalence terms for adjusting the SSA indices
-   * of a given symbol (of any type) from oldIndex to newIndex.
-   */
-  private BooleanFormula makeSsaMerger(final String symbolName, final CType symbolType,
-      final int oldIndex, final int newIndex,
-      final PointerTargetSet oldPts) throws InterruptedException {
-    assert oldIndex > 0;
-    assert newIndex > oldIndex;
-
-    // Important note:
-    // we need to use fmgr.assignment in these methods,
-    // because fmgr.equal has undesired semantics for floating points.
-
-    if (useNondetFlags && symbolName.equals(NONDET_FLAG_VARIABLE)) {
-      return makeSsaNondetFlagMerger(oldIndex, newIndex);
-
-    } else if (CToFormulaConverterWithPointerAliasing.isUF(symbolName)) {
-      assert symbolName.equals(CToFormulaConverterWithPointerAliasing.getUFName(symbolType));
-      return makeSsaUFMerger(symbolName, symbolType, oldIndex, newIndex, oldPts);
-
-    } else {
-      return makeSsaVariableMerger(symbolName, symbolType, oldIndex, newIndex);
-    }
-  }
-
-  private BooleanFormula makeSsaVariableMerger(final String variableName,
-                                                        final CType variableType,
-                                                        final int oldIndex,
-                                                        final int newIndex) {
-    assert oldIndex < newIndex;
-
-    // TODO Previously we called makeMerger,
-    // which creates the terms (var@oldIndex = var@oldIndex+1; ...; var@oldIndex = var@newIndex).
-    // Now we only create a single term (var@oldIndex = var@newIndex).
-    // This should not make a difference except maybe for the model,
-    // but this could be investigated to be sure.
-
-    final FormulaType<?> variableFormulaType = converter.getFormulaTypeFromCType(variableType);
-    final Formula oldVariable = fmgr.makeVariable(variableFormulaType, variableName, oldIndex);
-    final Formula newVariable = fmgr.makeVariable(variableFormulaType, variableName, newIndex);
-
-    return fmgr.assignment(newVariable, oldVariable);
-  }
-
-  private BooleanFormula makeSsaUFMerger(final String functionName,
-                                                  final CType returnType,
-                                                  final int oldIndex,
-                                                  final int newIndex,
-                                                  final PointerTargetSet pts) throws InterruptedException {
-    assert oldIndex < newIndex;
-
-    final FormulaType<?> returnFormulaType =  converter.getFormulaTypeFromCType(returnType);
-    BooleanFormula result = bfmgr.makeBoolean(true);
-    for (final PointerTarget target : pts.getAllTargets(returnType)) {
-      shutdownNotifier.shutdownIfNecessary();
-      final Formula targetAddress = fmgr.makePlus(fmgr.makeVariable(typeHandler.getPointerType(), target.getBaseName()),
-                                                  fmgr.makeNumber(typeHandler.getPointerType(), target.getOffset()));
-
-      final BooleanFormula retention = fmgr.assignment(ffmgr.declareAndCallUninterpretedFunction(functionName,
-                                                                              newIndex,
-                                                                              returnFormulaType,
-                                                                              targetAddress),
-                                                      ffmgr.declareAndCallUninterpretedFunction(functionName,
-                                                                              oldIndex,
-                                                                              returnFormulaType,
-                                                                              targetAddress));
-      result = fmgr.makeAnd(result, retention);
-    }
-
-    return result;
-  }
-
-  private BooleanFormula makeSsaNondetFlagMerger(int iSmaller, int iBigger) {
-    Formula pInitialValue = fmgr.makeNumber(NONDET_FORMULA_TYPE, 0);
-    assert iSmaller < iBigger;
-
-    BooleanFormula lResult = bfmgr.makeBoolean(true);
-    FormulaType<Formula> type = fmgr.getFormulaType(pInitialValue);
-
-    for (int i = iSmaller+1; i <= iBigger; ++i) {
-      Formula currentVar = fmgr.makeVariable(type, NONDET_FLAG_VARIABLE, i);
-      BooleanFormula e = fmgr.assignment(currentVar, pInitialValue);
-      lResult = bfmgr.and(lResult, e);
-    }
-
-    return lResult;
-  }
-
-  private BooleanFormula addMergeAssumptions(final BooleanFormula pFormula, final SSAMap ssa1,
-      final PointerTargetSet pts1, final SSAMap ssa2) throws InterruptedException {
-    final List<MapsDifference.Entry<String, Integer>> symbolDifferences = new ArrayList<>();
-    final SSAMap resultSSA = SSAMap.merge(ssa1, ssa2, collectMapsDifferenceTo(symbolDifferences));
-
-    BooleanFormula mergeFormula1 = pFormula;
-
-    for (final MapsDifference.Entry<String, Integer> symbolDifference : symbolDifferences) {
-      shutdownNotifier.shutdownIfNecessary();
-      final String symbolName = symbolDifference.getKey();
-      final CType symbolType = resultSSA.getType(symbolName);
-      final int index1 = symbolDifference.getLeftValue().or(1);
-      final int index2 = symbolDifference.getRightValue().or(1);
-
-      assert symbolName != null;
-      if (index1 > index2 && index1 > 1) {
-        return bfmgr.makeBoolean(true);
-
-      } else if (index2 > 1) {
-        assert index1 < index2;
-        // i1:smaller, i2:bigger
-        // => need correction term for i1
-        BooleanFormula mergeFormula;
-
-        for(int i=index1;i<index2;i++) {
-          mergeFormula = makeSsaMerger(symbolName, symbolType, i, i+1, pts1);
-          mergeFormula1 = bfmgr.and(mergeFormula1, mergeFormula);
-        }
-      }
-    }
-
-    return mergeFormula1;
-  }
-
-=======
->>>>>>> ed1408bf
   @Override
   public PathFormula makeFormulaForPath(List<CFAEdge> pPath) throws CPATransferException, InterruptedException {
     PathFormula pathFormula = makeEmptyPathFormula();
