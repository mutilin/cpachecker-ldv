/*
 *  CPAchecker is a tool for configurable software verification.
 *  This file is part of CPAchecker.
 *
 *  Copyright (C) 2007-2014  Dirk Beyer
 *  All rights reserved.
 *
 *  Licensed under the Apache License, Version 2.0 (the "License");
 *  you may not use this file except in compliance with the License.
 *  You may obtain a copy of the License at
 *
 *      http://www.apache.org/licenses/LICENSE-2.0
 *
 *  Unless required by applicable law or agreed to in writing, software
 *  distributed under the License is distributed on an "AS IS" BASIS,
 *  WITHOUT WARRANTIES OR CONDITIONS OF ANY KIND, either express or implied.
 *  See the License for the specific language governing permissions and
 *  limitations under the License.
 *
 *
 *  CPAchecker web page:
 *    http://cpachecker.sosy-lab.org
 */
package org.sosy_lab.cpachecker.cpa.bam;

import static com.google.common.base.Preconditions.checkArgument;

import java.util.HashMap;
import java.util.Map;
import org.sosy_lab.common.configuration.InvalidConfigurationException;
import org.sosy_lab.common.log.LogManager;
import org.sosy_lab.cpachecker.core.counterexample.CounterexampleInfo;
import org.sosy_lab.cpachecker.core.interfaces.ConfigurableProgramAnalysis;
import org.sosy_lab.cpachecker.core.interfaces.Refiner;
import org.sosy_lab.cpachecker.cpa.arg.ARGBasedRefiner;
import org.sosy_lab.cpachecker.cpa.arg.ARGCPA;
import org.sosy_lab.cpachecker.cpa.arg.ARGPath;
import org.sosy_lab.cpachecker.cpa.arg.ARGReachedSet;
import org.sosy_lab.cpachecker.cpa.arg.ARGState;
import org.sosy_lab.cpachecker.cpa.arg.ARGUtils;
import org.sosy_lab.cpachecker.cpa.arg.AbstractARGBasedRefiner;
import org.sosy_lab.cpachecker.cpa.bam.BAMSubgraphComputer.MissingBlockException;
import org.sosy_lab.cpachecker.exceptions.CPAException;
import org.sosy_lab.cpachecker.exceptions.CPATransferException;
import org.sosy_lab.cpachecker.util.statistics.StatTimer;

/**
 * This is an extension of {@link AbstractARGBasedRefiner} that takes care of
 * flattening the ARG before calling
 * {@link ARGBasedRefiner#performRefinementForPath(ARGReachedSet, ARGPath)}.
 *
 * Warning: Although the ARG is flattened at this point, the elements in it have
 * not been expanded due to performance reasons.
 */
public class BAMBasedRefiner extends AbstractARGBasedRefiner {

  final StatTimer computePathTimer = new StatTimer("Compute path for refinement");
  final StatTimer computeSubtreeTimer = new StatTimer("Constructing flat ARG");
  final StatTimer computeCounterexampleTimer = new StatTimer("Searching path to error location");
  final StatTimer removeCachedSubtreeTimer = new StatTimer("Removing cached subtrees");

  private final BAMCPA bamCpa;
<<<<<<< HEAD
  protected final Map<ARGState, ARGState> subgraphStatesToReachedState = new HashMap<>();
  protected ARGState rootOfSubgraph = null;
=======
>>>>>>> 92bfb849

  private BAMBasedRefiner(
      ARGBasedRefiner pRefiner, ARGCPA pArgCpa, BAMCPA pBamCpa, LogManager pLogger) {
    super(pRefiner, pArgCpa, pLogger);

    bamCpa = pBamCpa;
    bamCpa.getStatistics().addRefiner(this);
  }

  /**
   * Create a {@link Refiner} instance that supports BAM from a {@link ARGBasedRefiner} instance.
   */
  public static Refiner forARGBasedRefiner(
      final ARGBasedRefiner pRefiner, final ConfigurableProgramAnalysis pCpa)
      throws InvalidConfigurationException {
    checkArgument(
        !(pRefiner instanceof Refiner),
        "ARGBasedRefiners may not implement Refiner, choose between these two!");

    if (!(pCpa instanceof BAMCPA)) {
      throw new InvalidConfigurationException("BAM CPA needed for BAM-based refinement");
    }
    BAMCPA bamCpa = (BAMCPA) pCpa;
    ARGCPA argCpa = bamCpa.retrieveWrappedCpa(ARGCPA.class);
    if (argCpa == null) {
      throw new InvalidConfigurationException("ARG CPA needed for refinement");
    }
    return new BAMBasedRefiner(pRefiner, argCpa, bamCpa, bamCpa.getLogger());
  }

  @Override
  protected final CounterexampleInfo performRefinementForPath(
      ARGReachedSet pReached, ARGPath pPath) throws CPAException, InterruptedException {
    checkArgument(!(pReached instanceof BAMReachedSet),
        "Wrapping of BAM-based refiners inside BAM-based refiners is not allowed.");
    assert pPath == null || pPath.size() > 0;

    if (pPath == null) {

      // The counter-example-path could not be constructed, because of missing blocks (aka "holes").
      // We directly return SPURIOUS and let the CPA-algorithm run again.
      // During the counter-example-path-building we already re-added the start-states of all blocks,
      // that lead to the missing block, to the waitlists of those blocks.
      // Thus missing blocks are analyzed and rebuild again in the next CPA-algorithm.
      return CounterexampleInfo.spurious();
    } else {

      // wrap the original reached-set to have a valid "view" on all reached states.
      pReached = new BAMReachedSet(bamCpa, pReached, pPath, removeCachedSubtreeTimer);
      return super.performRefinementForPath(pReached, pPath);
    }
  }

  @Override
  protected final ARGPath computePath(
      ARGState pLastElement, ARGReachedSet pMainReachedSet) throws InterruptedException, CPATransferException {
    //assert pLastElement.isTarget();
    assert pMainReachedSet.asReachedSet().contains(pLastElement) : "targetState must be in mainReachedSet.";

    computePathTimer.start();
    try {
      computeSubtreeTimer.start();
      ARGState rootOfSubgraph;
      try {
        try {
          rootOfSubgraph = computeCounterexampleSubgraph(pLastElement, pMainReachedSet);
        } catch (MissingBlockException e) {
          // We return NULL, such that the method performRefinementForPath can handle it.
          return null;
        }
      } finally {
        computeSubtreeTimer.stop();
      }

      computeCounterexampleTimer.start();
      try {
        // We assume, that every path in the subgraph reaches the target state. Thus we choose randomly.
        return ARGUtils.getRandomPath(rootOfSubgraph);
      } finally {
        computeCounterexampleTimer.stop();
      }
    } finally {
      computePathTimer.stop();
    }
  }

  //returns root of a subtree leading from the root element of the given reachedSet to the target state
  //subtree is represented using children and parents of ARGElements, where newTreeTarget is the ARGState
  //in the constructed subtree that represents target
  private ARGState computeCounterexampleSubgraph(ARGState target, ARGReachedSet pMainReachedSet)
      throws MissingBlockException, InterruptedException {
    assert pMainReachedSet.asReachedSet().contains(target);
    final BAMSubgraphComputer cexSubgraphComputer = new BAMSubgraphComputer(bamCpa);
    return cexSubgraphComputer.computeCounterexampleSubgraph(target, pMainReachedSet);
  }
}<|MERGE_RESOLUTION|>--- conflicted
+++ resolved
@@ -25,8 +25,6 @@
 
 import static com.google.common.base.Preconditions.checkArgument;
 
-import java.util.HashMap;
-import java.util.Map;
 import org.sosy_lab.common.configuration.InvalidConfigurationException;
 import org.sosy_lab.common.log.LogManager;
 import org.sosy_lab.cpachecker.core.counterexample.CounterexampleInfo;
@@ -60,11 +58,7 @@
   final StatTimer removeCachedSubtreeTimer = new StatTimer("Removing cached subtrees");
 
   private final BAMCPA bamCpa;
-<<<<<<< HEAD
-  protected final Map<ARGState, ARGState> subgraphStatesToReachedState = new HashMap<>();
   protected ARGState rootOfSubgraph = null;
-=======
->>>>>>> 92bfb849
 
   private BAMBasedRefiner(
       ARGBasedRefiner pRefiner, ARGCPA pArgCpa, BAMCPA pBamCpa, LogManager pLogger) {
