--- conflicted
+++ resolved
@@ -54,12 +54,8 @@
 
   RefineableUsageComputer(UsageContainer c, LogManager l) {
     container = c;
-<<<<<<< HEAD
-    cache = new UsageEmptyCache();
-=======
     detector = c.getUnsafeDetector();
     cache = new UsageCallstackCache();
->>>>>>> c53cc2c0
     unrefinedUsagePointSetIterator = container.getUnrefinedUnsafes().iterator();
     logger = l;
     waitRefinementResult = false;
@@ -84,13 +80,8 @@
       }
     } else {
       logger.log(Level.INFO, "Usage " + uinfo + " is reachable, mark it as true");
-<<<<<<< HEAD
-      currentRefineableUsageList.markAsTrue(uinfo, path);
-      if (currentRefineableUsageList.checkTrueUnsafe()) {
-=======
-      currentRefineableUsageList.markAsReachableUsage(uinfo);
+      currentRefineableUsageList.markAsReachableUsage(uinfo, path);
       if (detector.isTrueUnsafe(currentRefineableUsageList)) {
->>>>>>> c53cc2c0
         container.setAsRefined(currentRefineableUsageList);
         usagePointIterator = null;
       }
