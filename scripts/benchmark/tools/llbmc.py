--- conflicted
+++ resolved
@@ -52,15 +52,7 @@
 
 
     def getStatus(self, returncode, returnsignal, output, isTimeout):
-<<<<<<< HEAD
-<<<<<<< HEAD
-        status = 'UNKNOWN'
-=======
-        status = result.STR_UNKNOWN
->>>>>>> master
-=======
         status = result.STATUS_UNKNOWN
->>>>>>> 0a0d5f0d
 
         for line in output:
             if 'Error detected.' in line:
