/*
 *  CPAchecker is a tool for configurable software verification.
 *  This file is part of CPAchecker.
 *
 *  Copyright (C) 2007-2014  Dirk Beyer
 *  All rights reserved.
 *
 *  Licensed under the Apache License, Version 2.0 (the "License");
 *  you may not use this file except in compliance with the License.
 *  You may obtain a copy of the License at
 *
 *      http://www.apache.org/licenses/LICENSE-2.0
 *
 *  Unless required by applicable law or agreed to in writing, software
 *  distributed under the License is distributed on an "AS IS" BASIS,
 *  WITHOUT WARRANTIES OR CONDITIONS OF ANY KIND, either express or implied.
 *  See the License for the specific language governing permissions and
 *  limitations under the License.
 *
 *
 *  CPAchecker web page:
 *    http://cpachecker.sosy-lab.org
 */
package org.sosy_lab.cpachecker.util.predicates.pathformula.pointeraliasing;
import static com.google.common.base.Preconditions.checkNotNull;
import static org.sosy_lab.cpachecker.util.predicates.pathformula.pointeraliasing.CTypeUtils.checkIsSimplified;
import static org.sosy_lab.cpachecker.util.predicates.pathformula.pointeraliasing.CTypeUtils.implicitCastToPointer;
import static org.sosy_lab.cpachecker.util.predicates.pathformula.pointeraliasing.CTypeUtils.isSimpleType;

import com.google.common.base.Function;
import com.google.common.base.Preconditions;
import com.google.common.base.Predicate;
import com.google.common.collect.ImmutableSet;
import java.util.ArrayList;
import java.util.Collections;
import java.util.HashSet;
import java.util.List;
import java.util.Map;
import java.util.Optional;
import java.util.OptionalInt;
import java.util.Set;
import java.util.function.BiConsumer;
import javax.annotation.Nullable;
<<<<<<< HEAD

=======
>>>>>>> ed1408bf
import org.sosy_lab.cpachecker.cfa.ast.c.CExpression;
import org.sosy_lab.cpachecker.cfa.ast.c.CExpressionAssignmentStatement;
import org.sosy_lab.cpachecker.cfa.ast.c.CLeftHandSide;
import org.sosy_lab.cpachecker.cfa.ast.c.CRightHandSide;
import org.sosy_lab.cpachecker.cfa.model.CFAEdge;
import org.sosy_lab.cpachecker.cfa.types.c.CArrayType;
import org.sosy_lab.cpachecker.cfa.types.c.CComplexType.ComplexTypeKind;
import org.sosy_lab.cpachecker.cfa.types.c.CCompositeType;
import org.sosy_lab.cpachecker.cfa.types.c.CCompositeType.CCompositeTypeMemberDeclaration;
import org.sosy_lab.cpachecker.cfa.types.c.CFunctionType;
import org.sosy_lab.cpachecker.cfa.types.c.CNumericTypes;
import org.sosy_lab.cpachecker.cfa.types.c.CType;
import org.sosy_lab.cpachecker.exceptions.UnrecognizedCCodeException;
import org.sosy_lab.cpachecker.util.Pair;
import org.sosy_lab.cpachecker.util.predicates.pathformula.ErrorConditions;
import org.sosy_lab.cpachecker.util.predicates.pathformula.SSAMap.SSAMapBuilder;
import org.sosy_lab.cpachecker.util.predicates.pathformula.ctoformula.Constraints;
import org.sosy_lab.cpachecker.util.predicates.pathformula.ctoformula.IsRelevantLhsVisitor;
import org.sosy_lab.cpachecker.util.predicates.pathformula.pointeraliasing.Expression.Location;
import org.sosy_lab.cpachecker.util.predicates.pathformula.pointeraliasing.Expression.Location.AliasedLocation;
import org.sosy_lab.cpachecker.util.predicates.pathformula.pointeraliasing.Expression.Location.UnaliasedLocation;
import org.sosy_lab.cpachecker.util.predicates.pathformula.pointeraliasing.Expression.Value;
<<<<<<< HEAD
import org.sosy_lab.cpachecker.util.predicates.smt.BooleanFormulaManagerView;
import org.sosy_lab.cpachecker.util.predicates.smt.FormulaManagerView;
import org.sosy_lab.cpachecker.util.predicates.smt.FunctionFormulaManagerView;
import org.sosy_lab.solver.api.BooleanFormula;
import org.sosy_lab.solver.api.Formula;
import org.sosy_lab.solver.api.FormulaType;

import com.google.common.base.Preconditions;

=======
import org.sosy_lab.cpachecker.util.predicates.smt.ArrayFormulaManagerView;
import org.sosy_lab.cpachecker.util.predicates.smt.BooleanFormulaManagerView;
import org.sosy_lab.cpachecker.util.predicates.smt.FormulaManagerView;
import org.sosy_lab.java_smt.api.ArrayFormula;
import org.sosy_lab.java_smt.api.BooleanFormula;
import org.sosy_lab.java_smt.api.Formula;
import org.sosy_lab.java_smt.api.FormulaType;
>>>>>>> ed1408bf

/**
 * Implements a handler for assignments.
 */
class AssignmentHandler {

  private final FormulaEncodingWithPointerAliasingOptions options;
  private final FormulaManagerView fmgr;
  private final BooleanFormulaManagerView bfmgr;

  private final CToFormulaConverterWithPointerAliasing conv;
  private final TypeHandlerWithPointerAliasing typeHandler;
  private final CFAEdge edge;
  private final String function;
  private final SSAMapBuilder ssa;
  private final PointerTargetSetBuilder pts;
  private final Constraints constraints;
  private final ErrorConditions errorConditions;
  private final MemoryRegionManager regionMgr;

  /**
   * Creates a new AssignmentHandler.
   *
   * @param pConv The C to SMT formula converter.
   * @param pEdge The current edge of the CFA (for logging purposes).
   * @param pFunction The name of the current function.
   * @param pSsa The SSA map.
   * @param pPts The underlying set of pointer targets.
   * @param pConstraints Additional constraints.
   * @param pErrorConditions Additional error conditions.
   */
  AssignmentHandler(CToFormulaConverterWithPointerAliasing pConv, CFAEdge pEdge, String pFunction, SSAMapBuilder pSsa,
      PointerTargetSetBuilder pPts, Constraints pConstraints, ErrorConditions pErrorConditions,
      MemoryRegionManager pRegionMgr) {
    conv = pConv;

    typeHandler = pConv.typeHandler;
    options = conv.options;
    fmgr = conv.fmgr;
    bfmgr = conv.bfmgr;

    edge = pEdge;
    function = pFunction;
    ssa = pSsa;
    pts = pPts;
    constraints = pConstraints;
    errorConditions = pErrorConditions;
    regionMgr = pRegionMgr;
  }

  /**
   * Creates a formula to handle assignments.
   *
   * @param lhs The left hand side of an assignment.
   * @param lhsForChecking The left hand side of an assignment to check.
   * @param rhs Either {@code null} or the right hand side of the assignment.
   * @param batchMode A flag indicating batch mode.
   * @param destroyedRegions Either {@code null} or a set of destroyed memory regions.
   * @return A formula for the assignment.
   * @throws UnrecognizedCCodeException If the C code was unrecognizable.
   * @throws InterruptedException If the execution was interrupted.
   */
  BooleanFormula handleAssignment(
      final CLeftHandSide lhs,
      final CLeftHandSide lhsForChecking,
      final CType lhsType,
      final @Nullable CRightHandSide rhs,
      final boolean batchMode,
      final @Nullable Set<MemoryRegion> destroyedRegions)
      throws UnrecognizedCCodeException, InterruptedException {
    if (!conv.isRelevantLeftHandSide(lhsForChecking)) {
      // Optimization for unused variables and fields
      return conv.bfmgr.makeTrue();
    }

<<<<<<< HEAD
    /*if (rhs instanceof CExpression && !((CExpression)rhs).accept(new IsRelevantLhsVisitor(conv))) {
      //remove global variable assignments
      return conv.bfmgr.makeBoolean(true);
    }*/

    final CType lhsType = CTypeUtils.simplifyType(lhs.getExpressionType());
    final CType rhsType = rhs != null ? CTypeUtils.simplifyType(rhs.getExpressionType()) :
                                        CNumericTypes.SIGNED_CHAR;
=======
    final CType rhsType =
        rhs != null ? typeHandler.getSimplifiedType(rhs) : CNumericTypes.SIGNED_CHAR;
>>>>>>> ed1408bf

    // RHS handling
    final CExpressionVisitorWithPointerAliasing rhsVisitor = newExpressionVisitor();

<<<<<<< HEAD
    final Expression rhsExpression;
    if (rhs == null || (rhs instanceof CExpression && !((CExpression)rhs).accept(new IsRelevantLhsVisitor(conv)))) {
      rhsExpression = Value.nondetValue();
    } else {
      CRightHandSide r = rhs;
      if (r instanceof CExpression) {
        r = conv.convertLiteralToFloatIfNecessary((CExpression)r, lhsType);
      }
      rhsExpression = r.accept(rhsVisitor);
    }
=======
    final Expression rhsExpression = createRHSExpression(rhs, lhsType, rhsVisitor);
>>>>>>> ed1408bf

    pts.addEssentialFields(rhsVisitor.getInitializedFields());
    pts.addEssentialFields(rhsVisitor.getUsedFields());
    final List<Pair<CCompositeType, String>> rhsAddressedFields = rhsVisitor.getAddressedFields();
    final Map<String, CType> rhsLearnedPointersTypes = rhsVisitor.getLearnedPointerTypes();

    // LHS handling
    final CExpressionVisitorWithPointerAliasing lhsVisitor = newExpressionVisitor();
    final Location lhsLocation = lhs.accept(lhsVisitor).asLocation();
    final Map<String, CType> lhsLearnedPointerTypes = lhsVisitor.getLearnedPointerTypes();
    pts.addEssentialFields(lhsVisitor.getInitializedFields());
    pts.addEssentialFields(lhsVisitor.getUsedFields());
    // the pattern matching possibly aliased locations
    final PointerTargetPattern pattern = lhsLocation.isUnaliasedLocation()
        ? null
        : PointerTargetPattern.forLeftHandSide(lhs, typeHandler, edge, pts);

    if (conv.options.revealAllocationTypeFromLHS() || conv.options.deferUntypedAllocations()) {
      DynamicMemoryHandler memoryHandler = new DynamicMemoryHandler(conv, edge, ssa, pts, constraints, errorConditions, regionMgr);
      memoryHandler.handleDeferredAllocationsInAssignment(
          lhs,
          rhs,
          rhsExpression,
          lhsType,
          lhsVisitor,
          lhsLearnedPointerTypes,
          rhsLearnedPointersTypes);
    }

    final BooleanFormula result =
        makeAssignment(lhsType,
                          rhsType,
                          lhsLocation,
                          rhsExpression,
                          pattern,
                          batchMode,
                          destroyedRegions);

    for (final Pair<CCompositeType, String> field : rhsAddressedFields) {
      pts.addField(field.getFirst(), field.getSecond());
    }
    return result;
  }

  private Expression createRHSExpression(
      CRightHandSide pRhs, CType pLhsType, CExpressionVisitorWithPointerAliasing pRhsVisitor)
      throws UnrecognizedCCodeException {
    if (pRhs == null) {
      return Value.nondetValue();
    }
    CRightHandSide r = pRhs;
    if (r instanceof CExpression) {
      r = conv.convertLiteralToFloatIfNecessary((CExpression) r, pLhsType);
    }
    return r.accept(pRhsVisitor);
  }

  private CExpressionVisitorWithPointerAliasing newExpressionVisitor() {
    return new CExpressionVisitorWithPointerAliasing(
        conv, edge, function, ssa, constraints, errorConditions, pts, regionMgr);
  }

  BooleanFormula handleAssignment(
      final CLeftHandSide lhs,
      final CLeftHandSide lhsForChecking,
      final @Nullable CRightHandSide rhs,
      final boolean batchMode,
      final @Nullable Set<MemoryRegion> destroyedRegions)
      throws UnrecognizedCCodeException, InterruptedException {
    return handleAssignment(
        lhs, lhsForChecking, typeHandler.getSimplifiedType(lhs), rhs, batchMode, destroyedRegions);
  }

  /**
   * Handles initialization assignments.
   *
   * @param variable The declared variable.
   * @param declarationType The type of the declared variable.
   * @param assignments A list of assignment statements.
   * @return A boolean formula for the assignment.
   * @throws UnrecognizedCCodeException If the C code was unrecognizable.
   * @throws InterruptedException It the execution was interrupted.
   */
  BooleanFormula handleInitializationAssignments(
      final CLeftHandSide variable, final CType declarationType, final List<CExpressionAssignmentStatement> assignments) throws UnrecognizedCCodeException, InterruptedException {
    if (options.useQuantifiersOnArrays()
        && (declarationType instanceof CArrayType)
        && !assignments.isEmpty()) {
      return handleInitializationAssignmentsWithQuantifier(variable, assignments, false);
    } else {
      return handleInitializationAssignmentsWithoutQuantifier(variable, assignments);
    }
  }

  /**
   * Handles initialization assignments.
   *
   * @param variable The left hand side of the variable.
   * @param assignments A list of assignment statements.
   * @return A boolean formula for the assignment.
   * @throws UnrecognizedCCodeException If the C code was unrecognizable.
   * @throws InterruptedException It the execution was interrupted.
   */
  private BooleanFormula handleInitializationAssignmentsWithoutQuantifier(
      final CLeftHandSide variable, final List<CExpressionAssignmentStatement> assignments)
      throws UnrecognizedCCodeException, InterruptedException {
    CExpressionVisitorWithPointerAliasing lhsVisitor = newExpressionVisitor();
    final Location lhsLocation = variable.accept(lhsVisitor).asLocation();
    final Set<MemoryRegion> updatedRegions = new HashSet<>();
    BooleanFormula result = conv.bfmgr.makeTrue();
    for (CExpressionAssignmentStatement assignment : assignments) {
      final CLeftHandSide lhs = assignment.getLeftHandSide();
      result = conv.bfmgr.and(result, handleAssignment(lhs, lhs,
                                                       assignment.getRightHandSide(),
                                                       lhsLocation.isAliased(), // Defer index update for UFs, but not for variables
                                                       updatedRegions));
    }
    if (lhsLocation.isAliased()) {
      finishAssignments(
          typeHandler.getSimplifiedType(variable),
          lhsLocation.asAliased(),
          PointerTargetPattern.forLeftHandSide(variable, typeHandler, edge, pts),
          updatedRegions);
    }
    return result;
  }

  /**
   * Handles an initialization assignments, i.e. an assignment with a C initializer, with using a
   * quantifier over the resulting SMT array.
   *
   * <p>If we cannot make an assignment of the form {@code <variable> = <value>}, we fall back to
   * the normal initialization in
   * {@link #handleInitializationAssignmentsWithoutQuantifier(CLeftHandSide, List)}.
   *
   * @param pLeftHandSide The left hand side of the statement. Needed for fallback scenario.
   * @param pAssignments A list of assignment statements.
   * @param pUseOldSSAIndices A flag indicating whether we will reuse SSA indices or not.
   * @return A boolean formula for the assignment.
   * @throws UnrecognizedCCodeException If the C code was unrecognizable.
   * @throws InterruptedException If the execution was interrupted.
   * @see #handleInitializationAssignmentsWithoutQuantifier(CLeftHandSide, List)
   */
  private BooleanFormula handleInitializationAssignmentsWithQuantifier(
      final CLeftHandSide pLeftHandSide,
      final List<CExpressionAssignmentStatement> pAssignments,
      final boolean pUseOldSSAIndices)
      throws UnrecognizedCCodeException, InterruptedException {

    assert pAssignments.size() > 0 : "Cannot handle initialization assignments without an "
        + "assignment right hand side.";

    final CType lhsType = typeHandler.getSimplifiedType(pAssignments.get(0).getLeftHandSide());
    final CType rhsType = typeHandler.getSimplifiedType(pAssignments.get(0).getRightHandSide());

    final CExpressionVisitorWithPointerAliasing rhsVisitor = newExpressionVisitor();
    final Expression rhsValue = pAssignments.get(0).getRightHandSide().accept(rhsVisitor);

    final CExpressionVisitorWithPointerAliasing lhsVisitor = newExpressionVisitor();
    final Location lhsLocation = pLeftHandSide.accept(lhsVisitor).asLocation();

    if (!rhsValue.isValue()
        || !checkEqualityOfInitializers(pAssignments, rhsVisitor)
        || !lhsLocation.isAliased()) {
      // Fallback case, if we have no initialization of the form "<variable> = <value>"
      // Example code snippet
      // (cf. test/programs/simple/struct-initializer-for-composite-field_false-unreach-label.c)
      //    struct s { int x; };
      //    struct t { struct s s; };
      //    ...
      //    const struct s s = { .x = 1 };
      //    struct t t = { .s = s };
      return handleInitializationAssignmentsWithoutQuantifier(pLeftHandSide, pAssignments);
    } else {
      MemoryRegion region = lhsLocation.asAliased().getMemoryRegion();
      if(region == null) {
        region = regionMgr.makeMemoryRegion(lhsType);
      }
      final String targetName = regionMgr.getPointerAccessName(region);
      final FormulaType<?> targetType = conv.getFormulaTypeFromCType(lhsType);
      final int oldIndex = conv.getIndex(targetName, lhsType, ssa);
      final int newIndex =
          pUseOldSSAIndices
              ? conv.getIndex(targetName, lhsType, ssa)
              : conv.getFreshIndex(targetName, lhsType, ssa);

      final Formula counter =
          fmgr.makeVariable(conv.voidPointerFormulaType, targetName + "@" + oldIndex + "@counter");
      final BooleanFormula rangeConstraint =
          fmgr.makeElementIndexConstraint(
              counter, lhsLocation.asAliased().getAddress(), pAssignments.size(), false);

      final Formula newDereference =
          conv.ptsMgr.makePointerDereference(targetName, targetType, newIndex, counter);
      final Formula rhs =
          conv.makeCast(rhsType, lhsType, rhsValue.asValue().getValue(), constraints, edge);

      final BooleanFormula assignNewValue = fmgr.assignment(newDereference, rhs);

      final BooleanFormula copyOldValue;
      if (options.useArraysForHeap()) {
        final ArrayFormulaManagerView afmgr = fmgr.getArrayFormulaManager();
        final ArrayFormula<?, ?> newArray =
            afmgr.makeArray(targetName, newIndex, conv.voidPointerFormulaType, targetType);
        final ArrayFormula<?, ?> oldArray =
            afmgr.makeArray(targetName, oldIndex, conv.voidPointerFormulaType, targetType);
        copyOldValue = fmgr.makeEqual(newArray, oldArray);

      } else {
        copyOldValue =
            fmgr.assignment(
                newDereference,
                conv.ptsMgr.makePointerDereference(targetName, targetType, oldIndex, counter));
      }

      return fmgr.getQuantifiedFormulaManager()
          .forall(
              counter,
              bfmgr.and(
                  bfmgr.implication(rangeConstraint, assignNewValue),
                  bfmgr.implication(bfmgr.not(rangeConstraint), copyOldValue)));
    }
  }

  /**
   * Checks, whether all assignments of an initializer have the same value.
   *
   * @param pAssignments The list of assignments.
   * @param pRhsVisitor A visitor to evaluate the value of the right-hand side.
   * @return Whether all assignments of an initializer have the same value.
   * @throws UnrecognizedCCodeException If the C code was unrecognizable.
   */
  private boolean checkEqualityOfInitializers(
      final List<CExpressionAssignmentStatement> pAssignments,
      final CExpressionVisitorWithPointerAliasing pRhsVisitor)
      throws UnrecognizedCCodeException {
    Expression tmp = null;
    for (CExpressionAssignmentStatement assignment : pAssignments) {
      if (tmp == null) {
        tmp = assignment.getRightHandSide().accept(pRhsVisitor);
      }
      if (!tmp.equals(assignment.getRightHandSide().accept(pRhsVisitor))) {
        return false;
      }
    }
    return true;
  }

  /**
   * Creates a formula for an assignment.
   *
   * @param lvalueType The type of the lvalue.
   * @param rvalueType The type of the rvalue.
   * @param lvalue The location of the lvalue.
   * @param rvalue The rvalue expression.
   * @param useOldSSAIndices A flag indicating if we should use the old SSA indices or not.
   * @param updatedRegions Either {@code null} or a set of updated regions.
   * @return A formula for the assignment.
   * @throws UnrecognizedCCodeException If the C code was unrecognizable.
   * @throws InterruptedException If the execution was interrupted.
   */
  BooleanFormula makeAssignment(
      CType lvalueType,
      final CType rvalueType,
      final Location lvalue,
      final Expression rvalue,
      final @Nullable PointerTargetPattern pattern,
      final boolean useOldSSAIndices,
      @Nullable Set<MemoryRegion> updatedRegions)
      throws UnrecognizedCCodeException, InterruptedException {
    // Its a definite value assignment, a nondet assignment (SSA index update) or a nondet assignment among other
    // assignments to the same UF version (in this case an absense of aliasing should be somehow guaranteed, as in the
    // case of initialization assignments)
    //assert rvalue != null || !useOldSSAIndices || updatedRegions != null; // otherwise the call is useless
    checkNotNull(rvalue);

    checkIsSimplified(lvalueType);

    if (lvalue.isAliased() && !isSimpleType(lvalueType) && updatedRegions == null) {
      updatedRegions = new HashSet<>();
    } else {
      updatedRegions = null;
    }
    Set<Variable> updatedVariables = null;
    if (!lvalue.isAliased() && !isSimpleType(lvalueType)) {
      updatedVariables = new HashSet<>();
    }

    final BooleanFormula result = makeDestructiveAssignment(lvalueType, rvalueType,
                                                            lvalue, rvalue,
                                                            useOldSSAIndices,
                                                            updatedRegions,
                                                            updatedVariables);

    if (!useOldSSAIndices) {
      if (lvalue.isAliased()) {
<<<<<<< HEAD
        if (updatedTypes == null) {
=======
        if (updatedRegions == null) {
>>>>>>> ed1408bf
          assert isSimpleType(lvalueType) : "Should be impossible due to the first if statement";
          MemoryRegion region = lvalue.asAliased().getMemoryRegion();
          if(region == null) {
            region = regionMgr.makeMemoryRegion(lvalueType);
          }
          updatedRegions = Collections.singleton(region);
        }
<<<<<<< HEAD
        //Michael suggestion to switch the order.
        //Important in case when we do not sure what update, add retention to the lvalueType
        addRetentionForAssignment(lvalueType,
                                  lvalue.asAliased().getAddress(),
                                  pattern, updatedTypes);

        updateSSA(updatedTypes, ssa);
=======
        finishAssignments(lvalueType, lvalue.asAliased(), pattern, updatedRegions);
>>>>>>> ed1408bf
      } else { // Unaliased lvalue
        if (updatedVariables == null) {
          assert isSimpleType(lvalueType) : "Should be impossible due to the first if statement";
          updatedVariables = Collections.singleton(Variable.create(lvalue.asUnaliased().getVariableName(), lvalueType));
        }
        for (final Variable variable : updatedVariables) {
          final String name = variable.getName();
          final CType type = variable.getType();
          conv.makeFreshIndex(name, type, ssa); // increment index in SSAMap
        }
      }
    }
    return result;
  }

  private void finishAssignments(
      CType lvalueType,
      final AliasedLocation lvalue,
      final PointerTargetPattern pattern,
      final Set<MemoryRegion> updatedRegions)
      throws InterruptedException {
    MemoryRegion region = lvalue.getMemoryRegion();
    if(region == null) {
      region = regionMgr.makeMemoryRegion(lvalueType);
    }
    addRetentionForAssignment(region,
                              lvalueType,
                              lvalue.getAddress(),
                              pattern, updatedRegions);
    updateSSA(updatedRegions, ssa);
  }

  /**
   * Creates a formula for a destructive assignment.
   *
   * @param lvalueType The type of the lvalue.
   * @param rvalueType The type of the rvalue.
   * @param lvalue The location of the lvalue.
   * @param rvalue The rvalue expression.
   * @param useOldSSAIndices A flag indicating if we should use the old SSA indices or not.
   * @param updatedRegions Either {@code null} or a set of updated regions.
   * @param updatedVariables Either {@code null} or a set of updated variables.
   * @return A formula for the assignment.
   * @throws UnrecognizedCCodeException If the C code was unrecognizable.
   */
  private BooleanFormula makeDestructiveAssignment(
      CType lvalueType,
      CType rvalueType,
      final Location lvalue,
      final Expression rvalue,
      final boolean useOldSSAIndices,
      final @Nullable Set<MemoryRegion> updatedRegions,
      final @Nullable Set<Variable> updatedVariables)
      throws UnrecognizedCCodeException {
    checkIsSimplified(lvalueType);
    checkIsSimplified(rvalueType);
    BooleanFormula result;

    if (lvalueType instanceof CArrayType) {
      Preconditions.checkArgument(lvalue.isAliased(),
                                  "Array elements are always aliased (i.e. can't be encoded with variables)");
      final CArrayType lvalueArrayType = (CArrayType) lvalueType;
      final CType lvalueElementType = checkIsSimplified(lvalueArrayType.getType());

      if (rvalue.isNondetValue()) {
        //This is fix for races, global assignements are replaced by nondet
        return bfmgr.makeBoolean(true);
      }
      //tmpFix
      // There are only two cases of assignment to an array
<<<<<<< HEAD
      if (!(
        // Initializing array with a value (possibly nondet), useful for stack declarations and memset implementation
        rvalue.isValue() && isSimpleType(rvalueType) ||
        // Array assignment (needed for structure assignment implementation)
        // Only possible from another array of the same type
        rvalue.asLocation().isAliased() &&
        rvalueType instanceof CArrayType &&
        CTypeUtils.simplifyType(((CArrayType) rvalueType).getType()).equals(lvalueElementType))) {
        //"Impossible array assignment due to incompatible types: assignment of %s to %s",
        //rvalueType, lvalueType)
        return bfmgr.makeBoolean(true);
      }

      Integer length = CTypeUtils.getArrayLength(lvalueArrayType);
=======
      Preconditions.checkArgument(
          // Initializing array with a value (possibly nondet), useful for stack declarations and memset implementation
          (rvalue.isValue() && isSimpleType(rvalueType))
              ||
              // Array assignment (needed for structure assignment implementation)
              // Only possible from another array of the same type
              (rvalue.asLocation().isAliased()
                  && rvalueType instanceof CArrayType
                  && checkIsSimplified(((CArrayType) rvalueType).getType())
                      .equals(lvalueElementType)),
          "Impossible array assignment due to incompatible types: assignment of %s to %s",
          rvalueType,
          lvalueType);

      OptionalInt lvalueLength = lvalueArrayType.getLengthAsInt();
>>>>>>> ed1408bf
      // Try to fix the length if it's unknown (or too big)
      // Also ignore the tail part of very long arrays to avoid very large formulae (imprecise!)
      if (!lvalueLength.isPresent() && rvalue.isLocation()) {
        lvalueLength = ((CArrayType) rvalueType).getLengthAsInt();
      }
      int length =
          lvalueLength.isPresent()
              ? Integer.min(options.maxArrayLength(), lvalueLength.getAsInt())
              : options.defaultArrayLength();

      result = bfmgr.makeTrue();
      int offset = 0;
      for (int i = 0; i < length; ++i) {
        final Pair<AliasedLocation, CType> newLvalue = shiftArrayLvalue(lvalue.asAliased(), offset, lvalueElementType);
        final Pair<? extends Expression, CType> newRvalue =
                                                       shiftArrayRvalue(rvalue, rvalueType, offset, lvalueElementType);

        result = bfmgr.and(result,
                           makeDestructiveAssignment(newLvalue.getSecond(),
                                                     newRvalue.getSecond(),
                                                     newLvalue.getFirst(),
                                                     newRvalue.getFirst(),
                                                     useOldSSAIndices,
                                                     updatedRegions,
                                                     updatedVariables));
         offset += conv.getBitSizeof(lvalueArrayType.getType());
      }
      return result;
    } else if (lvalueType instanceof CCompositeType) {
      final CCompositeType lvalueCompositeType = (CCompositeType) lvalueType;
      assert lvalueCompositeType.getKind() != ComplexTypeKind.ENUM : "Enums are not composite: " + lvalueCompositeType;
      // There are two cases of assignment to a structure/union
      if (!(
          // Initialization with a value (possibly nondet), useful for stack declarations and memset implementation
          (rvalue.isValue() && isSimpleType(rvalueType))
              ||
              // Structure assignment
              rvalueType.equals(lvalueType))) {
        throw new UnrecognizedCCodeException("Impossible structure assignment due to incompatible types:"
            + " assignment of " + rvalue + " with type "+ rvalueType + " to " + lvalue + " with type "+ lvalueType, edge);
      }
      result = bfmgr.makeTrue();
      for (final CCompositeTypeMemberDeclaration memberDeclaration : lvalueCompositeType.getMembers()) {
        final String memberName = memberDeclaration.getName();
        final int offset = typeHandler.getBitOffset(lvalueCompositeType, memberName);
        final CType newLvalueType = typeHandler.getSimplifiedType(memberDeclaration);
        // Optimizing away the assignments from uninitialized fields
        if (conv.isRelevantField(lvalueCompositeType, memberName)
            && (
                // Assignment to a variable, no profit in optimizing it
                !lvalue.isAliased()
                || // That's not a simple assignment, check the nested composite
                !isSimpleType(newLvalueType)
                || // This is initialization, so the assignment is mandatory
                rvalue.isValue()
                || // The field is tracked as essential
                pts.tracksField(lvalueCompositeType, memberName)
                || // The variable representing the RHS was used somewhere (i.e. has SSA index)
                (!rvalue.isAliasedLocation()
                    && conv.hasIndex(
                        rvalue.asUnaliasedLocation().getVariableName()
                            + CToFormulaConverterWithPointerAliasing.FIELD_NAME_SEPARATOR
                            + memberName,
                        newLvalueType,
                        ssa)))) {
          final Pair<? extends Location, CType> newLvalue =
                                         shiftCompositeLvalue(lvalueType, lvalue, offset, memberName, memberDeclaration.getType());
          final Pair<? extends Expression, CType> newRvalue =
                             shiftCompositeRvalue(rvalue, offset, memberName, rvalueType, memberDeclaration.getType());

          result = bfmgr.and(result,
                             makeDestructiveAssignment(newLvalue.getSecond(),
                                                       newRvalue.getSecond(),
                                                       newLvalue.getFirst(),
                                                       newRvalue.getFirst(),
                                                       useOldSSAIndices,
                                                       updatedRegions,
                                                       updatedVariables));
        }
      }
      return result;
    } else { // Simple assignment
      return makeSimpleDestructiveAssignment(lvalueType,
                                             rvalueType,
                                             lvalue,
                                             rvalue,
                                             useOldSSAIndices,
                                             updatedRegions,
                                             updatedVariables);
    }
  }

  /**
   * Creates a formula for a simple destructive assignment.
   *
   * @param lvalueType The type of the lvalue.
   * @param rvalueType The type of the rvalue.
   * @param lvalue The location of the lvalue.
   * @param rvalue The rvalue expression.
   * @param useOldSSAIndices A flag indicating if we should use the old SSA indices or not.
   * @param updatedRegions Either {@code null} or a set of updated regions.
   * @param updatedVariables Either {@code null} or a set of updated variables.
   * @return A formula for the assignment.
   * @throws UnrecognizedCCodeException If the C code was unrecognizable.
   */
  private BooleanFormula makeSimpleDestructiveAssignment(
      CType lvalueType,
      CType rvalueType,
      final Location lvalue,
      Expression rvalue,
      final boolean useOldSSAIndices,
      final @Nullable Set<MemoryRegion> updatedRegions,
      final @Nullable Set<Variable> updatedVariables)
      throws UnrecognizedCCodeException {
    checkIsSimplified(lvalueType);
    checkIsSimplified(rvalueType);
    // Arrays and functions are implicitly converted to pointers
    rvalueType = implicitCastToPointer(rvalueType);

    Preconditions.checkArgument(isSimpleType(lvalueType),
                                "To assign to/from arrays/structures/unions use makeDestructiveAssignment");
    Preconditions.checkArgument(isSimpleType(rvalueType),
                                "To assign to/from arrays/structures/unions use makeDestructiveAssignment");

    assert !(lvalueType instanceof CFunctionType) : "Can't assign to functions";

    String targetName;
    MemoryRegion region;
    if(!lvalue.isAliased()) {
      targetName = lvalue.asUnaliased().getVariableName();
      region = null;
    } else {
      region = lvalue.asAliased().getMemoryRegion();
      if(region == null) {
        region = regionMgr.makeMemoryRegion(lvalueType);
      }
      targetName = regionMgr.getPointerAccessName(region);
    }
    final FormulaType<?> targetType = conv.getFormulaTypeFromCType(lvalueType);
    final int oldIndex = conv.getIndex(targetName, lvalueType, ssa);
    final int newIndex = useOldSSAIndices ?
            conv.getIndex(targetName, lvalueType, ssa) :
            conv.getFreshIndex(targetName, lvalueType, ssa);
    final BooleanFormula result;

    final Optional<Formula> value = getValueFormula(rvalueType, rvalue);
    final Formula rhs =
        value.isPresent()
            ? conv.makeCast(rvalueType, lvalueType, value.get(), constraints, edge)
            : null;
    if (!lvalue.isAliased()) { // Unaliased LHS
      if (rhs != null) {
        result = fmgr.assignment(fmgr.makeVariable(targetType, targetName, newIndex), rhs);
      } else {
        result = bfmgr.makeTrue();
      }

      if (updatedVariables != null) {
        updatedVariables.add(Variable.create(targetName, lvalueType));
      }
    } else { // Aliased LHS
      if (rhs != null) {
        final Formula address = lvalue.asAliased().getAddress();
        result =
            conv.ptsMgr.makePointerAssignment(
                targetName, targetType, oldIndex, newIndex, address, rhs);
      } else {
        result = bfmgr.makeTrue();
      }

      if (updatedRegions != null) {
        updatedRegions.add(region);
      }
    }

    return result;
  }

  private Optional<Formula> getValueFormula(CType pRValueType, Expression pRValue)
      throws AssertionError {
    switch (pRValue.getKind()) {
      case ALIASED_LOCATION:
        MemoryRegion region = pRValue.asAliasedLocation().getMemoryRegion();
        if(region == null) {
          region = regionMgr.makeMemoryRegion(pRValueType);
        }
        return Optional.of(
            conv.makeDereference(
                pRValueType, pRValue.asAliasedLocation().getAddress(), ssa, errorConditions, region));
      case UNALIASED_LOCATION:
        return Optional.of(
            conv.makeVariable(pRValue.asUnaliasedLocation().getVariableName(), pRValueType, ssa));
      case DET_VALUE:
        return Optional.of(pRValue.asValue().getValue());
      case NONDET:
        return Optional.empty();
      default:
        throw new AssertionError();
    }
  }

  /**
   * Add terms to the {@link #constraints} object that specify that unwritten heap cells
   * keep their value when the SSA index is updated.
   *
   * @param lvalueType The LHS type of the current assignment.
   * @param startAddress The start address of the written heap region.
   * @param pattern The pattern matching the (potentially) written heap cells.
   * @param regionsToRetain The set of regions which were affected by the assignment.
   */
  private void addRetentionForAssignment(
      MemoryRegion region,
      CType lvalueType,
      final Formula startAddress,
      final PointerTargetPattern pattern,
      final Set<MemoryRegion> regionsToRetain)
      throws InterruptedException {
    checkNotNull(lvalueType);
    checkNotNull(startAddress);
    checkNotNull(pattern);
    checkNotNull(regionsToRetain);

    if (options.useArraysForHeap()) {
      // not necessary for heap-array encoding
      return;
    }

    checkIsSimplified(lvalueType);
    final int size = conv.getBitSizeof(lvalueType);

    if (options.useQuantifiersOnArrays()) {
      addRetentionConstraintsWithQuantifiers(
          lvalueType, pattern, startAddress, size, regionsToRetain);
    } else {
      addRetentionConstraintsWithoutQuantifiers(
          region, lvalueType, pattern, startAddress, size, regionsToRetain);
    }
  }

  /**
   * Add retention constraints as specified by
   * {@link #addRetentionForAssignment(MemoryRegion, CType, Formula, PointerTargetPattern, Set)}
   * with the help of quantifiers.
   * Such a constraint is simply {@code forall i : !matches(i) => retention(i)}
   * where {@code matches(i)} specifies whether address {@code i} was written.
   */
  private void addRetentionConstraintsWithQuantifiers(
      final CType lvalueType,
      final PointerTargetPattern pattern,
      final Formula startAddress,
      final int size,
      final Set<MemoryRegion> regions) {

    for (final MemoryRegion region : regions) {
      final String ufName = regionMgr.getPointerAccessName(region);
      final int oldIndex = conv.getIndex(ufName, region.getType(), ssa);
      final int newIndex = conv.getFreshIndex(ufName, region.getType(), ssa);
      final FormulaType<?> targetType = conv.getFormulaTypeFromCType(region.getType());

      // forall counter : !condition => retentionConstraint
      // is equivalent to:
      // forall counter : condition || retentionConstraint

      final Formula counter = fmgr.makeVariable(conv.voidPointerFormulaType, ufName + "@counter");
      final BooleanFormula updateCondition;
      if (isSimpleType(lvalueType)) {
        updateCondition = fmgr.makeEqual(counter, startAddress);
      } else if (pattern.isExact()) {
        // TODO Is this branch necessary? startAddress and targetAddress should be equivalent.
        final Formula targetAddress = conv.makeFormulaForTarget(pattern.asPointerTarget());
        updateCondition = fmgr.makeElementIndexConstraint(counter, targetAddress, size, false);
      } else {
        updateCondition = fmgr.makeElementIndexConstraint(counter, startAddress, size, false);
      }

      final BooleanFormula body =
          bfmgr.or(
              updateCondition,
              conv.makeRetentionConstraint(ufName, oldIndex, newIndex, targetType, counter));

      constraints.addConstraint(fmgr.getQuantifiedFormulaManager().forall(counter, body));
    }
  }

  /**
   * Add retention constraints as specified by
   * {@link #addRetentionForAssignment(MemoryRegion, CType, Formula, PointerTargetPattern, Set)}
   * in a bounded way by manually iterating over all possibly written heap cells
   * and adding a constraint for each of them.
   */
  private void addRetentionConstraintsWithoutQuantifiers(
      MemoryRegion region,
      CType lvalueType,
      final PointerTargetPattern pattern,
      final Formula startAddress,
      final int size,
      final Set<MemoryRegion> regionsToRetain)
      throws InterruptedException {

    checkNotNull(region);
    if (isSimpleType(lvalueType)) {
      addSimpleTypeRetentionConstraints(pattern, ImmutableSet.of(region), startAddress);

    } else if (pattern.isExact()) {
      addExactRetentionConstraints(pattern.withRange(size), regionsToRetain);

    } else if (pattern.isSemiExact()) {
      // For semiexact retention constraints we need the first element type of the composite
      if (lvalueType instanceof CArrayType) {
        lvalueType = checkIsSimplified(((CArrayType) lvalueType).getType());
        region = regionMgr.makeMemoryRegion(lvalueType);
      } else { // CCompositeType
        CCompositeTypeMemberDeclaration memberDeclaration = ((CCompositeType) lvalueType).getMembers().get(0);
        region = regionMgr.makeMemoryRegion(lvalueType, checkIsSimplified(memberDeclaration.getType()), memberDeclaration.getName());
      }
      //for lvalueType
      addSemiexactRetentionConstraints(pattern, region, startAddress, size, regionsToRetain);

    } else { // Inexact pointer target pattern
      addInexactRetentionConstraints(startAddress, size, regionsToRetain);
    }
  }

  /**
   * Create formula constraints that retain values from the current SSA index to the next one.
   * @param regions The set of regions for which constraints should be created.
   * @param targetLookup A function that gives the PointerTargets for a type for which constraints should be created.
   * @param constraintConsumer A function that accepts a Formula with the address of the current target and the respective constraint.
   */
  private void makeRetentionConstraints(
      final Set<MemoryRegion> regions,
      final Function<MemoryRegion, ? extends Iterable<PointerTarget>> targetLookup,
      final BiConsumer<Formula, BooleanFormula> constraintConsumer)
      throws InterruptedException {

    for (final MemoryRegion region : regions) {
      final String ufName = regionMgr.getPointerAccessName(region);
      final int oldIndex = conv.getIndex(ufName, region.getType(), ssa);
      final int newIndex = conv.getFreshIndex(ufName, region.getType(), ssa);
      final FormulaType<?> targetType = conv.getFormulaTypeFromCType(region.getType());

      for (final PointerTarget target : targetLookup.apply(region)) {
        regionMgr.addTargetToStats(edge, ufName, target);
        conv.shutdownNotifier.shutdownIfNecessary();
        final Formula targetAddress = conv.makeFormulaForTarget(target);
        constraintConsumer.accept(
            targetAddress,
            conv.makeRetentionConstraint(ufName, oldIndex, newIndex, targetType, targetAddress));
      }
    }
  }

  /**
   * Add retention constraints without quantifiers for writing a simple (non-composite) type.
   *
   * All heap cells where the pattern does not match retained,
   * and if the pattern is not exact there are also conditional constraints
   * for cells that might be matched by the pattern.
   */
  private void addSimpleTypeRetentionConstraints(
      final PointerTargetPattern pattern, final Set<MemoryRegion> regions, final Formula startAddress)
      throws InterruptedException {
    if (!pattern.isExact()) {
      makeRetentionConstraints(
          regions,
          region -> pts.getMatchingTargets(region, pattern),
          (targetAddress, constraint) -> {
            final BooleanFormula updateCondition = fmgr.makeEqual(targetAddress, startAddress);
            constraints.addConstraint(bfmgr.or(updateCondition, constraint));
          });
    }

    addExactRetentionConstraints(pattern, regions);
  }

  /**
   * Add retention constraints without quantifiers for the case where the written memory region
   * is known exactly.
   * All heap cells where the pattern does not match retained.
   */
  private void addExactRetentionConstraints(
      final Predicate<PointerTarget> pattern, final Set<MemoryRegion> regions) throws InterruptedException {
    makeRetentionConstraints(
        regions,
        region -> pts.getNonMatchingTargets(region, pattern),
        (targetAddress, constraint) -> constraints.addConstraint(constraint));
  }

  /**
   * Add retention constraints without quantifiers for the case where some information is known
   * about the written memory region.
   * For each of the potentially written target candidates we add retention constraints
   * under the condition that it was this target that was actually written.
   */
  private void addSemiexactRetentionConstraints(
      final PointerTargetPattern pattern,
      final MemoryRegion firstElementRegion,
      final Formula startAddress,
      final int size,
      final Set<MemoryRegion> regions)
      throws InterruptedException {
    for (final PointerTarget target : pts.getMatchingTargets(firstElementRegion, pattern)) {
      final Formula candidateAddress = conv.makeFormulaForTarget(target);
      final BooleanFormula negAntecedent =
          bfmgr.not(fmgr.makeEqual(candidateAddress, startAddress));
      final Predicate<PointerTarget> exact =
          PointerTargetPattern.forRange(target.getBase(), target.getOffset(), size);

      List<BooleanFormula> consequent = new ArrayList<>();
      makeRetentionConstraints(
          regions,
          region -> pts.getNonMatchingTargets(region, exact),
          (targetAddress, constraint) -> consequent.add(constraint));
      constraints.addConstraint(bfmgr.or(negAntecedent, bfmgr.and(consequent)));
    }
  }

  /**
   * Add retention constraints without quantifiers for the case where nothing is known
   * about the written memory region.
   * For every heap cell we add a conditional constraint to retain it.
   */
  private void addInexactRetentionConstraints(
      final Formula startAddress, final int size, final Set<MemoryRegion> regions)
      throws InterruptedException {
    makeRetentionConstraints(
        regions,
        region -> pts.getAllTargets(region),
        (targetAddress, constraint) -> {
          final BooleanFormula updateCondition =
              fmgr.makeElementIndexConstraint(targetAddress, startAddress, size, false);
          constraints.addConstraint(bfmgr.or(updateCondition, constraint));
        });
  }

  /**
   * Updates the SSA map.
   *
   * @param regions A set of regions that should be added to the SSA map.
   * @param ssa The current SSA map.
   */
  private void updateSSA(final Set<MemoryRegion> regions, final SSAMapBuilder ssa) {
    for (final MemoryRegion region : regions) {
      final String ufName = regionMgr.getPointerAccessName(region);
      conv.makeFreshIndex(ufName, region.getType(), ssa);
    }
  }

  /**
   * Shifts the array's lvalue.
   *
   * @param lvalue The lvalue location.
   * @param offset The offset of the shift.
   * @param lvalueElementType The type of the lvalue element.
   * @return A tuple of location and type after the shift.
   */
  private Pair<AliasedLocation, CType> shiftArrayLvalue(final AliasedLocation lvalue,
                                                        final int offset,
                                                        final CType lvalueElementType) {
    final Formula offsetFormula = fmgr.makeNumber(conv.voidPointerFormulaType, offset);
    final AliasedLocation newLvalue = Location.ofAddress(fmgr.makePlus(lvalue.getAddress(), offsetFormula));
    return Pair.of(newLvalue, lvalueElementType);
  }

  /**
   * Shifts the array's rvalue.
   *
   * @param rvalue The rvalue expression.
   * @param rvalueType The type of the rvalue.
   * @param offset The offset of the shift.
   * @param lvalueElementType The type of the lvalue element.
   * @return A tuple of expression and type after the shift.
   */
  private Pair<? extends Expression, CType> shiftArrayRvalue(final Expression rvalue,
                                                             final CType rvalueType,
                                                             final int offset,
                                                             final CType lvalueElementType) {
    // Support both initialization (with a value or nondet) and assignment (from another array location)
    switch (rvalue.getKind()) {
    case ALIASED_LOCATION: {
      assert rvalueType instanceof CArrayType : "Non-array rvalue in array assignment";
      final Formula offsetFormula = fmgr.makeNumber(conv.voidPointerFormulaType, offset);
      final AliasedLocation newRvalue = Location.ofAddress(fmgr.makePlus(rvalue.asAliasedLocation().getAddress(),
                                                           offsetFormula));
      final CType newRvalueType = checkIsSimplified(((CArrayType) rvalueType).getType());
      return Pair.of(newRvalue, newRvalueType);
    }
    case DET_VALUE: {
      return Pair.of(rvalue, rvalueType);
    }
    case NONDET: {
      final CType newLvalueType = isSimpleType(lvalueElementType) ? lvalueElementType : CNumericTypes.SIGNED_CHAR;
      return Pair.of(Value.nondetValue(), newLvalueType);
    }
    case UNALIASED_LOCATION: {
      throw new AssertionError("Array locations should always be aliased");
    }
    default: throw new AssertionError();
    }
  }

  /**
   * Shifts the composite lvalue.
   *
   * @param lvalue The lvalue location.
   * @param offset The offset of the shift.
   * @param memberName The name of the member.
   * @param memberType The type of the member.
   * @return A tuple of location and type after the shift.
   */
  private Pair<? extends Location, CType> shiftCompositeLvalue(final CType lvalueType,
                                                               final Location lvalue,
                                                               final int offset,
                                                               final String memberName,
                                                               final CType memberType) {
    final CType newLvalueType = checkIsSimplified(memberType);
    if (lvalue.isAliased()) {
      final Formula offsetFormula = fmgr.makeNumber(conv.voidPointerFormulaType, offset);
      final MemoryRegion region = regionMgr.makeMemoryRegion(lvalueType, newLvalueType, memberName);
      final AliasedLocation newLvalue = Location.ofAddressWithRegion(fmgr.makePlus(lvalue.asAliased().getAddress(),
                                                                         offsetFormula), region);
      return Pair.of(newLvalue, newLvalueType);

    } else {
      final UnaliasedLocation newLvalue = Location.ofVariableName(lvalue.asUnaliased().getVariableName() +
                                                                  CToFormulaConverterWithPointerAliasing.FIELD_NAME_SEPARATOR + memberName);
      return Pair.of(newLvalue, newLvalueType);
    }

  }

  /**
   * Shifts the composite rvalue.
   *
   * @param rvalue The rvalue expression.
   * @param offset The offset of the shift.
   * @param memberName The name of the member.
   * @param rvalueType The type of the rvalue.
   * @param memberType The type of the member.
   * @return A tuple of expression and type after the shift.
   */
  private Pair<? extends Expression, CType> shiftCompositeRvalue(final Expression rvalue,
                                                                 final int offset,
                                                                 final String memberName,
                                                                 final CType rvalueType,
                                                                 final CType memberType) {
    // Support both structure assignment and initialization with a value (or nondet)
    final CType newLvalueType = checkIsSimplified(memberType);
    switch (rvalue.getKind()) {
    case ALIASED_LOCATION: {
      final Formula offsetFormula = fmgr.makeNumber(conv.voidPointerFormulaType, offset);
      final MemoryRegion region = regionMgr.makeMemoryRegion(rvalueType, newLvalueType, memberName);
      final AliasedLocation newRvalue = Location.ofAddressWithRegion(fmgr.makePlus(rvalue.asAliasedLocation().getAddress(),
                                                                         offsetFormula), region);
      return Pair.of(newRvalue, newLvalueType);
    }
    case UNALIASED_LOCATION: {
      final UnaliasedLocation newRvalue = Location.ofVariableName(rvalue.asUnaliasedLocation().getVariableName() +
                                                                  CToFormulaConverterWithPointerAliasing.FIELD_NAME_SEPARATOR +
                                                                  memberName);
      return Pair.of(newRvalue, newLvalueType);
    }
    case DET_VALUE: {
      return Pair.of(rvalue, rvalueType);
    }
    case NONDET: {
      final CType newRvalueType = isSimpleType(newLvalueType) ? newLvalueType : CNumericTypes.SIGNED_CHAR;
      return Pair.of(Value.nondetValue(), newRvalueType);
    }
    default: throw new AssertionError();
    }
  }
}<|MERGE_RESOLUTION|>--- conflicted
+++ resolved
@@ -41,10 +41,6 @@
 import java.util.Set;
 import java.util.function.BiConsumer;
 import javax.annotation.Nullable;
-<<<<<<< HEAD
-
-=======
->>>>>>> ed1408bf
 import org.sosy_lab.cpachecker.cfa.ast.c.CExpression;
 import org.sosy_lab.cpachecker.cfa.ast.c.CExpressionAssignmentStatement;
 import org.sosy_lab.cpachecker.cfa.ast.c.CLeftHandSide;
@@ -67,17 +63,6 @@
 import org.sosy_lab.cpachecker.util.predicates.pathformula.pointeraliasing.Expression.Location.AliasedLocation;
 import org.sosy_lab.cpachecker.util.predicates.pathformula.pointeraliasing.Expression.Location.UnaliasedLocation;
 import org.sosy_lab.cpachecker.util.predicates.pathformula.pointeraliasing.Expression.Value;
-<<<<<<< HEAD
-import org.sosy_lab.cpachecker.util.predicates.smt.BooleanFormulaManagerView;
-import org.sosy_lab.cpachecker.util.predicates.smt.FormulaManagerView;
-import org.sosy_lab.cpachecker.util.predicates.smt.FunctionFormulaManagerView;
-import org.sosy_lab.solver.api.BooleanFormula;
-import org.sosy_lab.solver.api.Formula;
-import org.sosy_lab.solver.api.FormulaType;
-
-import com.google.common.base.Preconditions;
-
-=======
 import org.sosy_lab.cpachecker.util.predicates.smt.ArrayFormulaManagerView;
 import org.sosy_lab.cpachecker.util.predicates.smt.BooleanFormulaManagerView;
 import org.sosy_lab.cpachecker.util.predicates.smt.FormulaManagerView;
@@ -85,7 +70,6 @@
 import org.sosy_lab.java_smt.api.BooleanFormula;
 import org.sosy_lab.java_smt.api.Formula;
 import org.sosy_lab.java_smt.api.FormulaType;
->>>>>>> ed1408bf
 
 /**
  * Implements a handler for assignments.
@@ -161,37 +145,23 @@
       return conv.bfmgr.makeTrue();
     }
 
-<<<<<<< HEAD
     /*if (rhs instanceof CExpression && !((CExpression)rhs).accept(new IsRelevantLhsVisitor(conv))) {
       //remove global variable assignments
       return conv.bfmgr.makeBoolean(true);
     }*/
 
-    final CType lhsType = CTypeUtils.simplifyType(lhs.getExpressionType());
-    final CType rhsType = rhs != null ? CTypeUtils.simplifyType(rhs.getExpressionType()) :
-                                        CNumericTypes.SIGNED_CHAR;
-=======
     final CType rhsType =
         rhs != null ? typeHandler.getSimplifiedType(rhs) : CNumericTypes.SIGNED_CHAR;
->>>>>>> ed1408bf
 
     // RHS handling
     final CExpressionVisitorWithPointerAliasing rhsVisitor = newExpressionVisitor();
 
-<<<<<<< HEAD
     final Expression rhsExpression;
     if (rhs == null || (rhs instanceof CExpression && !((CExpression)rhs).accept(new IsRelevantLhsVisitor(conv)))) {
       rhsExpression = Value.nondetValue();
     } else {
-      CRightHandSide r = rhs;
-      if (r instanceof CExpression) {
-        r = conv.convertLiteralToFloatIfNecessary((CExpression)r, lhsType);
-      }
-      rhsExpression = r.accept(rhsVisitor);
-    }
-=======
-    final Expression rhsExpression = createRHSExpression(rhs, lhsType, rhsVisitor);
->>>>>>> ed1408bf
+      rhsExpression = createRHSExpression(rhs, lhsType, rhsVisitor);
+    }
 
     pts.addEssentialFields(rhsVisitor.getInitializedFields());
     pts.addEssentialFields(rhsVisitor.getUsedFields());
@@ -488,11 +458,7 @@
 
     if (!useOldSSAIndices) {
       if (lvalue.isAliased()) {
-<<<<<<< HEAD
-        if (updatedTypes == null) {
-=======
         if (updatedRegions == null) {
->>>>>>> ed1408bf
           assert isSimpleType(lvalueType) : "Should be impossible due to the first if statement";
           MemoryRegion region = lvalue.asAliased().getMemoryRegion();
           if(region == null) {
@@ -500,17 +466,7 @@
           }
           updatedRegions = Collections.singleton(region);
         }
-<<<<<<< HEAD
-        //Michael suggestion to switch the order.
-        //Important in case when we do not sure what update, add retention to the lvalueType
-        addRetentionForAssignment(lvalueType,
-                                  lvalue.asAliased().getAddress(),
-                                  pattern, updatedTypes);
-
-        updateSSA(updatedTypes, ssa);
-=======
         finishAssignments(lvalueType, lvalue.asAliased(), pattern, updatedRegions);
->>>>>>> ed1408bf
       } else { // Unaliased lvalue
         if (updatedVariables == null) {
           assert isSimpleType(lvalueType) : "Should be impossible due to the first if statement";
@@ -536,6 +492,8 @@
     if(region == null) {
       region = regionMgr.makeMemoryRegion(lvalueType);
     }
+    //Michael suggestion to switch the order.
+    //Important in case when we do not sure what update, add retention to the lvalueType
     addRetentionForAssignment(region,
                               lvalueType,
                               lvalue.getAddress(),
@@ -581,22 +539,6 @@
       }
       //tmpFix
       // There are only two cases of assignment to an array
-<<<<<<< HEAD
-      if (!(
-        // Initializing array with a value (possibly nondet), useful for stack declarations and memset implementation
-        rvalue.isValue() && isSimpleType(rvalueType) ||
-        // Array assignment (needed for structure assignment implementation)
-        // Only possible from another array of the same type
-        rvalue.asLocation().isAliased() &&
-        rvalueType instanceof CArrayType &&
-        CTypeUtils.simplifyType(((CArrayType) rvalueType).getType()).equals(lvalueElementType))) {
-        //"Impossible array assignment due to incompatible types: assignment of %s to %s",
-        //rvalueType, lvalueType)
-        return bfmgr.makeBoolean(true);
-      }
-
-      Integer length = CTypeUtils.getArrayLength(lvalueArrayType);
-=======
       Preconditions.checkArgument(
           // Initializing array with a value (possibly nondet), useful for stack declarations and memset implementation
           (rvalue.isValue() && isSimpleType(rvalueType))
@@ -612,7 +554,6 @@
           lvalueType);
 
       OptionalInt lvalueLength = lvalueArrayType.getLengthAsInt();
->>>>>>> ed1408bf
       // Try to fix the length if it's unknown (or too big)
       // Also ignore the tail part of very long arrays to avoid very large formulae (imprecise!)
       if (!lvalueLength.isPresent() && rvalue.isLocation()) {
