--- conflicted
+++ resolved
@@ -210,22 +210,13 @@
           refinedStates.add(interpolants);
           pStat.CacheInterpolantsTime.stop();
           pStat.CacheTime.start();
-<<<<<<< HEAD
           if (iCache.contains(target, formulas)) {
           	computer.setResultOfRefinement(target, true, pPath.getInnerEdges());
+		logger.log(Level.WARNING, "Interpolants are repeated, consider " + target + " as true");
             target.failureFlag = true;
           } else {
             iCache.add(target, formulas);
           	computer.setResultOfRefinement(target, false, pPath.getInnerEdges());
-=======
-          if (iCache.contains(target, formulas, abstractTrace)) {
-          	computer.setResultOfRefinement(target, true);
-            logger.log(Level.WARNING, "Interpolants are repeated, consider " + target + " as true");
-            target.failureFlag = true;
-          } else {
-            iCache.add(target, formulas, abstractTrace);
-          	computer.setResultOfRefinement(target, false);
->>>>>>> c53cc2c0
           }
           pStat.CacheTime.stop();
         } else {
