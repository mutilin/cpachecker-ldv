/*
 *  CPAchecker is a tool for configurable software verification.
 *  This file is part of CPAchecker.
 *
 *  Copyright (C) 2007-2014  Dirk Beyer
 *  All rights reserved.
 *
 *  Licensed under the Apache License, Version 2.0 (the "License");
 *  you may not use this file except in compliance with the License.
 *  You may obtain a copy of the License at
 *
 *      http://www.apache.org/licenses/LICENSE-2.0
 *
 *  Unless required by applicable law or agreed to in writing, software
 *  distributed under the License is distributed on an "AS IS" BASIS,
 *  WITHOUT WARRANTIES OR CONDITIONS OF ANY KIND, either express or implied.
 *  See the License for the specific language governing permissions and
 *  limitations under the License.
 *
 *
 *  CPAchecker web page:
 *    http://cpachecker.sosy-lab.org
 */
package org.sosy_lab.cpachecker.cpa.predicate;
import static com.google.common.collect.FluentIterable.from;
import static org.sosy_lab.cpachecker.cpa.arg.ARGUtils.getAllStatesOnPathsTo;
import static org.sosy_lab.cpachecker.util.AbstractStates.extractLocation;
import static org.sosy_lab.cpachecker.util.AbstractStates.extractOptionalCallstackWraper;
import static org.sosy_lab.cpachecker.util.statistics.StatisticsWriter.writingStatisticsTo;

import com.google.common.base.Preconditions;
import com.google.common.collect.ImmutableList;
import com.google.common.collect.Lists;
import java.io.PrintStream;
import java.util.ArrayList;
import java.util.Collection;
import java.util.Collections;
<<<<<<< HEAD
import java.util.LinkedList;
=======
import java.util.HashMap;
import java.util.HashSet;
import java.util.Iterator;
>>>>>>> ed1408bf
import java.util.List;
import java.util.Map;
import java.util.Optional;
import java.util.Set;
import java.util.logging.Level;
import org.sosy_lab.common.configuration.Configuration;
import org.sosy_lab.common.configuration.InvalidConfigurationException;
import org.sosy_lab.common.configuration.Option;
import org.sosy_lab.common.configuration.Options;
import org.sosy_lab.common.log.LogManager;
import org.sosy_lab.cpachecker.cfa.model.CFANode;
import org.sosy_lab.cpachecker.core.CPAcheckerResult.Result;
import org.sosy_lab.cpachecker.core.counterexample.CounterexampleInfo;
import org.sosy_lab.cpachecker.core.interfaces.AbstractState;
import org.sosy_lab.cpachecker.core.interfaces.Statistics;
import org.sosy_lab.cpachecker.core.interfaces.StatisticsProvider;
import org.sosy_lab.cpachecker.core.reachedset.UnmodifiableReachedSet;
import org.sosy_lab.cpachecker.cpa.arg.ARGBasedRefiner;
import org.sosy_lab.cpachecker.cpa.arg.ARGPath;
import org.sosy_lab.cpachecker.cpa.arg.ARGPath.PathIterator;
import org.sosy_lab.cpachecker.cpa.arg.ARGReachedSet;
import org.sosy_lab.cpachecker.cpa.arg.ARGState;
import org.sosy_lab.cpachecker.cpa.callstack.CallstackStateEqualsWrapper;
import org.sosy_lab.cpachecker.exceptions.CPAException;
import org.sosy_lab.cpachecker.exceptions.CPATransferException;
import org.sosy_lab.cpachecker.util.AbstractStates;
import org.sosy_lab.cpachecker.util.LoopStructure;
import org.sosy_lab.cpachecker.util.LoopStructure.Loop;
import org.sosy_lab.cpachecker.util.cwriter.LoopCollectingEdgeVisitor;
import org.sosy_lab.cpachecker.util.predicates.PathChecker;
import org.sosy_lab.cpachecker.util.predicates.interpolation.CounterexampleTraceInfo;
import org.sosy_lab.cpachecker.util.predicates.interpolation.InterpolationManager;
import org.sosy_lab.cpachecker.util.predicates.pathformula.PathFormulaManager;
import org.sosy_lab.cpachecker.util.predicates.smt.FormulaManagerView;
import org.sosy_lab.cpachecker.util.predicates.smt.Solver;
import org.sosy_lab.cpachecker.util.refinement.InfeasiblePrefix;
import org.sosy_lab.cpachecker.util.refinement.PrefixProvider;
import org.sosy_lab.cpachecker.util.refinement.PrefixSelector;
import org.sosy_lab.cpachecker.util.refinement.PrefixSelector.PrefixPreference;
import org.sosy_lab.cpachecker.util.statistics.StatInt;
import org.sosy_lab.cpachecker.util.statistics.StatKind;
import org.sosy_lab.cpachecker.util.statistics.StatTimer;
import org.sosy_lab.cpachecker.util.statistics.StatisticsWriter;
<<<<<<< HEAD
import org.sosy_lab.solver.AssignableTerm;
import org.sosy_lab.solver.SolverException;
import org.sosy_lab.solver.api.BooleanFormula;
import org.sosy_lab.solver.api.BooleanFormulaManager;

import com.google.common.base.Function;
import com.google.common.base.Predicate;
import com.google.common.base.Predicates;
import com.google.common.collect.ImmutableList;
import com.google.common.collect.Lists;
import com.google.common.collect.Multimap;
import com.google.common.collect.UnmodifiableIterator;
=======
import org.sosy_lab.java_smt.api.BooleanFormula;
>>>>>>> ed1408bf

/**
 * This class provides a basic refiner implementation for predicate analysis.
 * When a counterexample is found, it creates a path for it and checks it for
 * feasibility, getting the interpolants if possible.
 *
 * It does not define any strategy for using the interpolants to update the
 * abstraction, this is left to an instance of {@link RefinementStrategy}.
 *
 * It does, however, produce a nice error path in case of a feasible counterexample.
 */
@Options(prefix = "cpa.predicate.refinement")
public class PredicateCPARefiner implements ARGBasedRefiner, StatisticsProvider {

  @Option(secure=true, description="which sliced prefix should be used for interpolation")
  private List<PrefixPreference> prefixPreference = PrefixSelector.NO_SELECTION;

  @Option(
    secure = true,
    description =
        "use only atoms from generated invariants" + "as predicates, and not the whole invariant"
  )
  private boolean atomicInvariants = false;

  @Option(secure=true, description="use only the atoms from the interpolants"
                                 + "as predicates, and not the whole interpolant")
  private boolean atomicInterpolants = true;

  @Option(
    secure = true,
    description =
        "Should the path invariants be created and used (potentially additionally to the other invariants)"
  )
  private boolean usePathInvariants = false;

  // statistics
  private final StatInt totalPathLength = new StatInt(StatKind.AVG, "Avg. length of target path (in blocks)"); // measured in blocks
  private final StatTimer totalRefinement = new StatTimer("Time for refinement");
  private final StatTimer prefixExtractionTime = new StatTimer("Extracting infeasible sliced prefixes");

  private final StatTimer errorPathProcessing = new StatTimer("Error path post-processing");
  private final StatTimer getFormulasForPathTime = new StatTimer("Path-formulas extraction");

  private final StatInt totalPrefixes = new StatInt(StatKind.SUM, "Number of infeasible sliced prefixes");
  private final StatTimer prefixSelectionTime = new StatTimer("Selecting infeasible sliced prefixes");

  // the previously analyzed counterexample to detect repeated counterexamples
  private final Set<ImmutableList<CFANode>> lastErrorPaths = new HashSet<>();

  protected final PathFormulaManager pfmgr;
  protected final FormulaManagerView fmgr;
  protected final InterpolationManager formulaManager;
  private final PathChecker pathChecker;

  private final PredicateCPAInvariantsManager invariantsManager;
  private final LoopCollectingEdgeVisitor loopFinder;

  private boolean wereInvariantsUsedInLastRefinement = false;
  private boolean wereInvariantsusedInCurrentRefinement = false;
  private final Map<CFANode, BooleanFormula> lastInvariantForNode = new HashMap<>();

  private final PrefixProvider prefixProvider;
  private final PrefixSelector prefixSelector;
  private final LogManager logger;
  private final BlockFormulaStrategy blockFormulaStrategy;
  private final Solver solver;
<<<<<<< HEAD
  private final PredicateAssumeStore assumesStore;

  protected final PrefixProvider prefixProvider;
  protected final LogManager logger;
  protected final RefinementStrategy strategy;
  protected final CFA cfa;
  protected final ShutdownNotifier shutdownNotifier;

  public PredicateCPARefiner(final Configuration pConfig, final LogManager pLogger,
      final ConfigurableProgramAnalysis pCpa,
=======
  private final FormulaManagerView fmgr;
  private final PathFormulaManager pfmgr;
  private final InterpolationManager interpolationManager;
  private final RefinementStrategy strategy;

  public PredicateCPARefiner(
      final Configuration pConfig,
      final LogManager pLogger,
      final Optional<LoopStructure> pLoopStructure,
      final BlockFormulaStrategy pBlockFormulaStrategy,
      final Solver pSolver,
      final PathFormulaManager pPfgmr,
>>>>>>> ed1408bf
      final InterpolationManager pInterpolationManager,
      final PathChecker pPathChecker,
      final PrefixProvider pPrefixProvider,
      final PrefixSelector pPrefixSelector,
      final PredicateCPAInvariantsManager pInvariantsManager,
      final RefinementStrategy pStrategy)
      throws InvalidConfigurationException {
    pConfig.inject(this, PredicateCPARefiner.class);

    logger = pLogger;
    blockFormulaStrategy = pBlockFormulaStrategy;
    solver = pSolver;
    fmgr = solver.getFormulaManager();
    pfmgr = pPfgmr;

    interpolationManager = pInterpolationManager;
    pathChecker = pPathChecker;
    strategy = pStrategy;
    prefixProvider = pPrefixProvider;
    prefixSelector = pPrefixSelector;
    invariantsManager = pInvariantsManager;

    if (pLoopStructure.isPresent()) {
      loopFinder = new LoopCollectingEdgeVisitor(pLoopStructure.get(), pConfig);
    } else {
      loopFinder = null;
      if (invariantsManager.addToPrecision()) {
        logger.log(
            Level.WARNING,
            "Invariants should be used during refinement, but loop information is not present.");
      }
    }

    logger.log(Level.INFO, "Using refinement for predicate analysis with " + strategy.getClass().getSimpleName() + " strategy.");
  }

  /**
   * Extracts the elements on the given path. If no branching/merging occured
   * the returned Set is empty.
   */
  private Set<ARGState> extractElementsOnPath(final ARGPath path) {
    Set<ARGState> elementsOnPath = getAllStatesOnPathsTo(path.getLastState());

    assert elementsOnPath.containsAll(path.getStateSet());
    assert elementsOnPath.size() >= path.size();

    return elementsOnPath;
  }

  /**
   * Create list of formulas on path.
   */
  private List<BooleanFormula> createFormulasOnPath(final ARGPath allStatesTrace,
                                                      final List<ARGState> abstractionStatesTrace)
                                                      throws CPAException, InterruptedException {
    List<BooleanFormula> formulas = (isRefinementSelectionEnabled())
        ? performRefinementSelection(allStatesTrace, abstractionStatesTrace)
        : getFormulasForPath(abstractionStatesTrace, allStatesTrace.getFirstState());

    // a user would expect "abstractionStatesTrace.size() == formulas.size()+1",
    // however we do not have the very first state in the trace,
    // because the rootState has always abstraction "True".
    assert abstractionStatesTrace.size() == formulas.size()
               : abstractionStatesTrace.size() + " != " + formulas.size();

    logger.log(Level.ALL, "Error path formulas: ", formulas);
    return formulas;
  }

  @Override
  public CounterexampleInfo performRefinementForPath(final ARGReachedSet pReached, final ARGPath allStatesTrace) throws CPAException, InterruptedException {
    totalRefinement.start();

    try {
      final ImmutableList<CFANode> errorPath =
          ImmutableList.copyOf(
              Lists.transform(allStatesTrace.asStatesList(), AbstractStates.EXTRACT_LOCATION));
      final boolean repeatedCounterexample = lastErrorPaths.contains(errorPath);
      lastErrorPaths.add(errorPath);

      Set<ARGState> elementsOnPath = extractElementsOnPath(allStatesTrace);
      // No branches/merges in path, it is precise.
      // We don't need to care about creating extra predicates for branching etc.
      boolean branchingOccurred = true;
      if (elementsOnPath.size() == allStatesTrace.size()) {
        elementsOnPath = Collections.emptySet();
        branchingOccurred = false;
      }

      // create path with all abstraction location elements (excluding the initial element)
      // the last element is the element corresponding to the error location
      final List<ARGState> abstractionStatesTrace = filterAbstractionStates(allStatesTrace);
      totalPathLength.setNextValue(abstractionStatesTrace.size());

      logger.log(Level.ALL, "Abstraction trace is", abstractionStatesTrace);

      final List<BooleanFormula> formulas =
          createFormulasOnPath(allStatesTrace, abstractionStatesTrace);

      CounterexampleTraceInfo counterexample;

      // find new invariants (this is a noop if no invariants should be used/generated)
      invariantsManager.findInvariants(allStatesTrace, abstractionStatesTrace, pfmgr, solver);

      // Compute invariants if desired, and if the counterexample is not a repeated one
      // (otherwise invariants for the same location didn't help before, so they won't help now).
      if (!repeatedCounterexample && (invariantsManager.addToPrecision() || usePathInvariants)) {
        counterexample =
            performInvariantsRefinement(
                allStatesTrace,
                elementsOnPath,
                abstractionStatesTrace,
                formulas);

      } else {
        logger.log(Level.FINEST, "Starting interpolation-based refinement.");
        counterexample =
            performInterpolatingRefinement(abstractionStatesTrace, elementsOnPath, formulas);
      }

      // if error is spurious refine
      if (counterexample.isSpurious()) {
        logger.log(Level.FINEST, "Error trace is spurious, refining the abstraction");

        boolean trackFurtherCEX =
            strategy.performRefinement(
                pReached,
                abstractionStatesTrace,
                counterexample.getInterpolants(),
                repeatedCounterexample && !wereInvariantsUsedInLastRefinement);

        if (!trackFurtherCEX) {
          // when trackFurtherCEX is false, we only track 'one' CEX, otherwise we track all of them.
          lastErrorPaths.clear();
          lastErrorPaths.add(errorPath);
        }

        // set some invariants flags, they are necessary to make sure we
        // call performRefinement in a way that it doesn't think it is a repeated
        // counterexample due to weak invariants
        wereInvariantsUsedInLastRefinement = wereInvariantsusedInCurrentRefinement;
        wereInvariantsusedInCurrentRefinement = false;

        return CounterexampleInfo.spurious();

      } else {
        // we have a real error
        logger.log(Level.FINEST, "Error trace is not spurious");
        errorPathProcessing.start();
        try {
          return pathChecker.handleFeasibleCounterexample(allStatesTrace, counterexample, branchingOccurred);
        } finally {
          errorPathProcessing.stop();
        }
      }

    } finally {
      totalRefinement.stop();
    }
  }

  private CounterexampleTraceInfo performInterpolatingRefinement(
      final List<ARGState> abstractionStatesTrace,
      final Set<ARGState> elementsOnPath,
      final List<BooleanFormula> formulas)
      throws CPAException, InterruptedException {

    if (strategy instanceof PredicateAbstractionRefinementStrategy) {
      ((PredicateAbstractionRefinementStrategy) strategy)
          .setUseAtomicPredicates(atomicInterpolants);
    }

    return interpolationManager.buildCounterexampleTrace(
        formulas,
        Lists.<AbstractState>newArrayList(abstractionStatesTrace),
        elementsOnPath);
  }

  private CounterexampleTraceInfo performInvariantsRefinement(
      final ARGPath allStatesTrace,
      final Set<ARGState> elementsOnPath,
      final List<ARGState> abstractionStatesTrace,
      final List<BooleanFormula> formulas)
      throws CPAException, InterruptedException {

    CounterexampleTraceInfo counterexample =
        interpolationManager.buildCounterexampleTraceWithoutInterpolation(formulas, elementsOnPath);

    // if error is spurious refine
    if (counterexample.isSpurious()) {
      logger.log(Level.FINEST, "Error trace is spurious, refining the abstraction");

      // add invariant precision increment if necessary
      List<BooleanFormula> precisionIncrement = Lists.newArrayList();
      if (invariantsManager.addToPrecision()) {
        precisionIncrement = addInvariants(abstractionStatesTrace);
      }

      if (usePathInvariants) {
        precisionIncrement =
            addPathInvariants(allStatesTrace, abstractionStatesTrace, precisionIncrement);
      }

<<<<<<< HEAD
      BooleanFormulaManager bfmgr = fmgr.getBooleanFormulaManager();
      LinkedList<ARGState> relatedStates = new LinkedList<>();
      for (Pair<BooleanFormula, ARGState> interpolationPoint : Pair.zipList(counterexample.getInterpolants(), abstractionStatesTrace.subList(0, abstractionStatesTrace.size()-1))) {
        BooleanFormula itp = interpolationPoint.getFirst();
        if (bfmgr.isTrue(itp) || bfmgr.isFalse(itp)) {
          continue;
        }
        relatedStates.add(interpolationPoint.getSecond());
      }
      totalRefinement.stop();
      CounterexampleInfo info = CounterexampleInfo.spurious(formulas);
      info.addFurtherInformation(relatedStates, null);
      return info;

    } else {
      // we have a real error
      logger.log(Level.FINEST, "Error trace is not spurious");

      CounterexampleInfo cex = handleRealError(allStatesTrace, branchingOccurred, counterexample);
=======
      if (precisionIncrement.isEmpty()) {
        // fall-back to interpolation
        logger.log(
            Level.FINEST,
            "Starting interpolation-based refinement because invariant generation was not successful.");
        return performInterpolatingRefinement(abstractionStatesTrace, elementsOnPath, formulas);

      } else {
        if (strategy instanceof PredicateAbstractionRefinementStrategy) {
          ((PredicateAbstractionRefinementStrategy) strategy)
              .setUseAtomicPredicates(atomicInvariants);
        }
        wereInvariantsusedInCurrentRefinement = true;
        return CounterexampleTraceInfo.infeasible(precisionIncrement);
      }
>>>>>>> ed1408bf

    } else {
      return counterexample;
    }
  }

  private List<BooleanFormula> addInvariants(final List<ARGState> abstractionStatesTrace)
      throws InterruptedException {
    List<BooleanFormula> precisionIncrement = new ArrayList<>();
    boolean invIsTriviallyTrue = true;

    // we do not need the last state from the trace, so we exclude it here
    for (ARGState state : from(abstractionStatesTrace).limit(abstractionStatesTrace.size() - 1)) {
      CFANode location = extractLocation(state);
      Optional<CallstackStateEqualsWrapper>
          callstack = extractOptionalCallstackWraper(state);
      BooleanFormula inv = invariantsManager.getInvariantFor(location, callstack, fmgr, pfmgr, null);
      if (invIsTriviallyTrue
          && !fmgr.getBooleanFormulaManager().isTrue(inv)
          && (!lastInvariantForNode.containsKey(location)
              || !lastInvariantForNode.get(location).equals(inv))) {
        invIsTriviallyTrue = false;
        lastInvariantForNode.put(location, inv);
      }
      precisionIncrement.add(inv);
    }
    assert precisionIncrement.size() == abstractionStatesTrace.size() - 1;

    if (invIsTriviallyTrue) {
      precisionIncrement.clear();
    }
    return precisionIncrement;
  }

  private List<BooleanFormula> addPathInvariants(
      final ARGPath allStatesTrace,
      final List<ARGState> abstractionStatesTrace,
      List<BooleanFormula> precisionIncrement) {
    Set<Loop> loopsInPath = getRelevantLoops(allStatesTrace);
    if (!loopsInPath.isEmpty()) {
      List<BooleanFormula> pathInvariants =
          invariantsManager.findPathInvariants(
              allStatesTrace, abstractionStatesTrace, loopsInPath, pfmgr, solver);

      if (precisionIncrement.isEmpty()) {
        precisionIncrement = pathInvariants;

      } else {
<<<<<<< HEAD
        logger.log(Level.WARNING, "The error path and the satisfying assignment may be imprecise!");
        targetPath = allStatesTrace;

        preciseCounterexample = counterexample;
        isPreciseErrorPath = false;
=======
        Preconditions.checkState(precisionIncrement.size() == pathInvariants.size());

        Iterator<BooleanFormula> invIt = precisionIncrement.iterator();
        Iterator<BooleanFormula> pathInvIt = pathInvariants.iterator();
        List<BooleanFormula> mergeFormulas = new ArrayList<>();
        while (invIt.hasNext()) {
          mergeFormulas.add(fmgr.getBooleanFormulaManager().and(invIt.next(), pathInvIt.next()));
        }
        precisionIncrement = mergeFormulas;
>>>>>>> ed1408bf
      }

    } else {
      logger.log(
          Level.WARNING, "Path invariants could not be computed, loop information is missing");
    }
    return precisionIncrement;
  }

  /**
   * This method returns the set of loops which are relevant for the given
   * ARGPath.
   */
  private Set<Loop> getRelevantLoops(final ARGPath allStatesTrace) {
    // in the case we have no loop informaion we cannot find loops
    if (loopFinder == null) {
      return Collections.emptySet();
    }

    loopFinder.reset();

    PathIterator pathIt = allStatesTrace.fullPathIterator();
    while (pathIt.hasNext()) {
      if (pathIt.isPositionWithState()) {
        loopFinder.visit(pathIt.getAbstractState(), pathIt.getOutgoingEdge(), null);
      } else {
        loopFinder.visit(pathIt.getPreviousAbstractState(), pathIt.getOutgoingEdge(), null);
      }
      pathIt.advance();
    }

    return loopFinder.getRelevantLoops().keySet();
  }

  /**
   * This method determines whether or not to perform refinement selection.
   *
   * @return true, if refinement selection has to be performed, else false
   */
  private boolean isRefinementSelectionEnabled() {
    return !prefixPreference.equals(PrefixSelector.NO_SELECTION);
  }

  static List<ARGState> filterAbstractionStates(ARGPath pPath) {
    List<ARGState> result =
        from(pPath.asStatesList())
            .skip(1)
            .filter(PredicateAbstractState.CONTAINS_ABSTRACTION_STATE)
            .toList();

    assert from(result).allMatch(state -> state.getParents().size() <= 1)
        : "PredicateCPARefiner expects abstraction states to have only one parent, but at least one state has more.";

    assert pPath.getLastState() == result.get(result.size()-1);
    return result;
  }

  /**
   * Get the block formulas from a path.
   * @param path A list of all abstraction elements
   * @param initialState The initial element of the analysis (= the root element of the ARG)
   * @return A list of block formulas for this path.
   */
  private List<BooleanFormula> getFormulasForPath(List<ARGState> path, ARGState initialState)
      throws CPATransferException, InterruptedException {
    getFormulasForPathTime.start();
    try {
      return blockFormulaStrategy.getFormulasForPath(initialState, path);
    } finally {
      getFormulasForPathTime.stop();
    }
  }

  private List<BooleanFormula> performRefinementSelection(final ARGPath pAllStatesTrace,
      final List<ARGState> pAbstractionStatesTrace)
      throws InterruptedException, CPAException {

    prefixExtractionTime.start();
    List<InfeasiblePrefix> infeasiblePrefixes = prefixProvider.extractInfeasiblePrefixes(pAllStatesTrace);
    prefixExtractionTime.stop();

    totalPrefixes.setNextValue(infeasiblePrefixes.size());

    if (infeasiblePrefixes.isEmpty()) {
      return getFormulasForPath(pAbstractionStatesTrace, pAllStatesTrace.getFirstState());
    }

    else {
      prefixSelectionTime.start();
      InfeasiblePrefix selectedPrefix =
          prefixSelector.selectSlicedPrefix(prefixPreference, infeasiblePrefixes);
      prefixSelectionTime.stop();

      List<BooleanFormula> formulas = selectedPrefix.getPathFormulae();
      while (formulas.size() < pAbstractionStatesTrace.size()) {
        formulas.add(fmgr.getBooleanFormulaManager().makeTrue());
      }

      return formulas;
    }
  }

  @Override
  public void collectStatistics(Collection<Statistics> pStatsCollection) {
    pStatsCollection.add(new Stats());
  }

  private class Stats implements Statistics {

    private final Statistics statistics = strategy.getStatistics();

    @Override
    public void printStatistics(PrintStream out, Result result, UnmodifiableReachedSet reached) {
      StatisticsWriter w0 = writingStatisticsTo(out);

      int numberOfRefinements = totalRefinement.getUpdateCount();
      w0.put("Number of predicate refinements", totalRefinement.getUpdateCount());
      if (numberOfRefinements > 0) {
        w0.put(totalPathLength)
          .put(totalPrefixes)
          .spacer()
          .put(totalRefinement);

        StatisticsWriter w1 = w0.beginLevel();
        interpolationManager.printStatistics(w1);

        w1.put(getFormulasForPathTime);
        if (isRefinementSelectionEnabled()) {
          w1.put(prefixExtractionTime);
          w1.put(prefixSelectionTime);
        }
        w1.put(errorPathProcessing);

        statistics.printStatistics(out, result, reached);
      }
    }

    @Override
    public String getName() {
      return strategy.getStatistics().getName();
    }
  }
}<|MERGE_RESOLUTION|>--- conflicted
+++ resolved
@@ -35,13 +35,10 @@
 import java.util.ArrayList;
 import java.util.Collection;
 import java.util.Collections;
-<<<<<<< HEAD
-import java.util.LinkedList;
-=======
 import java.util.HashMap;
 import java.util.HashSet;
 import java.util.Iterator;
->>>>>>> ed1408bf
+import java.util.LinkedList;
 import java.util.List;
 import java.util.Map;
 import java.util.Optional;
@@ -70,6 +67,7 @@
 import org.sosy_lab.cpachecker.util.AbstractStates;
 import org.sosy_lab.cpachecker.util.LoopStructure;
 import org.sosy_lab.cpachecker.util.LoopStructure.Loop;
+import org.sosy_lab.cpachecker.util.Pair;
 import org.sosy_lab.cpachecker.util.cwriter.LoopCollectingEdgeVisitor;
 import org.sosy_lab.cpachecker.util.predicates.PathChecker;
 import org.sosy_lab.cpachecker.util.predicates.interpolation.CounterexampleTraceInfo;
@@ -85,22 +83,8 @@
 import org.sosy_lab.cpachecker.util.statistics.StatKind;
 import org.sosy_lab.cpachecker.util.statistics.StatTimer;
 import org.sosy_lab.cpachecker.util.statistics.StatisticsWriter;
-<<<<<<< HEAD
-import org.sosy_lab.solver.AssignableTerm;
-import org.sosy_lab.solver.SolverException;
-import org.sosy_lab.solver.api.BooleanFormula;
-import org.sosy_lab.solver.api.BooleanFormulaManager;
-
-import com.google.common.base.Function;
-import com.google.common.base.Predicate;
-import com.google.common.base.Predicates;
-import com.google.common.collect.ImmutableList;
-import com.google.common.collect.Lists;
-import com.google.common.collect.Multimap;
-import com.google.common.collect.UnmodifiableIterator;
-=======
 import org.sosy_lab.java_smt.api.BooleanFormula;
->>>>>>> ed1408bf
+import org.sosy_lab.java_smt.api.BooleanFormulaManager;
 
 /**
  * This class provides a basic refiner implementation for predicate analysis.
@@ -150,9 +134,6 @@
   // the previously analyzed counterexample to detect repeated counterexamples
   private final Set<ImmutableList<CFANode>> lastErrorPaths = new HashSet<>();
 
-  protected final PathFormulaManager pfmgr;
-  protected final FormulaManagerView fmgr;
-  protected final InterpolationManager formulaManager;
   private final PathChecker pathChecker;
 
   private final PredicateCPAInvariantsManager invariantsManager;
@@ -167,18 +148,6 @@
   private final LogManager logger;
   private final BlockFormulaStrategy blockFormulaStrategy;
   private final Solver solver;
-<<<<<<< HEAD
-  private final PredicateAssumeStore assumesStore;
-
-  protected final PrefixProvider prefixProvider;
-  protected final LogManager logger;
-  protected final RefinementStrategy strategy;
-  protected final CFA cfa;
-  protected final ShutdownNotifier shutdownNotifier;
-
-  public PredicateCPARefiner(final Configuration pConfig, final LogManager pLogger,
-      final ConfigurableProgramAnalysis pCpa,
-=======
   private final FormulaManagerView fmgr;
   private final PathFormulaManager pfmgr;
   private final InterpolationManager interpolationManager;
@@ -191,7 +160,6 @@
       final BlockFormulaStrategy pBlockFormulaStrategy,
       final Solver pSolver,
       final PathFormulaManager pPfgmr,
->>>>>>> ed1408bf
       final InterpolationManager pInterpolationManager,
       final PathChecker pPathChecker,
       final PrefixProvider pPrefixProvider,
@@ -335,7 +303,19 @@
         wereInvariantsUsedInLastRefinement = wereInvariantsusedInCurrentRefinement;
         wereInvariantsusedInCurrentRefinement = false;
 
-        return CounterexampleInfo.spurious();
+        BooleanFormulaManager bfmgr = fmgr.getBooleanFormulaManager();
+        LinkedList<ARGState> relatedStates = new LinkedList<>();
+        for (Pair<BooleanFormula, ARGState> interpolationPoint : Pair.zipList(counterexample.getInterpolants(), abstractionStatesTrace.subList(0, abstractionStatesTrace.size()-1))) {
+          BooleanFormula itp = interpolationPoint.getFirst();
+          if (bfmgr.isTrue(itp) || bfmgr.isFalse(itp)) {
+            continue;
+          }
+          relatedStates.add(interpolationPoint.getSecond());
+        }
+        totalRefinement.stop();
+        CounterexampleInfo info = CounterexampleInfo.spurious(formulas);
+        info.addFurtherInformation(relatedStates, null);
+        return info;
 
       } else {
         // we have a real error
@@ -395,27 +375,6 @@
             addPathInvariants(allStatesTrace, abstractionStatesTrace, precisionIncrement);
       }
 
-<<<<<<< HEAD
-      BooleanFormulaManager bfmgr = fmgr.getBooleanFormulaManager();
-      LinkedList<ARGState> relatedStates = new LinkedList<>();
-      for (Pair<BooleanFormula, ARGState> interpolationPoint : Pair.zipList(counterexample.getInterpolants(), abstractionStatesTrace.subList(0, abstractionStatesTrace.size()-1))) {
-        BooleanFormula itp = interpolationPoint.getFirst();
-        if (bfmgr.isTrue(itp) || bfmgr.isFalse(itp)) {
-          continue;
-        }
-        relatedStates.add(interpolationPoint.getSecond());
-      }
-      totalRefinement.stop();
-      CounterexampleInfo info = CounterexampleInfo.spurious(formulas);
-      info.addFurtherInformation(relatedStates, null);
-      return info;
-
-    } else {
-      // we have a real error
-      logger.log(Level.FINEST, "Error trace is not spurious");
-
-      CounterexampleInfo cex = handleRealError(allStatesTrace, branchingOccurred, counterexample);
-=======
       if (precisionIncrement.isEmpty()) {
         // fall-back to interpolation
         logger.log(
@@ -431,7 +390,6 @@
         wereInvariantsusedInCurrentRefinement = true;
         return CounterexampleTraceInfo.infeasible(precisionIncrement);
       }
->>>>>>> ed1408bf
 
     } else {
       return counterexample;
@@ -480,13 +438,6 @@
         precisionIncrement = pathInvariants;
 
       } else {
-<<<<<<< HEAD
-        logger.log(Level.WARNING, "The error path and the satisfying assignment may be imprecise!");
-        targetPath = allStatesTrace;
-
-        preciseCounterexample = counterexample;
-        isPreciseErrorPath = false;
-=======
         Preconditions.checkState(precisionIncrement.size() == pathInvariants.size());
 
         Iterator<BooleanFormula> invIt = precisionIncrement.iterator();
@@ -496,7 +447,6 @@
           mergeFormulas.add(fmgr.getBooleanFormulaManager().and(invIt.next(), pathInvIt.next()));
         }
         precisionIncrement = mergeFormulas;
->>>>>>> ed1408bf
       }
 
     } else {
