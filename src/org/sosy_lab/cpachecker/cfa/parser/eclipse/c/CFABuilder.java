--- conflicted
+++ resolved
@@ -93,12 +93,8 @@
   private final Map<String, Set<String>> renamedTypes = new HashMap<>();
   private final Map<String, FunctionEntryNode> cfas = new HashMap<>();
   private final SortedSetMultimap<String, CFANode> cfaNodes = TreeMultimap.create();
-<<<<<<< HEAD
-  private final SortedSetMultimap<String, CFANode> unreachableNodes = TreeMultimap.create();
-=======
   private final List<String> eliminateableDuplicates = new ArrayList<>();
   private final List<CElaboratedType> typesWithoutCompleteDeclaration = new ArrayList<>();
->>>>>>> d7a445a3
 
   // Data structure for storing global declarations
   private final List<Pair<org.sosy_lab.cpachecker.cfa.ast.IADeclaration, String>> globalDeclarations = Lists.newArrayList();
@@ -114,7 +110,6 @@
   private final MachineModel machine;
   private final LogManager logger;
   private final CheckBindingVisitor checkBinding;
-  private final String staticVariablePrefix;
 
   private final Configuration config;
 
@@ -123,16 +118,10 @@
   private CatchAllGlobalTypesVisitor preBuildTypeChecker = null;
   private IASTTranslationUnit ast = null;
 
-  public CFABuilder(Configuration config, LogManager pLogger, MachineModel pMachine, String staticVariablePrefix) throws InvalidConfigurationException {
+  public CFABuilder(Configuration config, LogManager pLogger, MachineModel pMachine) throws InvalidConfigurationException {
     logger = pLogger;
     machine = pMachine;
     this.config = config;
-<<<<<<< HEAD
-    this.staticVariablePrefix = staticVariablePrefix;
-    astCreator = new ASTConverter(config, scope, logger, pMachine, staticVariablePrefix);
-=======
-
->>>>>>> d7a445a3
     checkBinding = new CheckBindingVisitor(pLogger);
 
     shouldVisitDeclarations = true;
@@ -505,12 +494,6 @@
 
         declaration.accept(functionBuilder);
 
-<<<<<<< HEAD
-      try {
-        functionBuilder = new CFAFunctionBuilder(config, logger, localScope, machine, staticVariablePrefix);
-      } catch (InvalidConfigurationException e) {
-        throw new CFAGenerationRuntimeException("Invalid configuration");
-=======
         FunctionEntryNode startNode = functionBuilder.getStartNode();
         String functionName = startNode.getFunctionName();
 
@@ -522,7 +505,6 @@
 
         encounteredAsm |= functionBuilder.didEncounterAsm();
         functionBuilder.finish();
->>>>>>> d7a445a3
       }
     }
 
@@ -554,18 +536,12 @@
           decl.setRealType(new CEnumType(type.isConst(), type.isVolatile(), ((CEnumType) type).getEnumerators(), decl.getName()));
         }
       }
-<<<<<<< HEAD
-      cfas.put(functionName, startNode);
-      cfaNodes.putAll(functionName, functionBuilder.getCfaNodes());
-      unreachableNodes.putAll(functionName, functionBuilder.getUnreachableNodes());
-=======
     }
 
     ImmutableMap<String, CFunctionDeclaration> functions = globalScope.getFunctions();
     ImmutableMap<String, CComplexTypeDeclaration> types = globalScope.getTypes();
     ImmutableMap<String, CTypeDefDeclaration> typedefs = globalScope.getTypeDefs();
     ImmutableMap<String, CSimpleDeclaration> globalVars = globalScope.getGlobalVars();
->>>>>>> d7a445a3
 
     FillInAllBindingsVisitor fillInAllBindingsVisitor = new FillInAllBindingsVisitor(globalScope);
     for (IADeclaration decl : from(globalDeclarations).transform(Pair.<IADeclaration>getProjectionToFirst())) {
@@ -669,8 +645,4 @@
     globalScope= new GlobalScope(globalVars, functions, types, typedefs, new HashSet<String>());
     return PROCESS_CONTINUE;
   }
-
-  public SortedSetMultimap<String, CFANode> getUnreachableNodes() {
-    return unreachableNodes;
-  }
 }