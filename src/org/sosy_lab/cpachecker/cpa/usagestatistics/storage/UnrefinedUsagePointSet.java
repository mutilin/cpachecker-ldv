/*
 *  CPAchecker is a tool for configurable software verification.
 *  This file is part of CPAchecker.
 *
 *  Copyright (C) 2007-2014  Dirk Beyer
 *  All rights reserved.
 *
 *  Licensed under the Apache License, Version 2.0 (the "License");
 *  you may not use this file except in compliance with the License.
 *  You may obtain a copy of the License at
 *
 *      http://www.apache.org/licenses/LICENSE-2.0
 *
 *  Unless required by applicable law or agreed to in writing, software
 *  distributed under the License is distributed on an "AS IS" BASIS,
 *  WITHOUT WARRANTIES OR CONDITIONS OF ANY KIND, either express or implied.
 *  See the License for the specific language governing permissions and
 *  limitations under the License.
 *
 *
 *  CPAchecker web page:
 *    http://cpachecker.sosy-lab.org
 */
package org.sosy_lab.cpachecker.cpa.usagestatistics.storage;

import java.util.HashMap;
import java.util.HashSet;
import java.util.Iterator;
import java.util.Map;
import java.util.Set;
import java.util.SortedSet;
import java.util.TreeSet;

import org.sosy_lab.common.Pair;
import org.sosy_lab.cpachecker.cpa.lockstatistics.LockIdentifier;
import org.sosy_lab.cpachecker.cpa.usagestatistics.UsageInfo;
import org.sosy_lab.cpachecker.cpa.usagestatistics.UsageInfo.Access;
import org.sosy_lab.cpachecker.cpa.usagestatistics.UsageStatisticsState;

public class UnrefinedUsagePointSet implements AbstractUsagePointSet {
  private final TreeSet<UsagePoint> topUsages;
  private final Map<UsagePoint, UnrefinedUsageInfoSet> unrefinedInformation;
  private final Map<UsagePoint, RefinedUsageInfoSet> refinedInformation;

  public UnrefinedUsagePointSet() {
    topUsages = new TreeSet<>();
    unrefinedInformation = new HashMap<>();
    refinedInformation = new HashMap<>();
  }

  private UnrefinedUsagePointSet(TreeSet<UsagePoint> top, Map<UsagePoint, UnrefinedUsageInfoSet> detail,
      Map<UsagePoint, RefinedUsageInfoSet> trueUsages) {
    topUsages = top;
    unrefinedInformation = detail;
    refinedInformation = trueUsages;
  }

  public void add(UsageInfo newInfo) {
    UnrefinedUsageInfoSet targetSet;
    UsagePoint newPoint = newInfo.getUsagePoint();
    if (refinedInformation.containsKey(newPoint)) {
      return;
    }
    if (unrefinedInformation.containsKey(newPoint)) {
      targetSet = unrefinedInformation.get(newPoint);
    } else {
      targetSet = new UnrefinedUsageInfoSet();
      unrefinedInformation.put(newPoint, targetSet);
    }
    add(newPoint);
    targetSet.add(newInfo);
  }

  private void add(UsagePoint newPoint) {
    if (!topUsages.contains(newPoint)) {
      //Put newPoint in the right place in tree
      Iterator<UsagePoint> iterator = topUsages.iterator();
      while (iterator.hasNext()) {
        UsagePoint point = iterator.next();
        if (newPoint.isHigher(point)) {
          iterator.remove();
          if (!refinedInformation.containsKey(newPoint)) {
            newPoint.addCoveredUsage(point);
          }
        } else if (point.isHigher(newPoint)) {
          if (!refinedInformation.containsKey(point)) {
            point.addCoveredUsage(newPoint);
          }
          return;
        }
      }
      topUsages.add(newPoint);
    }
  }

<<<<<<< HEAD
  boolean ignoreEmptyLockset = true;

  private boolean isUnsafe(Set<UsagePoint> points) {
    Iterator<UsagePoint> iterator = points.iterator();
    if (iterator.hasNext()) {//points.size() >= 1
      UsagePoint point = iterator.next();
      Set<LockIdentifier> lockSet = null;

      if(point.access == Access.READ) {
        //no WRITE access is possible after READ access
        //if READ access is refined then no WRITE access is reachable
        if (iterator.hasNext()) {
          point = iterator.next();
          assert point.access == Access.READ;
        }
        return false;
      }

      //we have at least one write access
      assert point.access == Access.WRITE;

      if(ignoreEmptyLockset && point.locks.isEmpty()) {
        //special case when we ignore intersection of empty sets
        //at least one lockSet should be nonempty

        //we go with while locks is empty until first nonempty
        //search for non empty lockset
        while(point.locks.isEmpty() && iterator.hasNext()) {
          //skip accesses without locks
          point = iterator.next();
        }
        if(!point.locks.isEmpty()) {
          //we already have an empty intersection
          //since we had an access without locks
          //and now have an access with some locks
          return true;
        } else {
          //only empty locksets
          return false;
=======
  private boolean isUnsafe(SortedSet<UsagePoint> points) {
    if (points.size() >= 1) {
      Iterator<UsagePoint> iterator = points.iterator();
      UsagePoint point = iterator.next();
      if (point.access == Access.WRITE) {
        Set<LockIdentifier> lockSet = new HashSet<>(point.locks);
        while (iterator.hasNext() && !lockSet.isEmpty()) {
          lockSet.retainAll(iterator.next().locks);
>>>>>>> 1f7b4b9a
        }

        //if the first lock set is already a non empty set
        // (i.e. !point.locks.isEmpty())
        //then we proceed with the standard algorithm
      }

      lockSet = new HashSet<>(point.locks);
      while (iterator.hasNext() && !lockSet.isEmpty()) {
        lockSet.retainAll(iterator.next().locks);
      }
      return lockSet.isEmpty();
    }
    return false;
  }

  @Override
  public AbstractUsageInfoSet getUsageInfo(UsagePoint point) {
    if (refinedInformation.containsKey(point)) {
      return refinedInformation.get(point);
    } else {
      return unrefinedInformation.get(point);
    }
  }

  @Override
  public Pair<UsageInfo, UsageInfo> getUnsafePair() {
    assert isUnsafe();

    Iterator<UsagePoint> iterator = topUsages.iterator();
    AbstractUsageInfoSet firstSet = getUsageInfo(iterator.next());
    AbstractUsageInfoSet secondSet;
    if (iterator.hasNext()) {
      UsagePoint point = iterator.next();
      secondSet = getUsageInfo(point);
    } else {
      //One write usage is also unsafe, as we consider the function to be able to run in parallel with itself
      secondSet = firstSet;
    }
    return Pair.of(firstSet.getOneExample(), secondSet.getOneExample());
  }

  @Override
  public boolean isTrueUnsafe() {
    //Is called at the end, so return true even if we have only one refined usage
    if (!isUnsafe()) {
      return false;
    }

    boolean result = isUnsafe(new TreeSet<>(refinedInformation.keySet()));

    if (result) {
      if (refinedInformation.size() > 1 || topUsages.size() == 1) {
        return true;
      } else {
        //Try to refine the second usage, if it is possible
        return false;
      }
    } else {
      return false;
    }
  }

  @Override
  public int size() {
    int result = 0;

    for (UsagePoint point : refinedInformation.keySet()) {
      result += refinedInformation.get(point).size();
    }
    for (UsagePoint point : unrefinedInformation.keySet()) {
      result += unrefinedInformation.get(point).size();
    }

    return result;
  }

  public void reset() {
    Iterator<UsagePoint> iterator = topUsages.iterator();
    while (iterator.hasNext()) {
      UsagePoint point = iterator.next();
      if (!refinedInformation.containsKey(point)) {
        iterator.remove();
      }
    }
    unrefinedInformation.clear();
  }

  @Override
  public void remove(UsageStatisticsState pUstate) {
    //Attention! Use carefully. May not work
    for (UsagePoint point : new TreeSet<>(unrefinedInformation.keySet())) {
      UnrefinedUsageInfoSet uset = unrefinedInformation.get(point);
      boolean b = uset.remove(pUstate);
      if (b) {
        if (uset.getUsages().isEmpty()) {
          unrefinedInformation.remove(point);
        }
        //May be two usages related to the same state. This is abstractState !
        //return;
      }
    }
  }

  public Iterator<UsagePoint> getPointIterator() {
    return topUsages.iterator();
  }

  @Override
  public int getNumberOfTopUsagePoints() {
    return topUsages.size();
  }

  public void markAsReachableUsage(UsageInfo uinfo) {

    UsagePoint p = uinfo.getUsagePoint();
    assert topUsages.contains(p);

    topUsages.remove(p);
    p.markAsTrue();
    topUsages.add(p);
    unrefinedInformation.remove(p);
    refinedInformation.put(p, new RefinedUsageInfoSet(uinfo));
  }

  @Override
  public UnrefinedUsagePointSet clone() {
    return new UnrefinedUsagePointSet(new TreeSet<>(topUsages), new HashMap<>(unrefinedInformation), new HashMap<>(refinedInformation));
  }

  public void remove(UsagePoint currentUsagePoint) {
    unrefinedInformation.remove(currentUsagePoint);
    topUsages.remove(currentUsagePoint);
    for (UsagePoint point : currentUsagePoint.getCoveredUsages()) {
      add(point);
    }
  }

  public RefinedUsagePointSet asTrueUnsafe() {
    //TODO Wrong! First two refined usages may not create an unsafe pair
    Iterator<UsagePoint> iterator = topUsages.iterator();
    UsagePoint first = iterator.next();
    if (iterator.hasNext()) {
      UsagePoint second = iterator.next();
      if (refinedInformation.containsKey(second)) {
        return RefinedUsagePointSet.create(refinedInformation.get(first), refinedInformation.get(second));
      }
    }
    return RefinedUsagePointSet.create(refinedInformation.get(first));
  }

  @Override
  public boolean isUnsafe() {
    return isUnsafe(topUsages);
  }
}<|MERGE_RESOLUTION|>--- conflicted
+++ resolved
@@ -92,28 +92,12 @@
       topUsages.add(newPoint);
     }
   }
-
-<<<<<<< HEAD
   boolean ignoreEmptyLockset = true;
 
-  private boolean isUnsafe(Set<UsagePoint> points) {
-    Iterator<UsagePoint> iterator = points.iterator();
-    if (iterator.hasNext()) {//points.size() >= 1
+  private boolean isUnsafe(SortedSet<UsagePoint> points) {
+    if (points.size() >= 1) {
+      Iterator<UsagePoint> iterator = points.iterator();
       UsagePoint point = iterator.next();
-      Set<LockIdentifier> lockSet = null;
-
-      if(point.access == Access.READ) {
-        //no WRITE access is possible after READ access
-        //if READ access is refined then no WRITE access is reachable
-        if (iterator.hasNext()) {
-          point = iterator.next();
-          assert point.access == Access.READ;
-        }
-        return false;
-      }
-
-      //we have at least one write access
-      assert point.access == Access.WRITE;
 
       if(ignoreEmptyLockset && point.locks.isEmpty()) {
         //special case when we ignore intersection of empty sets
@@ -133,28 +117,15 @@
         } else {
           //only empty locksets
           return false;
-=======
-  private boolean isUnsafe(SortedSet<UsagePoint> points) {
-    if (points.size() >= 1) {
-      Iterator<UsagePoint> iterator = points.iterator();
-      UsagePoint point = iterator.next();
+        }
+      }
       if (point.access == Access.WRITE) {
         Set<LockIdentifier> lockSet = new HashSet<>(point.locks);
         while (iterator.hasNext() && !lockSet.isEmpty()) {
           lockSet.retainAll(iterator.next().locks);
->>>>>>> 1f7b4b9a
-        }
-
-        //if the first lock set is already a non empty set
-        // (i.e. !point.locks.isEmpty())
-        //then we proceed with the standard algorithm
-      }
-
-      lockSet = new HashSet<>(point.locks);
-      while (iterator.hasNext() && !lockSet.isEmpty()) {
-        lockSet.retainAll(iterator.next().locks);
-      }
-      return lockSet.isEmpty();
+        }
+        return lockSet.isEmpty();
+      }
     }
     return false;
   }
