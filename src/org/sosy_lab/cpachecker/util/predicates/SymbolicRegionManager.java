--- conflicted
+++ resolved
@@ -48,19 +48,58 @@
  */
 public class SymbolicRegionManager implements RegionManager {
 
+  private static class SymbolicRegion implements Region {
+
+    private final BooleanFormula f;
+    private final BooleanFormulaManager bfmgr;
+
+    private SymbolicRegion(BooleanFormulaManager bfmgr, BooleanFormula pF) {
+      f = checkNotNull(pF);
+      this.bfmgr = bfmgr;
+    }
+
+    @Override
+    public boolean isTrue() {
+      return bfmgr.isTrue(f);
+    }
+
+    @Override
+    public boolean isFalse() {
+      return bfmgr.isFalse(f);
+    }
+
+    @Override
+    public String toString() {
+      return f.toString();
+    }
+
+    @Override
+    public boolean equals(Object pObj) {
+      return pObj instanceof SymbolicRegion
+          && f.equals(((SymbolicRegion)pObj).f);
+    }
+
+    @Override
+    public int hashCode() {
+      return f.hashCode();
+    }
+  }
+
   private final FormulaManagerView fmgr;
   private final BooleanFormulaManager bfmgr;
   private final Solver solver;
+
   private final SymbolicRegion trueRegion;
   private final SymbolicRegion falseRegion;
+
   private int predicateCount = 0;
 
   public SymbolicRegionManager(FormulaManagerView pFmgr, Solver pSolver) {
     solver = pSolver;
     fmgr = pFmgr;
     bfmgr = fmgr.getBooleanFormulaManager();
-    trueRegion = new SymbolicRegion(bfmgr, bfmgr.makeBoolean(true));
-    falseRegion = new SymbolicRegion(bfmgr, bfmgr.makeBoolean(false));
+    trueRegion = new SymbolicRegion(bfmgr,  bfmgr.makeBoolean(true));
+    falseRegion = new SymbolicRegion(bfmgr,  bfmgr.makeBoolean(false));
   }
 
   @Override
@@ -75,8 +114,7 @@
   }
 
   @Override
-  public boolean entails(Region pF1, Region pF2) throws SolverException,
-      InterruptedException {
+  public boolean entails(Region pF1, Region pF2) throws SolverException, InterruptedException {
     SymbolicRegion r1 = (SymbolicRegion)pF1;
     SymbolicRegion r2 = (SymbolicRegion)pF2;
 
@@ -139,8 +177,8 @@
 
   @Override
   public Region createPredicate() {
-    return new SymbolicRegion(bfmgr, bfmgr.makeVariable("__PREDICATE__"
-        + predicateCount++));
+    return new SymbolicRegion(bfmgr,
+        bfmgr.makeVariable("__PREDICATE__" + predicateCount++));
   }
 
   @Override
@@ -150,13 +188,8 @@
 
   @Override
   public Set<Region> extractPredicates(Region f) {
-<<<<<<< HEAD
-    return from(fmgr.extractAtoms(toFormula(f), false, false)).transform(
-        new Function<BooleanFormula, Region>() {
-=======
     return from(fmgr.extractAtoms(toFormula(f), false))
         .transform(new Function<BooleanFormula, Region>() {
->>>>>>> 126ec5d0
           @Override
           public Region apply(BooleanFormula input) {
             return new SymbolicRegion(bfmgr, input);
@@ -169,63 +202,6 @@
     return new SymbolicRegionBuilder();
   }
 
-  @Override
-  public void setVarOrder(ArrayList<Integer> pOrder) {
-
-  }
-
-  @Override
-  public void reorder() {
-
-  }
-
-  @Override
-  public void printStatistics(PrintStream out) {
-    // do nothing
-  }
-
-  @Override
-  public String getVersion() {
-    return fmgr.getVersion();
-  }
-
-  private static class SymbolicRegion implements Region {
-
-    private final BooleanFormula f;
-    private final BooleanFormulaManager bfmgr;
-
-    private SymbolicRegion(BooleanFormulaManager bfmgr, BooleanFormula pF) {
-      f = checkNotNull(pF);
-      this.bfmgr = bfmgr;
-    }
-
-    @Override
-    public boolean isTrue() {
-      return bfmgr.isTrue(f);
-    }
-
-    @Override
-    public boolean isFalse() {
-      return bfmgr.isFalse(f);
-    }
-
-    @Override
-    public String toString() {
-      return f.toString();
-    }
-
-    @Override
-    public boolean equals(Object pObj) {
-      return pObj instanceof SymbolicRegion
-          && f.equals(((SymbolicRegion)pObj).f);
-    }
-
-    @Override
-    public int hashCode() {
-      return f.hashCode();
-    }
-  }
-
   private class SymbolicRegionBuilder implements RegionBuilder {
 
     private BooleanFormula currentCube = null;
@@ -246,8 +222,7 @@
     @Override
     public void addNegativeRegion(Region r) {
       checkState(currentCube != null);
-      currentCube =
-          bfmgr.and(bfmgr.not(((SymbolicRegion)r).f), currentCube);
+      currentCube = bfmgr.and(bfmgr.not(((SymbolicRegion)r).f), currentCube);
     }
 
     @Override
@@ -266,4 +241,22 @@
     public void close() {
     }
   }
+
+  @Override
+  public void printStatistics(PrintStream out) {
+    // do nothing
+  }
+
+  @Override
+  public String getVersion() {
+    return fmgr.getVersion();
+  }
+
+  public void reorder() {
+
+  }
+
+  public void setVarOrder(ArrayList<Integer> pOrder) {
+
+  }
 }