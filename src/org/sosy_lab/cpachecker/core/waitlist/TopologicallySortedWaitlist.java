--- conflicted
+++ resolved
@@ -38,13 +38,6 @@
   @Override
   protected Integer getSortKey(AbstractElement pElement) {
     return AbstractElements.extractLocation(pElement).getTopologicalSortId();
-<<<<<<< HEAD
-  }
-
-  public static WaitlistFactory factory(WaitlistFactory pSecondaryStrategy) {
-    return new TopologicallySortedWaitlistFactory(pSecondaryStrategy);
-=======
->>>>>>> e51a869d
   }
 
   public static WaitlistFactory factory(final WaitlistFactory pSecondaryStrategy) {
