--- conflicted
+++ resolved
@@ -66,11 +66,7 @@
 import org.sosy_lab.cpachecker.cpa.local.LocalState.DataType;
 import org.sosy_lab.cpachecker.exceptions.CPATransferException;
 import org.sosy_lab.cpachecker.exceptions.HandleCodeException;
-<<<<<<< HEAD
-import org.sosy_lab.cpachecker.exceptions.UnrecognizedCFAEdgeException;
 import org.sosy_lab.cpachecker.util.Pair;
-=======
->>>>>>> d3ed28ab
 import org.sosy_lab.cpachecker.util.identifiers.AbstractIdentifier;
 import org.sosy_lab.cpachecker.util.identifiers.ConstantIdentifier;
 import org.sosy_lab.cpachecker.util.identifiers.GeneralLocalVariableIdentifier;
@@ -196,7 +192,7 @@
       }
     }
     //Update the outer parameters:
-    CFunctionSummaryEdge sEdge = pCfaEdge.getSummaryEdge();
+    CFunctionSummaryEdge sEdge = cfaEdge.getSummaryEdge();
     CFunctionEntryNode entry = sEdge.getFunctionEntry();
     String funcName = entry.getFunctionName();
     boolean isAllocatedFunction = (allocate == null ? false : allocate.contains(funcName));
@@ -209,7 +205,7 @@
           extractIdentifiers(arguments, paramNames, parameterTypes);
 
       for (Pair<AbstractIdentifier, LocalVariableIdentifier> pairId : toProcess) {
-        DataType newType = pSuccessor.getType(pairId.getSecond());
+        DataType newType = state.getType(pairId.getSecond());
         newElement.set(pairId.getFirst(), newType);
       }
     }
@@ -239,36 +235,16 @@
     CFunctionEntryNode functionEntryNode = cfaEdge.getSuccessor();
     List<String> paramNames = functionEntryNode.getFunctionParameterNames();
 
-<<<<<<< HEAD
-
     List<Pair<AbstractIdentifier, LocalVariableIdentifier>> toProcess =
         extractIdentifiers(arguments, paramNames, parameterTypes);
 
     for (Pair<AbstractIdentifier, LocalVariableIdentifier> pairId : toProcess) {
-      DataType type = pSuccessor.getType(pairId.getFirst());
+      DataType type = state.getType(pairId.getFirst());
       newState.set(pairId.getSecond(), type);
-=======
-    if (paramNames.size() == arguments.size()) {
-      CExpression currentArgument;
-      int dereference;
-      for (int i = 0; i < arguments.size(); i++) {
-        currentArgument = arguments.get(i);
-        dereference = findDereference(parameterTypes.get(i).getType());
-        AbstractIdentifier previousId;
-
-        for (int j = 1, previousDeref = 1; j <= dereference; j++, previousDeref++) {
-          LocalVariableIdentifier id = new GeneralLocalVariableIdentifier(paramNames.get(i), j);
-          previousId = createId(currentArgument, previousDeref);
-          DataType type = state.getType(previousId);
-          newState.set(id, type);
-        }
-      }
->>>>>>> d3ed28ab
     }
     return newState;
   }
 
-<<<<<<< HEAD
   private List<Pair<AbstractIdentifier, LocalVariableIdentifier>> extractIdentifiers(
       List<CExpression> arguments,
       List<String> paramNames, List<CParameterDeclaration> parameterTypes) throws HandleCodeException {
@@ -295,14 +271,10 @@
     return result;
   }
 
-  private void handleStatement(LocalState pSuccessor, CStatement pStatement) throws HandleCodeException {
-    if (pStatement instanceof CAssignment) {
-=======
   @Override
   protected LocalState handleStatementEdge(CStatementEdge cfaEdge, CStatement statement) throws HandleCodeException {
     LocalState newState = state.clone();
     if (statement instanceof CAssignment) {
->>>>>>> d3ed28ab
       // assignment like "a = b" or "a = foo()"
       CAssignment assignment = (CAssignment)statement;
       CExpression left = assignment.getLeftHandSide();
