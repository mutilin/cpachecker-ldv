/*
 *  CPAchecker is a tool for configurable software verification.
 *  This file is part of CPAchecker.
 *
 *  Copyright (C) 2007-2016  Dirk Beyer
 *  All rights reserved.
 *
 *  Licensed under the Apache License, Version 2.0 (the "License");
 *  you may not use this file except in compliance with the License.
 *  You may obtain a copy of the License at
 *
 *      http://www.apache.org/licenses/LICENSE-2.0
 *
 *  Unless required by applicable law or agreed to in writing, software
 *  distributed under the License is distributed on an "AS IS" BASIS,
 *  WITHOUT WARRANTIES OR CONDITIONS OF ANY KIND, either express or implied.
 *  See the License for the specific language governing permissions and
 *  limitations under the License.
 *
 *
 *  CPAchecker web page:
 *    http://cpachecker.sosy-lab.org
 */
package org.sosy_lab.cpachecker.cfa.blocks.builder;

import com.google.common.collect.ImmutableSet;
import com.google.common.collect.ImmutableSet.Builder;
import com.google.common.collect.Iterables;
import java.util.ArrayDeque;
import java.util.ArrayList;
import java.util.Collection;
import java.util.Deque;
import java.util.HashMap;
import java.util.HashSet;
import java.util.Map;
import java.util.Map.Entry;
import java.util.Set;
import org.sosy_lab.cpachecker.cfa.CFA;
import org.sosy_lab.cpachecker.cfa.blocks.Block;
import org.sosy_lab.cpachecker.cfa.blocks.BlockPartitioning;
import org.sosy_lab.cpachecker.cfa.blocks.ReferencedVariable;
import org.sosy_lab.cpachecker.cfa.model.CFAEdge;
import org.sosy_lab.cpachecker.cfa.model.CFAEdgeType;
import org.sosy_lab.cpachecker.cfa.model.CFANode;
import org.sosy_lab.cpachecker.cfa.model.CFATerminationNode;
import org.sosy_lab.cpachecker.cfa.model.FunctionEntryNode;
import org.sosy_lab.cpachecker.cfa.model.c.CFunctionCallEdge;
<<<<<<< HEAD
import org.sosy_lab.cpachecker.cpa.lockstatistics.LockIdentifier;
=======
import org.sosy_lab.cpachecker.cpa.lock.LockIdentifier;
import org.sosy_lab.cpachecker.cpa.lock.LockTransferRelation;

import com.google.common.collect.ImmutableSet;
import com.google.common.collect.Sets;
>>>>>>> 2df3e83d
import org.sosy_lab.cpachecker.util.CFATraversal;
import org.sosy_lab.cpachecker.util.CFAUtils;

/**
 * Helper class can build a <code>BlockPartitioning</code> from a partition of a program's CFA into blocks.
 */
public class BlockPartitioningBuilder {

  private static final CFATraversal TRAVERSE_CFA_INSIDE_FUNCTION = CFATraversal.dfs().ignoreFunctionCalls();

  protected final Map<CFANode, Set<ReferencedVariable>> referencedVariablesMap = new HashMap<>();
  protected final Map<CFANode, Set<LockIdentifier>> capturedLocksMap = new HashMap<>();
  protected final Map<CFANode, Set<CFANode>> callNodesMap = new HashMap<>();
  protected final Map<CFANode, Set<CFANode>> returnNodesMap = new HashMap<>();
  protected final Map<CFANode, Set<FunctionEntryNode>> innerFunctionCallsMap = new HashMap<>();
  protected final Map<CFANode, Set<CFANode>> blockNodesMap = new HashMap<>();

<<<<<<< HEAD
  public BlockPartitioning build(CFA cfa) {
=======
  private final LockTransferRelation ltransfer;

  public BlockPartitioningBuilder(LockTransferRelation t) {
    ltransfer = t;
  }

  public BlockPartitioning build(CFANode mainFunction) {
    Map<CFANode, Set<FunctionEntryNode>> workCopyOfInnerFunctionCalls = new HashMap<>();
>>>>>>> 2df3e83d

    // using Multimaps causes an overhead here,
    // because large sets could be copied once at 'putAll' and then they are thrown away

    // first pre-compute the block-structure for functions. we use it for optimization
    Map<FunctionEntryNode, Set<CFANode>> functions = new HashMap<>();
    Map<FunctionEntryNode, Set<ReferencedVariable>> referencedVariables = new HashMap<>();
    Map<FunctionEntryNode, Set<FunctionEntryNode>> innerFunctionCalls = new HashMap<>();
    for (FunctionEntryNode head : cfa.getAllFunctionHeads()) {
      final Set<CFANode> body = TRAVERSE_CFA_INSIDE_FUNCTION.collectNodesReachableFrom(head);
      functions.put(head, body);
      referencedVariables.put(head, collectReferencedVariables(body));
      innerFunctionCalls.put(head, collectInnerFunctionCalls(body));
    }

    // then get directly called functions and sum up all indirectly called functions
    Map<CFANode, Set<FunctionEntryNode>> blockFunctionCalls = new HashMap<>();
    for (CFANode callNode : callNodesMap.keySet()) {
      Set<FunctionEntryNode> calledFunctions = getAllCalledFunctions(innerFunctionCalls,
          collectInnerFunctionCalls(blockNodesMap.get(callNode)));
      blockFunctionCalls.put(callNode, calledFunctions);
    }

    //now we can create the Blocks   for the BlockPartitioning
    Collection<Block> blocks = new ArrayList<>();
    for (Entry<CFANode, Set<CFANode>> entry : callNodesMap.entrySet()) {
      CFANode callNode = entry.getKey();

      // we collect nodes and variables from all inner function calls
      Collection<Iterable<ReferencedVariable>> variables = new ArrayList<>();
      Collection<Iterable<CFANode>> blockNodes = new ArrayList<>();
      Set<CFANode> directNodes = blockNodesMap.get(callNode);
      blockNodes.add(directNodes);
      variables.add(referencedVariablesMap.get(callNode));
      for (FunctionEntryNode calledFunction : blockFunctionCalls.get(callNode)) {
        blockNodes.add(functions.get(calledFunction));
        variables.add(referencedVariables.get(calledFunction));
      }

      blocks.add(
          new Block(
              Iterables.concat(variables),
              entry.getValue(),
              returnNodesMap.get(callNode),
              Iterables.concat(blockNodes)));
    }

    return new BlockPartitioning(blocks, cfa.getMainFunction());
  }

  private static Set<FunctionEntryNode> getAllCalledFunctions(
      Map<FunctionEntryNode, Set<FunctionEntryNode>> innerFunctionCalls,
      Set<FunctionEntryNode> directFunctions) {
    Set<FunctionEntryNode> calledFunctions = new HashSet<>();
    Deque<FunctionEntryNode> waitlist = new ArrayDeque<>();
    waitlist.addAll(directFunctions);
    while (!waitlist.isEmpty()) {
      FunctionEntryNode entry  = waitlist.pop();
      if (calledFunctions.add(entry)) {
        waitlist.addAll(innerFunctionCalls.get(entry));
      }
    }
    return calledFunctions;
  }

  /**
   * @param nodes Nodes from which Block should be created;
   *              if the set of nodes contains inner function calls, the called
   *              function body should NOT be included.
   * @param blockHead Entry point for the block.
   */
  public void addBlock(Set<CFANode> nodes, CFANode blockHead) {
    Set<ReferencedVariable> referencedVariables = collectReferencedVariables(nodes);
    Set<CFANode> callNodes = collectCallNodes(nodes);
    Set<CFANode> returnNodes = collectReturnNodes(nodes);
    Set<FunctionEntryNode> innerFunctionCalls = collectInnerFunctionCalls(nodes);

    if (callNodes.isEmpty()) {
     /* What shall we do with function, which is not called from anywhere?
      * There are problems with them at partitioning building stage
      */
      return;
    }

    CFANode registerNode = null;
    for (CFANode node : callNodes) {
      registerNode = node;
      if (node instanceof FunctionEntryNode) {
        break;
      }
    }
    if (registerNode == null) {
      //It means, that there is no entry in this block. Don't add it
      return;
    }
    referencedVariablesMap.put(registerNode, referencedVariables);
    callNodesMap.put(registerNode, callNodes);
    returnNodesMap.put(registerNode, returnNodes);
    innerFunctionCallsMap.put(registerNode, innerFunctionCalls);
    blockNodesMap.put(registerNode, nodes);
  }

  /** get all inner function calls of the current block.
   * Precondition: the block does not yet include function-calls
   * (except we have a function-block of a recursive function)
   *
   *  @return all directly called functions (transitive function calls not included) */
  protected Set<FunctionEntryNode> collectInnerFunctionCalls(Set<CFANode> pNodes) {
    Builder<FunctionEntryNode> result = ImmutableSet.builder();
    for (CFANode node : pNodes) {
      for (CFAEdge e : CFAUtils.leavingEdges(node).filter(CFunctionCallEdge.class)) {
        result.add(((CFunctionCallEdge)e).getSuccessor());
      }
    }
    return result.build();
  }

  /**
   * get all call-nodes of the current block.
   *
   * <p>Precondition: the block does not yet include function-calls
   */
  protected Set<CFANode> collectCallNodes(Set<CFANode> pNodes) {
    Builder<CFANode> result = ImmutableSet.builder();
    for (CFANode node : pNodes) {

      // handle a bug in CFA creation: there are ugly CFA-nodes ... and we ignore them.
      if (node.getNumEnteringEdges() == 0 && node.getNumLeavingEdges() == 0) {
        continue;
      }

      if (node.getNumEnteringEdges() == 0 && node.getEnteringSummaryEdge() == null) {
        // entry of main function
        result.add(node);
        continue;
      }

      for (CFAEdge edge : CFAUtils.allEnteringEdges(node)) {
        if (edge.getEdgeType() != CFAEdgeType.FunctionReturnEdge
            && !pNodes.contains(edge.getPredecessor())) {
          // entering edge from "outside" of the given set of nodes.
          // this case also handles blocks from recursive function-calls,
          // because at least one callee should be outside of the block.
          result.add(node);
        }
      }
    }
    return result.build();
  }

  /**
   * get all exit-nodes of the current block
   *
   * <p>Precondition: the block does not yet include function-calls
   */
  protected Set<CFANode> collectReturnNodes(Set<CFANode> pNodes) {
    Builder<CFANode> result = ImmutableSet.builder();
    for (CFANode node : pNodes) {

      // handle a bug in CFA creation: there are ugly CFA-nodes ... and we ignore them.
      if (node.getNumEnteringEdges() == 0 && node.getNumLeavingEdges() == 0) {
        continue;
      }

      if (node.getNumLeavingEdges() == 0 && !(node instanceof CFATerminationNode)) {
        // exit of main function
        result.add(node);
        continue;
      }

      for (CFAEdge edge : CFAUtils.allLeavingEdges(node)) {
        if (edge.getEdgeType() != CFAEdgeType.FunctionCallEdge
            && !pNodes.contains(edge.getSuccessor())) {
          // leaving edge from inside of the given set of nodes to outside
          // -> this is a either return-node or a function call
          // this case also handles blocks from recursive function-calls,
          // because at least one callee should be outside of the block.
          result.add(node);
        }
      }
    }
    return result.build();
  }

  protected Set<ReferencedVariable> collectReferencedVariables(Set<CFANode> nodes) {
    return (new ReferencedVariablesCollector(nodes)).getVars();
  }
}<|MERGE_RESOLUTION|>--- conflicted
+++ resolved
@@ -45,15 +45,7 @@
 import org.sosy_lab.cpachecker.cfa.model.CFATerminationNode;
 import org.sosy_lab.cpachecker.cfa.model.FunctionEntryNode;
 import org.sosy_lab.cpachecker.cfa.model.c.CFunctionCallEdge;
-<<<<<<< HEAD
-import org.sosy_lab.cpachecker.cpa.lockstatistics.LockIdentifier;
-=======
 import org.sosy_lab.cpachecker.cpa.lock.LockIdentifier;
-import org.sosy_lab.cpachecker.cpa.lock.LockTransferRelation;
-
-import com.google.common.collect.ImmutableSet;
-import com.google.common.collect.Sets;
->>>>>>> 2df3e83d
 import org.sosy_lab.cpachecker.util.CFATraversal;
 import org.sosy_lab.cpachecker.util.CFAUtils;
 
@@ -71,18 +63,7 @@
   protected final Map<CFANode, Set<FunctionEntryNode>> innerFunctionCallsMap = new HashMap<>();
   protected final Map<CFANode, Set<CFANode>> blockNodesMap = new HashMap<>();
 
-<<<<<<< HEAD
   public BlockPartitioning build(CFA cfa) {
-=======
-  private final LockTransferRelation ltransfer;
-
-  public BlockPartitioningBuilder(LockTransferRelation t) {
-    ltransfer = t;
-  }
-
-  public BlockPartitioning build(CFANode mainFunction) {
-    Map<CFANode, Set<FunctionEntryNode>> workCopyOfInnerFunctionCalls = new HashMap<>();
->>>>>>> 2df3e83d
 
     // using Multimaps causes an overhead here,
     // because large sets could be copied once at 'putAll' and then they are thrown away
