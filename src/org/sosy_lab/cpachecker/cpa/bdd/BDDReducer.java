--- conflicted
+++ resolved
@@ -41,14 +41,9 @@
   }
 
   @Override
-<<<<<<< HEAD
-  public AbstractState getVariableReducedState(AbstractState pExpandedState, Block pBlock, Block outerContext, CFANode pCallNode) {
-    BDDState state = (BDDState)pExpandedState;
-=======
   protected BDDState getVariableReducedState0(
       BDDState pExpandedState, Block pBlock, CFANode pCallNode) {
     BDDState state = pExpandedState;
->>>>>>> ed1408bf
 
     final Set<String> trackedVars = predmgr.getTrackedVars().keySet();
     for (final String var : trackedVars) {
@@ -63,16 +58,10 @@
   }
 
   @Override
-<<<<<<< HEAD
-  public AbstractState getVariableExpandedState(AbstractState pRootState, Block reducedContext, Block outerSubtree, AbstractState pReducedState) {
-    BDDState state = (BDDState)pRootState;
-    BDDState reducedState = (BDDState)pReducedState;
-=======
   protected BDDState getVariableExpandedState0(
       BDDState pRootState, Block reducedContext, BDDState pReducedState) {
     BDDState state = pRootState;
     BDDState reducedState = pReducedState;
->>>>>>> ed1408bf
 
     // remove all vars, that are used in the block
     final Set<String> trackedVars = predmgr.getTrackedVars().keySet();
@@ -109,35 +98,8 @@
   }
 
   @Override
-<<<<<<< HEAD
-  public Object getHashCodeForState(AbstractState stateKey, Precision precisionKey) {
-    return Pair.of(((BDDState)stateKey).getRegion(), precisionKey);
-  }
-
-  @Override
-  public Object getHashCodeForState(AbstractState stateKey) {
-    return ((BDDState)stateKey).getRegion();
-  }
-
-  @Override
-  public int measurePrecisionDifference(Precision pPrecision, Precision pOtherPrecision) {
-    return 0;
-  }
-
-  @Override
-  public AbstractState getVariableReducedStateForProofChecking(AbstractState pExpandedState, Block pContext, CFANode pCallNode) {
-    // TODO what to do?
-    return getVariableReducedState(pExpandedState, pContext, null, pCallNode);
-  }
-
-  @Override
-  public AbstractState getVariableExpandedStateForProofChecking(AbstractState pRootState, Block pReducedContext, AbstractState pReducedState) {
-    // TODO what to do?
-    return getVariableExpandedState(pRootState, pReducedContext, null, pReducedState);
-=======
   protected Object getHashCodeForState0(BDDState stateKey, Precision precisionKey) {
     return Pair.of(stateKey.getRegion(), precisionKey);
->>>>>>> ed1408bf
   }
 
   @Override
