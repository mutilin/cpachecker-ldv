/*
 *  CPAchecker is a tool for configurable software verification.
 *  This file is part of CPAchecker.
 *
 *  Copyright (C) 2007-2014  Dirk Beyer
 *  All rights reserved.
 *
 *  Licensed under the Apache License, Version 2.0 (the "License");
 *  you may not use this file except in compliance with the License.
 *  You may obtain a copy of the License at
 *
 *      http://www.apache.org/licenses/LICENSE-2.0
 *
 *  Unless required by applicable law or agreed to in writing, software
 *  distributed under the License is distributed on an "AS IS" BASIS,
 *  WITHOUT WARRANTIES OR CONDITIONS OF ANY KIND, either express or implied.
 *  See the License for the specific language governing permissions and
 *  limitations under the License.
 *
 *
 *  CPAchecker web page:
 *    http://cpachecker.sosy-lab.org
 */
package org.sosy_lab.cpachecker.cpa.usagestatistics;
import static com.google.common.collect.FluentIterable.from;

import java.io.PrintStream;
import java.util.Collection;
import java.util.HashMap;
import java.util.HashSet;
import java.util.Iterator;
import java.util.List;
import java.util.Map;
import java.util.Set;
import java.util.logging.Level;

import javax.annotation.Nullable;

import org.sosy_lab.common.Pair;
import org.sosy_lab.common.configuration.Configuration;
import org.sosy_lab.common.configuration.InvalidConfigurationException;
import org.sosy_lab.common.io.PathTemplate;
import org.sosy_lab.common.log.LogManager;
import org.sosy_lab.common.time.Timer;
import org.sosy_lab.cpachecker.cfa.model.CFANode;
import org.sosy_lab.cpachecker.core.CPAcheckerResult.Result;
import org.sosy_lab.cpachecker.core.CounterexampleInfo;
import org.sosy_lab.cpachecker.core.MainCPAStatistics;
import org.sosy_lab.cpachecker.core.interfaces.ConfigurableProgramAnalysis;
import org.sosy_lab.cpachecker.core.interfaces.Precision;
import org.sosy_lab.cpachecker.core.interfaces.Refiner;
import org.sosy_lab.cpachecker.core.interfaces.StateSpacePartition;
import org.sosy_lab.cpachecker.core.interfaces.Statistics;
import org.sosy_lab.cpachecker.core.interfaces.StatisticsProvider;
import org.sosy_lab.cpachecker.core.interfaces.WrapperCPA;
import org.sosy_lab.cpachecker.core.reachedset.ReachedSet;
import org.sosy_lab.cpachecker.cpa.arg.ARGPath;
import org.sosy_lab.cpachecker.cpa.arg.ARGReachedSet;
import org.sosy_lab.cpachecker.cpa.arg.ARGState;
import org.sosy_lab.cpachecker.cpa.arg.ARGUtils;
import org.sosy_lab.cpachecker.cpa.bam.BAMMultipleCEXSubgraphComputer;
import org.sosy_lab.cpachecker.cpa.predicate.BAMPredicateCPA;
import org.sosy_lab.cpachecker.cpa.predicate.BAMPredicateRefiner;
import org.sosy_lab.cpachecker.cpa.predicate.PredicateAbstractionManager;
import org.sosy_lab.cpachecker.cpa.predicate.PredicatePrecision;
import org.sosy_lab.cpachecker.cpa.predicate.PredicateStaticRefiner;
import org.sosy_lab.cpachecker.cpa.usagestatistics.caches.InterpolantCache;
import org.sosy_lab.cpachecker.cpa.usagestatistics.storage.RefinedUsagePointSet;
import org.sosy_lab.cpachecker.cpa.usagestatistics.storage.UsageContainer;
import org.sosy_lab.cpachecker.exceptions.CPAException;
import org.sosy_lab.cpachecker.exceptions.CPATransferException;
import org.sosy_lab.cpachecker.util.AbstractStates;
import org.sosy_lab.cpachecker.util.CPAs;
import org.sosy_lab.cpachecker.util.Precisions;
import org.sosy_lab.cpachecker.util.identifiers.SingleIdentifier;
import org.sosy_lab.cpachecker.util.predicates.Solver;
import org.sosy_lab.cpachecker.util.predicates.interfaces.BooleanFormula;

import com.google.common.base.Function;
import com.google.common.base.Predicates;


public class UsageStatisticsRefiner extends BAMPredicateRefiner implements StatisticsProvider {

  private class Stats implements Statistics {

    public final Timer ComputePath = new Timer();
    public final Timer Refinement = new Timer();
    public final Timer UnsafeCheck = new Timer();
    public final Timer CacheTime = new Timer();
    public final Timer CacheInterpolantsTime = new Timer();
    public int totalUsagesToRefine = 0;
    public int skippedUsages = 0;

    @Override
    public void printStatistics(PrintStream pOut, Result pResult, ReachedSet pReached) {
      pOut.println("Time for choosing target usage      " + UnsafeCheck);
      pOut.println("Time for computing path             " + ComputePath);
      pOut.println("Time for refinement                 " + Refinement);
      pOut.println("Time for formula cache              " + CacheTime);
      pOut.println("Time for interpolant cache          " + CacheInterpolantsTime);
      pOut.println("");
      pOut.println("Total number of refinable usages:               " + totalUsagesToRefine);
      pOut.println("Number of skipped usages due to repeated trace: " + skippedUsages);
    }

    @Override
    public String getName() {
      return "UsageStatisticsRefiner";
    }

  }

  final Stats pStat = new Stats();
  private final ConfigurableProgramAnalysis cpa;
  private final LogManager logger;
  private final int NUMBER_FOR_RESET_PRECISION;
  private UsageStatisticsRefinementStrategy strategy;
  private Set<List<Integer>> refinedStates;
  private final InterpolantCache iCache = new InterpolantCache();

  public UsageStatisticsRefiner(ConfigurableProgramAnalysis pCpa, UsageStatisticsRefinementStrategy pStrategy) throws CPAException, InvalidConfigurationException {
    super(pCpa, pStrategy);
    cpa = pCpa;
    UsageStatisticsCPA UScpa = CPAs.retrieveCPA(pCpa, UsageStatisticsCPA.class);
    NUMBER_FOR_RESET_PRECISION = UScpa.getThePrecisionCleaningLimit();
    logger = UScpa.getLogger();
    strategy = pStrategy;
  }

  public static Refiner create(ConfigurableProgramAnalysis pCpa) throws CPAException, InvalidConfigurationException {
    if (!(pCpa instanceof WrapperCPA)) {
      throw new InvalidConfigurationException(BAMPredicateRefiner.class.getSimpleName() + " could not find the PredicateCPA");
    }

    BAMPredicateCPA predicateCpa = ((WrapperCPA)pCpa).retrieveWrappedCpa(BAMPredicateCPA.class);
    if (predicateCpa == null) {
      throw new InvalidConfigurationException(BAMPredicateRefiner.class.getSimpleName() + " needs an BAMPredicateCPA");
    }

    LogManager logger = predicateCpa.getLogger();

    final Set<List<Integer>> refinedStates = new HashSet<>();

    UsageStatisticsRefinementStrategy strategy = new UsageStatisticsRefinementStrategy(
                                          predicateCpa.getConfiguration(),
                                          logger,
                                          predicateCpa,
                                          predicateCpa.getSolver(),
                                          predicateCpa.getPredicateManager(),
                                          predicateCpa.getStaticRefiner(),
                                          refinedStates);

    UsageStatisticsRefiner result = new UsageStatisticsRefiner(pCpa, strategy);
    result.refinedStates = refinedStates;
    return result;
  }

  int i = 0;
  int lastFalseUnsafeSize = -1;
  int lastTrueUnsafes = -1;
  @Override
  public boolean performRefinement(ReachedSet pReached) throws CPAException, InterruptedException {
    final UsageContainer container =
        AbstractStates.extractStateByType(pReached.getFirstState(), UsageStatisticsState.class).getContainer();

    iCache.initKeySet();
    final RefineableUsageComputer computer = new RefineableUsageComputer(container, logger);
    strategy.init(computer, subgraphStatesToReachedState);
    BAMPredicateCPA bamcpa = CPAs.retrieveCPA(cpa, BAMPredicateCPA.class);
    assert bamcpa != null;
    refinedStates.clear();

    logger.log(Level.INFO, ("Perform US refinement: " + i++));
    int originUnsafeSize = container.getUnsafeSize();
    System.out.println("Time: " + MainCPAStatistics.programTime);
    System.out.println("Unsafes: " + originUnsafeSize);
    Iterator<SingleIdentifier> iterator = container.getUnsafeIterator();
    int trueU = 0;
    while (iterator.hasNext()) {
      if (container.getUsages(iterator.next()) instanceof RefinedUsagePointSet) {
        trueU++;
      }
    }
    System.out.println("True unsafes: " + trueU);
    if (lastFalseUnsafeSize == -1) {
      lastFalseUnsafeSize = originUnsafeSize;
    }
    int counter = lastFalseUnsafeSize - originUnsafeSize;
    boolean refinementFinish = false;
    UsageInfo target = null;
    pStat.UnsafeCheck.start();
    while ((target = computer.getNextRefineableUsage()) != null) {
      pStat.totalUsagesToRefine++;
      pStat.UnsafeCheck.stopIfRunning();
      subgraphStatesToReachedState.clear();

      pStat.ComputePath.start();
      ARGPath pPath = computePath((ARGState)target.getKeyState(), refinedStates);
      pStat.ComputePath.stopIfRunning();

      if (pPath == null) {
        logger.log(Level.INFO, "Skip " + target + " due to repeated chunk of the abstract state trace");
        computer.setResultOfRefinement(target, false, null);
        pStat.skippedUsages++;
        pStat.UnsafeCheck.start();
        continue;
      }

      List<ARGState> abstractTrace = pPath.asStatesList();

      CounterexampleInfo counterexample = null;
      try {
        pStat.Refinement.start();
        counterexample = performRefinement(new ARGReachedSet(pReached), pPath);
        pStat.Refinement.stop();
      } catch (IllegalStateException e) {
        //msat_solver return -1 <=> unknown
        //consider its as true;
        logger.log(Level.WARNING, "Solver exception: " + e.getMessage());
        logger.log(Level.WARNING, "Consider " + target + " as true");
        computer.setResultOfRefinement(target, true, pPath.getInnerEdges());
        target.failureFlag = true;
        pStat.Refinement.stop();
        pStat.UnsafeCheck.start();
        continue;
      }
      refinementFinish |= counterexample.isSpurious();
      if (counterexample.isSpurious()) {
        pStat.CacheInterpolantsTime.start();
<<<<<<< HEAD

        /*List<CFAEdge> edges = pPath.getInnerEdges();
        edges = from(edges).filter(new Predicate<CFAEdge>() {
          @Override
          public boolean apply(@Nullable CFAEdge pInput) {
            if (pInput instanceof CDeclarationEdge) {
              if (((CDeclarationEdge)pInput).getDeclaration().isGlobal() ||
                  pInput.getSuccessor().getFunctionName().equals("ldv_main")) {
              }
              return false;
            } else if (pInput.getSuccessor().getFunctionName().equals("ldv_main")
                && pInput instanceof CAssumeEdge) {
              //Remove infinite switch, it's too long
              return false;
            } else {
              return true;
            }
          }
        }).toList();*/
=======
>>>>>>> 0f902ac5
        Iterator<Pair<Object, PathTemplate>> pairIterator = counterexample.getAllFurtherInformation().iterator();
        List<BooleanFormula> formulas = (List<BooleanFormula>) pairIterator.next().getFirst();

        pStat.CacheInterpolantsTime.stop();

        pStat.CacheTime.start();
        if (iCache.contains(target, formulas, abstractTrace)) {
        	computer.setResultOfRefinement(target, true, pPath.getInnerEdges());
	        logger.log(Level.WARNING, "Interpolants are repeated, consider " + target + " as true");
          target.failureFlag = true;
        } else {
          iCache.add(target, formulas, abstractTrace);
        	computer.setResultOfRefinement(target, false, pPath.getInnerEdges());
        }
        pStat.CacheTime.stop();
      } else {
        computer.setResultOfRefinement(target, !counterexample.isSpurious(), pPath.getInnerEdges());
      }
      pStat.UnsafeCheck.start();
    }
    int newTrueUnsafeSize = container.getTrueUnsafeSize();
    if (lastTrueUnsafes == -1) {
      //It's normal, if in the first iteration the true unsafes are not involved in counter
      lastTrueUnsafes = newTrueUnsafeSize;
    }
    counter += (newTrueUnsafeSize -lastTrueUnsafes);
    if (counter >= NUMBER_FOR_RESET_PRECISION) {
      Precision p = pReached.getPrecision(pReached.getFirstState());
      PredicatePrecision predicates = Precisions.extractPrecisionByType(p, PredicatePrecision.class);
      System.out.println("Clean: " + predicates.getLocalPredicates().size());
      pReached.updatePrecision(pReached.getFirstState(),
          Precisions.replaceByType(p, PredicatePrecision.empty(), Predicates.instanceOf(PredicatePrecision.class)));
      iCache.reset();
      lastFalseUnsafeSize = originUnsafeSize;
      lastTrueUnsafes = newTrueUnsafeSize;
    }
    if (refinementFinish) {
      iCache.removeUnusedCacheEntries();
      transfer.clearCaches();
      bamcpa.clearAllCaches();
      ARGState firstState = (ARGState) pReached.getFirstState();
      CFANode firstNode = AbstractStates.extractLocation(firstState);
      ARGState.clearIdGenerator();
      Precision precision = pReached.getPrecision(firstState);
      pReached.clear();
      PredicatePrecision predicates = Precisions.extractPrecisionByType(precision, PredicatePrecision.class);
      for (SingleIdentifier id : container.getProcessedUnsafes()) {
        PredicatePrecision predicatesForId = strategy.precisionMap.get(id);
        if (predicatesForId != null) {
          predicates.subtract(predicatesForId);
        }
        strategy.precisionMap.remove(id);
      }
      pReached.add(cpa.getInitialState(firstNode, StateSpacePartition.getDefaultPartition()), precision);
    }
    pStat.UnsafeCheck.stopIfRunning();
    return refinementFinish;
  }

  ARGPath computePath(ARGState pLastElement, Set<List<Integer>> processedStates) throws InterruptedException, CPATransferException {
    assert (pLastElement != null && !pLastElement.isDestroyed());
      //we delete this state from other unsafe
    rootOfSubgraph = transfer.findPath(pLastElement, subgraphStatesToReachedState, processedStates);
    assert (rootOfSubgraph != null);
    if (rootOfSubgraph == BAMMultipleCEXSubgraphComputer.DUMMY_STATE_FOR_REPEATED_STATE) {
      return null;
    }
    return ARGUtils.getRandomPath(rootOfSubgraph);
  }

  @Override
  public void collectStatistics(Collection<Statistics> pStatsCollection) {
    super.collectStatistics(pStatsCollection);
    pStatsCollection.add(pStat);
  }

  protected static class UsageStatisticsRefinementStrategy extends BAMPredicateAbstractionRefinementStrategy {

    protected final Map<SingleIdentifier, PredicatePrecision> precisionMap = new HashMap<>();
    protected RefineableUsageComputer computer;
    private final Set<List<Integer>> refinedStates;
    private Map<ARGState, ARGState> subgraphStatesToReachedState;

    private final Function<ARGState, Integer> GET_ORIGIN_STATE_NUMBERS = new Function<ARGState, Integer>() {
      @Override
      @Nullable
      public Integer apply(@Nullable ARGState pInput) {
        assert subgraphStatesToReachedState.containsKey(pInput);
        return subgraphStatesToReachedState.get(pInput).getStateId();
      }
    };

    public UsageStatisticsRefinementStrategy(final Configuration config, final LogManager logger,
        final BAMPredicateCPA predicateCpa,
        final Solver pSolver,
        final PredicateAbstractionManager pPredAbsMgr,
        final PredicateStaticRefiner pStaticRefiner,
        final Set<List<Integer>> pRefinedStates)
            throws CPAException, InvalidConfigurationException {
      super(config, logger, predicateCpa, pSolver, pPredAbsMgr, pStaticRefiner);
      refinedStates = pRefinedStates;
    }

    @Override
    protected void finishRefinementOfPath(ARGState pUnreachableState,
        List<ARGState> pAffectedStates, ARGReachedSet pReached,
        boolean pRepeatedCounterexample)
        throws CPAException {

      super.finishRefinementOfPath(pUnreachableState, pAffectedStates, pReached, pRepeatedCounterexample);

      SingleIdentifier currentId = computer.getCurrentRefiningId();
      PredicatePrecision updatedPrecision;
      if (precisionMap.containsKey(currentId)) {
        updatedPrecision = precisionMap.get(currentId).mergeWith(newPrecisionFromPredicates);
      } else {
        updatedPrecision = newPrecisionFromPredicates;
      }
      precisionMap.put(currentId, updatedPrecision);

      List<Integer>changedStateNumbers = from(pAffectedStates).transform(GET_ORIGIN_STATE_NUMBERS).toList();
      refinedStates.add(changedStateNumbers);

    }

    private void init(RefineableUsageComputer pComputer, Map<ARGState, ARGState> map) {
      computer = pComputer;
      subgraphStatesToReachedState = map;
    }
  }
}<|MERGE_RESOLUTION|>--- conflicted
+++ resolved
@@ -228,28 +228,6 @@
       refinementFinish |= counterexample.isSpurious();
       if (counterexample.isSpurious()) {
         pStat.CacheInterpolantsTime.start();
-<<<<<<< HEAD
-
-        /*List<CFAEdge> edges = pPath.getInnerEdges();
-        edges = from(edges).filter(new Predicate<CFAEdge>() {
-          @Override
-          public boolean apply(@Nullable CFAEdge pInput) {
-            if (pInput instanceof CDeclarationEdge) {
-              if (((CDeclarationEdge)pInput).getDeclaration().isGlobal() ||
-                  pInput.getSuccessor().getFunctionName().equals("ldv_main")) {
-              }
-              return false;
-            } else if (pInput.getSuccessor().getFunctionName().equals("ldv_main")
-                && pInput instanceof CAssumeEdge) {
-              //Remove infinite switch, it's too long
-              return false;
-            } else {
-              return true;
-            }
-          }
-        }).toList();*/
-=======
->>>>>>> 0f902ac5
         Iterator<Pair<Object, PathTemplate>> pairIterator = counterexample.getAllFurtherInformation().iterator();
         List<BooleanFormula> formulas = (List<BooleanFormula>) pairIterator.next().getFirst();
 
