--- conflicted
+++ resolved
@@ -656,13 +656,8 @@
     CExpression operand = convertExpressionWithoutSideEffects(e.getOperand());
     FileLocation fileLoc = getLocation(e);
     CType type = typeConverter.convert(e.getExpressionType());
-<<<<<<< HEAD
-
-
-=======
-
-
->>>>>>> 9a208ad0
+
+
     switch (e.getOperator()) {
     case IASTUnaryExpression.op_bracketedPrimary:
       return operand;
