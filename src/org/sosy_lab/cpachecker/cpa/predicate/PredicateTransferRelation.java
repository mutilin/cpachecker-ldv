
/*
 *  CPAchecker is a tool for configurable software verification.
 *  This file is part of CPAchecker.
 *
 *  Copyright (C) 2007-2014  Dirk Beyer
 *  All rights reserved.
 *
 *  Licensed under the Apache License, Version 2.0 (the "License");
 *  you may not use this file except in compliance with the License.
 *  You may obtain a copy of the License at
 *
 *      http://www.apache.org/licenses/LICENSE-2.0
 *
 *  Unless required by applicable law or agreed to in writing, software
 *  distributed under the License is distributed on an "AS IS" BASIS,
 *  WITHOUT WARRANTIES OR CONDITIONS OF ANY KIND, either express or implied.
 *  See the License for the specific language governing permissions and
 *  limitations under the License.
 *
 *
 *  CPAchecker web page:
 *    http://cpachecker.sosy-lab.org
 */
package org.sosy_lab.cpachecker.cpa.predicate;

import static com.google.common.base.MoreObjects.firstNonNull;
import static org.sosy_lab.cpachecker.cpa.predicate.PredicateAbstractState.mkNonAbstractionStateWithNewPathFormula;

import java.util.Collection;
import java.util.Collections;
import java.util.HashMap;
import java.util.List;
import java.util.Map;
import java.util.logging.Level;

import org.sosy_lab.common.collect.PersistentMap;
import org.sosy_lab.common.configuration.Configuration;
import org.sosy_lab.common.configuration.InvalidConfigurationException;
import org.sosy_lab.common.configuration.Option;
import org.sosy_lab.common.configuration.Options;
import org.sosy_lab.common.log.LogManager;
import org.sosy_lab.common.time.Timer;
import org.sosy_lab.cpachecker.cfa.ast.c.CExpression;
import org.sosy_lab.cpachecker.cfa.ast.c.CIdExpression;
import org.sosy_lab.cpachecker.cfa.ast.c.CIdExpressionCollectorVisitor;
import org.sosy_lab.cpachecker.cfa.model.AssumeEdge;
import org.sosy_lab.cpachecker.cfa.model.CFAEdge;
import org.sosy_lab.cpachecker.cfa.model.CFANode;
import org.sosy_lab.cpachecker.cfa.types.c.CProblemType;
import org.sosy_lab.cpachecker.core.AnalysisDirection;
import org.sosy_lab.cpachecker.core.defaults.SingleEdgeTransferRelation;
import org.sosy_lab.cpachecker.core.interfaces.AbstractState;
import org.sosy_lab.cpachecker.core.interfaces.AbstractStateWithAssumptions;
import org.sosy_lab.cpachecker.core.interfaces.Precision;
import org.sosy_lab.cpachecker.cpa.assumptions.storage.AssumptionStorageState;
import org.sosy_lab.cpachecker.cpa.predicate.PredicateAbstractState.ComputeAbstractionState;
import org.sosy_lab.cpachecker.exceptions.CPATransferException;
import org.sosy_lab.cpachecker.exceptions.SolverException;
import org.sosy_lab.cpachecker.util.AbstractStates;
import org.sosy_lab.cpachecker.util.predicates.AbstractionFormula;
import org.sosy_lab.cpachecker.util.predicates.BlockOperator;
import org.sosy_lab.cpachecker.util.predicates.interfaces.BooleanFormula;
import org.sosy_lab.cpachecker.util.predicates.interfaces.PathFormulaManager;
import org.sosy_lab.cpachecker.util.predicates.interfaces.view.BooleanFormulaManagerView;
import org.sosy_lab.cpachecker.util.predicates.interfaces.view.FormulaManagerView;
import org.sosy_lab.cpachecker.util.predicates.pathformula.PathFormula;

import com.google.common.base.Optional;

import edu.umd.cs.findbugs.annotations.SuppressFBWarnings;

/**
 * Transfer relation for symbolic predicate abstraction. First it computes
 * the strongest post for the given CFA edge. Afterwards it optionally
 * computes an abstraction.
 */
@Options(prefix = "cpa.predicate")
public class PredicateTransferRelation extends SingleEdgeTransferRelation {

  @Option(secure=true, name = "satCheck",
      description = "maximum blocksize before a satisfiability check is done\n"
          + "(non-negative number, 0 means never, if positive should be smaller than blocksize)")
  private int satCheckBlockSize = 0;

  @Option(secure=true, description = "check satisfiability when a target state has been found (should be true)")
  private boolean targetStateSatCheck = true;

  // statistics
  final Timer postTimer = new Timer();
  final Timer satCheckTimer = new Timer();
  final Timer pathFormulaTimer = new Timer();
  final Timer strengthenTimer = new Timer();
  final Timer strengthenCheckTimer = new Timer();
  final Timer abstractionCheckTimer = new Timer();

  int numSatChecksFalse = 0;
  int numStrengthenChecksFalse = 0;

  private final LogManager logger;
  private final PredicateAbstractionManager formulaManager;
  private final PathFormulaManager pathFormulaManager;

  private final BlockOperator blk;

  private final PredicateAssumeStore assumeStore;

  private final Map<PredicateAbstractState, PathFormula> computedPathFormulae = new HashMap<>();

  private final FormulaManagerView fmgr;
  private final BooleanFormulaManagerView bfmgr;

  private final AnalysisDirection direction;

  public PredicateTransferRelation(PredicateCPA pCpa, BlockOperator pBlk,
      Configuration config, AnalysisDirection pDirection) throws InvalidConfigurationException {
    config.inject(this, PredicateTransferRelation.class);

    logger = pCpa.getLogger();
    formulaManager = pCpa.getPredicateManager();
    pathFormulaManager = pCpa.getPathFormulaManager();
    fmgr = pCpa.getSolver().getFormulaManager();
    bfmgr = fmgr.getBooleanFormulaManager();
    assumeStore = pCpa.getAssumesStore();
    blk = pBlk;
    direction = pDirection;
  }

  @Override
  public Collection<? extends AbstractState> getAbstractSuccessorsForEdge(
      AbstractState pElement, Precision pPrecision, CFAEdge edge)
          throws CPATransferException, InterruptedException {

    postTimer.start();
    try {
      PredicateAbstractState element = (PredicateAbstractState) pElement;
      CFANode loc = getAnalysisSuccesor(edge);
      CFANode predloc = getAnalysisPredecessor(edge);

      // Check whether abstraction is false.
      // Such elements might get created when precision adjustment computes an abstraction.
      if (element.getAbstractionFormula().isFalse()) { return Collections.emptySet(); }

      // calculate strongest post
      PathFormula pathFormula = convertEdgeToPathFormula(element.getPathFormula(), edge);
      logger.log(Level.ALL, "New path formula is", pathFormula);

      // there might be runtime-assumes that we should add to the path formula
      //  (used to make the program safe in case of missing preconditions in order to get valid loop invariants)
      // TODO: Move this to a "better" place
      Optional<BooleanFormula> optLocAssume = assumeStore.getAssumeOnLocation(loc);
      if (optLocAssume.isPresent()) {
        BooleanFormula locAssume = optLocAssume.get();
        if (!bfmgr.isTrue(locAssume)) {
          pathFormula = pathFormulaManager.makeAnd(pathFormula, locAssume);
        }
      }

<<<<<<< HEAD
      PathFormula pathFormula = edgeResult.getFirst();
      ErrorConditions conditions = edgeResult.getSecond();
      logger.log(Level.ALL, "New path formula is", pathFormula);

=======
>>>>>>> 0a0d5f0d
      // check whether to do abstraction
      boolean doAbstraction = blk.isBlockEnd(loc, predloc, edge, pathFormula);

      return createState(element, pathFormula, loc, doAbstraction);

    } catch (SolverException e) {
      throw new CPATransferException("Solver failed during successor generation", e);

<<<<<<< HEAD
      if (checkValidDeref && !bfmgr.isFalse(invalidDerefCondition)) {
        logger.log(Level.ALL, "Adding invalid-deref condition", invalidDerefCondition);
        PathFormula targetPathFormula = pathFormulaManager.makeAnd(pathFormula, invalidDerefCondition);
        newStates.addAll(createState(element, targetPathFormula, loc, doAbstraction,
            ViolatedProperty.VALID_DEREF));

        pathFormula = pathFormulaManager.makeAnd(pathFormula,
            bfmgr.not(invalidDerefCondition));
      }

      if (checkValidFree && !bfmgr.isFalse(invalidFreeCondition)) {
        logger.log(Level.ALL, "Adding invalid-free condition", invalidFreeCondition);
        PathFormula targetPathFormula = pathFormulaManager.makeAnd(pathFormula, invalidFreeCondition);
        newStates.addAll(createState(element, targetPathFormula, loc, doAbstraction,
            ViolatedProperty.VALID_FREE));

        pathFormula = pathFormulaManager.makeAnd(pathFormula,
            bfmgr.not(invalidFreeCondition));
      }

      newStates.addAll(createState(element, pathFormula, loc, doAbstraction, null));
      return newStates;
=======
>>>>>>> 0a0d5f0d
    } finally {
      postTimer.stop();
    }
  }

  private CFANode getAnalysisSuccesor(CFAEdge pEdge) {
    if (direction == AnalysisDirection.BACKWARD) {
      return pEdge.getPredecessor();
    } else {
      return pEdge.getSuccessor();
    }
  }

  private CFANode getAnalysisPredecessor(CFAEdge pEdge) {
    if (direction == AnalysisDirection.BACKWARD) {
      return pEdge.getSuccessor();
    } else {
      return pEdge.getPredecessor();
    }
  }

  private Collection<? extends PredicateAbstractState> createState(PredicateAbstractState oldState, PathFormula pathFormula,
      CFANode loc, boolean doAbstraction)
          throws SolverException, InterruptedException {
    if (doAbstraction) {
      return Collections.singleton(
          new PredicateAbstractState.ComputeAbstractionState(
              pathFormula, oldState.getAbstractionFormula(), loc,
              oldState.getAbstractionLocationsOnPath()));
    } else {
      return handleNonAbstractionFormulaLocation(pathFormula, oldState);
    }
  }

  /**
   * Does special things when we do not compute an abstraction for the
   * successor. This currently only envolves an optional sat check.
   */
  private Collection<PredicateAbstractState> handleNonAbstractionFormulaLocation(
      PathFormula pathFormula, PredicateAbstractState oldState)
          throws SolverException, InterruptedException {
    boolean satCheck = (satCheckBlockSize > 0) && (pathFormula.getLength() >= satCheckBlockSize);

    logger.log(Level.FINEST, "Handling non-abstraction location",
        (satCheck ? "with satisfiability check" : ""));

    if (satCheck) {
      satCheckTimer.start();

      boolean unsat = formulaManager.unsat(oldState.getAbstractionFormula(), pathFormula);

      satCheckTimer.stop();

      if (unsat) {
        numSatChecksFalse++;
        logger.log(Level.FINEST, "Abstraction & PathFormula is unsatisfiable.");
        return Collections.emptySet();
      }
    }

    // create the new abstract state for non-abstraction location
    return Collections.singleton(
        mkNonAbstractionStateWithNewPathFormula(pathFormula, oldState));
  }

  /**
   * Converts an edge into a formula and creates a conjunction of it with the
   * previous pathFormula.
   *
   * This method implements the strongest post operator.
   *
   * @param pathFormula The previous pathFormula.
   * @param edge  The edge to analyze.
   * @return  The new pathFormula.
   */
  private PathFormula convertEdgeToPathFormula(PathFormula pathFormula, CFAEdge edge) throws CPATransferException, InterruptedException {
    pathFormulaTimer.start();
    try {
      // compute new pathFormula with the operation on the edge
      return pathFormulaManager.makeAnd(pathFormula, edge);
    } finally {
      pathFormulaTimer.stop();
    }
  }

  /*
   * Here is some code that checks memory safety properties with predicate analysis.
   * It used two configuration flags to enable these checks,
   * and relied on PredicateAbstractState to implement Targetable.
   * This is both not desired (especially the former),
   * since specifications should not be hard-coded in analysis,
   * but instead given as automata.
   * Furthermore, these checks were too expensive to be usable.
   * Thus this code is disabled now.
   * If it is one day desired to re-add these checks,
   * the checks should get executed on request of the AutomatonCPA,
   * possibly via the AbstractQueryableState interface or strengthen.

      Pair<PathFormula, ErrorConditions> edgeResult;
      pathFormulaTimer.start();
      try {
        edgeResult = pathFormulaManager.makeAndWithErrorConditions(element.getPathFormula(), edge);
      } finally {
        pathFormulaTimer.stop();
      }

      PathFormula pathFormula = edgeResult.getFirst();
      ErrorConditions conditions = edgeResult.getSecond();

      // check whether to do abstraction
      boolean doAbstraction = blk.isBlockEnd(edge, pathFormula);

      BooleanFormula invalidDerefCondition = conditions.getInvalidDerefCondition();
      BooleanFormula invalidFreeCondition = conditions.getInvalidFreeCondition();

      if (bfmgr.isTrue(invalidDerefCondition)) {
        return createState(element, pathFormula, loc, doAbstraction, ViolatedProperty.VALID_DEREF);
      }
      if (bfmgr.isTrue(invalidFreeCondition)) {
        return createState(element, pathFormula, loc, doAbstraction, ViolatedProperty.VALID_FREE);
      }

      List<PredicateAbstractState> newStates = new ArrayList<>(2);

      if (checkValidDeref && !bfmgr.isFalse(invalidDerefCondition)) {
        logger.log(Level.ALL, "Adding invalid-deref condition", invalidDerefCondition);
        PathFormula targetPathFormula = pathFormulaManager.makeAnd(edgeResult.getFirst(), invalidDerefCondition);
        newStates.addAll(createState(element, targetPathFormula, loc, doAbstraction,
            ViolatedProperty.VALID_DEREF));

        pathFormula = pathFormulaManager.makeAnd(pathFormula,
            bfmgr.not(invalidDerefCondition));
      }

      if (checkValidFree && !bfmgr.isFalse(invalidFreeCondition)) {
        logger.log(Level.ALL, "Adding invalid-free condition", invalidFreeCondition);
        PathFormula targetPathFormula = pathFormulaManager.makeAnd(edgeResult.getFirst(), invalidFreeCondition);
        newStates.addAll(createState(element, targetPathFormula, loc, doAbstraction,
            ViolatedProperty.VALID_FREE));

        pathFormula = pathFormulaManager.makeAnd(pathFormula,
            bfmgr.not(invalidFreeCondition));
      }
   */


  @Override
  public Collection<? extends AbstractState> strengthen(AbstractState pElement,
      List<AbstractState> otherElements, CFAEdge edge, Precision pPrecision)
          throws CPATransferException, InterruptedException {

    strengthenTimer.start();
    try {

      PredicateAbstractState element = (PredicateAbstractState) pElement;
      if (element.isAbstractionState()) {
        // can't do anything with this object because the path formula of
        // abstraction elements has to stay "true"
        return Collections.singleton(element);
      }

      boolean errorFound = false;
      for (AbstractState lElement : otherElements) {
        if (lElement instanceof AssumptionStorageState) {
          element = strengthen(element, (AssumptionStorageState) lElement);
        }

        /*
         * Add additional assumptions from an automaton state.
         */
        if (lElement instanceof AbstractStateWithAssumptions) {
          element = strengthen(edge.getSuccessor(), element, (AbstractStateWithAssumptions) lElement);
        }


        if (AbstractStates.isTargetState(lElement)) {
          errorFound = true;
        }
      }

      // check satisfiability in case of error
      // (not necessary for abstraction elements)
      if (errorFound && targetStateSatCheck) {
        element = strengthenSatCheck(element, getAnalysisSuccesor(edge));
        if (element == null) {
          // successor not reachable
          return Collections.emptySet();
        }
      }

      return Collections.singleton(element);
    } catch (SolverException e) {
      throw new CPATransferException("Solver failed during strengthen sat check", e);

    } finally {
      strengthenTimer.stop();
    }
  }

  @SuppressWarnings("unused")
  @SuppressFBWarnings("UPM_UNCALLED_PRIVATE_METHOD")
  private PredicateAbstractState strengthen(CFANode pNode, PredicateAbstractState pElement,
      AbstractStateWithAssumptions pAssumeElement) throws CPATransferException, InterruptedException {

    PathFormula pf = pElement.getPathFormula();

    for (AssumeEdge assumption : pAssumeElement.getAsAssumeEdges(pNode.getFunctionName())) {
      // assumptions do not contain compete type nor scope information
      // hence, not all types can be resolved, so ignore these
      // TODO: the witness automaton is complete in that regard, so use that in future
      if(assumptionContainsProblemType(assumption)) {
        continue;
      }
      pf = convertEdgeToPathFormula(pf, assumption);
    }

    if (pf != pElement.getPathFormula()) {
      return replacePathFormula(pElement, pf);
    } else {
      return pElement;
    }
  }

  private PredicateAbstractState strengthen(PredicateAbstractState pElement,
      AssumptionStorageState pElement2) {

    if (pElement2.isAssumptionTrue() || pElement2.isAssumptionFalse()) {
      // we don't add the assumption false in order to not forget the content of the path formula
      // (we need it for post-processing)
      return pElement;
    }

    String asmpt = pElement2.getAssumptionAsString().toString();

    PathFormula pf = pathFormulaManager.makeAnd(pElement.getPathFormula(), fmgr.parse(asmpt));

    return replacePathFormula(pElement, pf);
  }

  /**
   * Returns a new state with a given pathFormula. All other fields stay equal.
   */
  private PredicateAbstractState replacePathFormula(PredicateAbstractState oldElement, PathFormula newPathFormula) {
    if (oldElement instanceof ComputeAbstractionState) {
      CFANode loc = ((ComputeAbstractionState) oldElement).getLocation();
      return new ComputeAbstractionState(newPathFormula,
          oldElement.getAbstractionFormula(), loc,
          oldElement.getAbstractionLocationsOnPath());
    } else {
      assert !oldElement.isAbstractionState();
      return mkNonAbstractionStateWithNewPathFormula(newPathFormula, oldElement);
    }
  }

  private PredicateAbstractState strengthenSatCheck(
      PredicateAbstractState pElement, CFANode loc)
          throws SolverException, InterruptedException {
    logger.log(Level.FINEST, "Checking for feasibility of path because error has been found");

    strengthenCheckTimer.start();
    PathFormula pathFormula = pElement.getPathFormula();
    boolean unsat = formulaManager.unsat(pElement.getAbstractionFormula(), pathFormula);
    strengthenCheckTimer.stop();

    if (unsat) {
      numStrengthenChecksFalse++;
      logger.log(Level.FINEST, "Path is infeasible.");
      return null;
    } else {
      // although this is not an abstraction location, we fake an abstraction
      // because refinement code expects it to be like this
      logger.log(Level.FINEST, "Last part of the path is not infeasible.");

      // set abstraction to true (we don't know better)
      AbstractionFormula abs = formulaManager.makeTrueAbstractionFormula(pathFormula);

      PathFormula newPathFormula = pathFormulaManager.makeEmptyPathFormula(pathFormula);

      // update abstraction locations map
      PersistentMap<CFANode, Integer> abstractionLocations = pElement.getAbstractionLocationsOnPath();
      Integer newLocInstance = firstNonNull(abstractionLocations.get(loc), 0) + 1;
      abstractionLocations = abstractionLocations.putAndCopy(loc, newLocInstance);

      return PredicateAbstractState.mkAbstractionState(bfmgr, newPathFormula,
          abs, abstractionLocations);
    }
  }

  boolean areAbstractSuccessors(AbstractState pElement, CFAEdge pCfaEdge,
      Collection<? extends AbstractState> pSuccessors)
          throws SolverException, CPATransferException, InterruptedException {
    PredicateAbstractState predicateElement = (PredicateAbstractState) pElement;
    PathFormula pathFormula = computedPathFormulae.get(predicateElement);
    if (pathFormula == null) {
      pathFormula = pathFormulaManager.makeEmptyPathFormula(predicateElement.getPathFormula());
    }
    boolean result = true;

    if (pSuccessors.isEmpty()) {
      satCheckTimer.start();
      PathFormula pFormula = convertEdgeToPathFormula(pathFormula, pCfaEdge);
      Collection<? extends AbstractState> foundSuccessors =
          handleNonAbstractionFormulaLocation(pFormula, predicateElement);
      //if we found successors, they all have to be unsat
      for (AbstractState e : foundSuccessors) {
        PredicateAbstractState successor = (PredicateAbstractState) e;
        if (!formulaManager.unsat(successor.getAbstractionFormula(), successor.getPathFormula())) {
          result = false;
        }
      }
      satCheckTimer.stop();
      return result;
    }

    for (AbstractState e : pSuccessors) {
      PredicateAbstractState successor = (PredicateAbstractState) e;

      if (successor.isAbstractionState()) {
        pathFormula = convertEdgeToPathFormula(pathFormula, pCfaEdge);
        // check abstraction
        abstractionCheckTimer.start();
        if (!formulaManager.checkCoverage(predicateElement.getAbstractionFormula(), pathFormula,
            successor.getAbstractionFormula())) {
          result = false;
        }
        abstractionCheckTimer.stop();
      } else {
        // check abstraction
        abstractionCheckTimer.start();
        if (!successor.getAbstractionFormula().equals(predicateElement.getAbstractionFormula())) {
          result = false;
        }
        abstractionCheckTimer.stop();

        // compute path formula
        PathFormula computedPathFormula = convertEdgeToPathFormula(pathFormula, pCfaEdge);
        PathFormula mergeWithPathFormula = computedPathFormulae.get(successor);
        if (mergeWithPathFormula != null) {
          computedPathFormulae.put(successor, pathFormulaManager.makeOr(mergeWithPathFormula, computedPathFormula));
        } else {
          computedPathFormulae.put(successor, computedPathFormula);
        }
      }
    }

    return result;
  }

  private boolean assumptionContainsProblemType(AssumeEdge assumption) {
    CExpression expression = (CExpression) assumption.getExpression();
    CIdExpressionCollectorVisitor collector = new CIdExpressionCollectorVisitor();
    expression.accept(collector);
    for (CIdExpression var : collector.getReferencedIdExpressions()) {
      if (var.getExpressionType() instanceof CProblemType) {
        return true;
      }
    }
    return false;
  }
}<|MERGE_RESOLUTION|>--- conflicted
+++ resolved
@@ -23,9 +23,6 @@
  *    http://cpachecker.sosy-lab.org
  */
 package org.sosy_lab.cpachecker.cpa.predicate;
-
-import static com.google.common.base.MoreObjects.firstNonNull;
-import static org.sosy_lab.cpachecker.cpa.predicate.PredicateAbstractState.mkNonAbstractionStateWithNewPathFormula;
 
 import java.util.Collection;
 import java.util.Collections;
@@ -68,8 +65,6 @@
 
 import com.google.common.base.Optional;
 
-import edu.umd.cs.findbugs.annotations.SuppressFBWarnings;
-
 /**
  * Transfer relation for symbolic predicate abstraction. First it computes
  * the strongest post for the given CFA edge. Afterwards it optionally
@@ -155,14 +150,6 @@
           pathFormula = pathFormulaManager.makeAnd(pathFormula, locAssume);
         }
       }
-
-<<<<<<< HEAD
-      PathFormula pathFormula = edgeResult.getFirst();
-      ErrorConditions conditions = edgeResult.getSecond();
-      logger.log(Level.ALL, "New path formula is", pathFormula);
-
-=======
->>>>>>> 0a0d5f0d
       // check whether to do abstraction
       boolean doAbstraction = blk.isBlockEnd(loc, predloc, edge, pathFormula);
 
@@ -170,32 +157,6 @@
 
     } catch (SolverException e) {
       throw new CPATransferException("Solver failed during successor generation", e);
-
-<<<<<<< HEAD
-      if (checkValidDeref && !bfmgr.isFalse(invalidDerefCondition)) {
-        logger.log(Level.ALL, "Adding invalid-deref condition", invalidDerefCondition);
-        PathFormula targetPathFormula = pathFormulaManager.makeAnd(pathFormula, invalidDerefCondition);
-        newStates.addAll(createState(element, targetPathFormula, loc, doAbstraction,
-            ViolatedProperty.VALID_DEREF));
-
-        pathFormula = pathFormulaManager.makeAnd(pathFormula,
-            bfmgr.not(invalidDerefCondition));
-      }
-
-      if (checkValidFree && !bfmgr.isFalse(invalidFreeCondition)) {
-        logger.log(Level.ALL, "Adding invalid-free condition", invalidFreeCondition);
-        PathFormula targetPathFormula = pathFormulaManager.makeAnd(pathFormula, invalidFreeCondition);
-        newStates.addAll(createState(element, targetPathFormula, loc, doAbstraction,
-            ViolatedProperty.VALID_FREE));
-
-        pathFormula = pathFormulaManager.makeAnd(pathFormula,
-            bfmgr.not(invalidFreeCondition));
-      }
-
-      newStates.addAll(createState(element, pathFormula, loc, doAbstraction, null));
-      return newStates;
-=======
->>>>>>> 0a0d5f0d
     } finally {
       postTimer.stop();
     }
