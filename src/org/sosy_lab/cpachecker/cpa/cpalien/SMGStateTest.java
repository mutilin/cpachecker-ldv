/*
 *  CPAchecker is a tool for configurable software verification.
 *  This file is part of CPAchecker.
 *
 *  Copyright (C) 2007-2013  Dirk Beyer
 *  All rights reserved.
 *
 *  Licensed under the Apache License, Version 2.0 (the "License");
 *  you may not use this file except in compliance with the License.
 *  You may obtain a copy of the License at
 *
 *      http://www.apache.org/licenses/LICENSE-2.0
 *
 *  Unless required by applicable law or agreed to in writing, software
 *  distributed under the License is distributed on an "AS IS" BASIS,
 *  WITHOUT WARRANTIES OR CONDITIONS OF ANY KIND, either express or implied.
 *  See the License for the specific language governing permissions and
 *  limitations under the License.
 *
 *
 *  CPAchecker web page:
 *    http://cpachecker.sosy-lab.org
 */
package org.sosy_lab.cpachecker.cpa.cpalien;

import static org.mockito.Matchers.anyObject;
import static org.mockito.Mockito.*;

import java.util.Set;

import org.junit.Assert;
import org.junit.Before;
import org.junit.Test;
import org.sosy_lab.common.LogManager;
import org.sosy_lab.cpachecker.cfa.types.MachineModel;
import org.sosy_lab.cpachecker.cfa.types.c.CType;
import org.sosy_lab.cpachecker.cfa.types.c.CTypeVisitor;


public class SMGStateTest {
  private LogManager logger = mock(LogManager.class);
  private SMGState consistent_state;
  private SMGState inconsistent_state;

  private CType mockType16b = mock(CType.class);
  private CType mockType8b = mock(CType.class);

  @SuppressWarnings("unchecked")
  @Before
  public void setUp() throws SMGInconsistentException {
    consistent_state = new SMGState(logger, MachineModel.LINUX64);
    inconsistent_state = new SMGState(logger, MachineModel.LINUX64);
    SMGEdgePointsTo pt = inconsistent_state.addNewHeapAllocation(8, "label");

    consistent_state.addGlobalObject(pt.getObject());
    inconsistent_state.addGlobalObject(pt.getObject());

    when(mockType16b.accept((CTypeVisitor<Integer, IllegalArgumentException>)(anyObject()))).thenReturn(Integer.valueOf(16));
    when(mockType8b.accept((CTypeVisitor<Integer, IllegalArgumentException>)(anyObject()))).thenReturn(Integer.valueOf(8));
    when(mockType16b.getCanonicalType()).thenReturn(mockType16b);
    when(mockType8b.getCanonicalType()).thenReturn(mockType8b);
  }

  /*
   * Test that consistency violation is reported on:
   *   - inconsistent state
   *   - requested check level is lower than threshold
   */
  @Test(expected=SMGInconsistentException.class)
  public void ConfigurableConsistencyInconsistentReported1Test() throws SMGInconsistentException {
    inconsistent_state.setRuntimeCheck(SMGRuntimeCheck.FULL);
    inconsistent_state.performConsistencyCheck(SMGRuntimeCheck.HALF);
  }

  /*
   * Test that consistency violation is reported on:
   *   - inconsistent state
   *   - requested check level is equal to threshold
   */
  @Test(expected=SMGInconsistentException.class)
  public void ConfigurableConsistencyInconsistentReported2Test() throws SMGInconsistentException {
    inconsistent_state.setRuntimeCheck(SMGRuntimeCheck.FULL);
    inconsistent_state.performConsistencyCheck(SMGRuntimeCheck.FULL);
  }

  /*
   * Test that no consistency violation is reported on:
   *   - inconsistent state
   *   - requested check level is higher than threshold
   */
  @Test
  public void ConfigurableConsistencyInconsistentNotReportedTest() throws SMGInconsistentException {
    inconsistent_state.setRuntimeCheck(SMGRuntimeCheck.NONE);
    inconsistent_state.performConsistencyCheck(SMGRuntimeCheck.FULL);
  }

  /*
   * Test that no consistency violation is reported on:
   *   - consistent state
   *   - requested check level is lower than threshold
   */
  @Test
  public void ConfigurableConsistencyConsistent1Test() throws SMGInconsistentException {
    consistent_state.setRuntimeCheck(SMGRuntimeCheck.FULL);
    consistent_state.performConsistencyCheck(SMGRuntimeCheck.HALF);
  }
  /*
   * Test that no consistency violation is reported on:
   *   - consistent state
   *   - requested check level is higher than threshold
   */
  @Test
  public void ConfigurableConsistencyConsistent2Test() throws SMGInconsistentException {
    consistent_state.setRuntimeCheck(SMGRuntimeCheck.NONE);
    consistent_state.performConsistencyCheck(SMGRuntimeCheck.FULL);
  }

  @Test
  public void PredecessorsTest() throws SMGInconsistentException {
    SMGState original = new SMGState(logger, MachineModel.LINUX64);
    SMGState second = new SMGState(logger, MachineModel.LINUX64);
    Assert.assertNull(original.getPredecessor());
    Assert.assertNull(second.getPredecessor());
    Assert.assertNotEquals(original.getId(), second.getId());

    SMGState copy = new SMGState(original);
    Assert.assertNull(copy.getPredecessor());
    Assert.assertNotEquals(copy.getId(), original.getId());
    Assert.assertNotEquals(copy.getId(), second.getId());
    Assert.assertNotEquals(original.getId(), second.getId());

    second.setPredecessor(original);
    Assert.assertSame(second.getPredecessor(), original);
    Assert.assertNotEquals(copy.getId(), original.getId());
    Assert.assertNotEquals(copy.getId(), second.getId());
    Assert.assertNotEquals(original.getId(), second.getId());
  }

  @Test
  public void WriteReinterpretationTest() throws SMGInconsistentException {
    // Empty state
    SMGState state = new SMGState(logger, MachineModel.LINUX64);
    state.performConsistencyCheck(SMGRuntimeCheck.FORCED);

    // Add an 16b object and write a 16b value into it
    SMGEdgePointsTo pt = state.addNewHeapAllocation(16, "OBJECT");
    Integer new_value = SMGValueFactory.getNewValue();
    SMGEdgeHasValue hv = state.writeValue(pt.getObject(), 0, mockType16b, new_value);
    state.performConsistencyCheck(SMGRuntimeCheck.FORCED);

    // Check the object values and assert it has only the written 16b value
<<<<<<< HEAD
    SMGEdgeHasValueFilter filter = new SMGEdgeHasValueFilter();
    filter.filterByObject(pt.getObject());
=======
    SMGEdgeHasValueFilter filter = SMGEdgeHasValueFilter.objectFilter(pt.getObject());

>>>>>>> 9a208ad0
    Set<SMGEdgeHasValue> values_for_obj = state.getHVEdges(filter);
    Assert.assertEquals(1, values_for_obj.size());
    Assert.assertTrue(values_for_obj.contains(hv));

    // Write a same 16b value into it and assert that the state did not change
    state.writeValue(pt.getObject(), 0, mockType16b, new_value);
    state.performConsistencyCheck(SMGRuntimeCheck.FORCED);
    values_for_obj = state.getHVEdges(filter);
    Assert.assertEquals(1, values_for_obj.size());
    Assert.assertTrue(values_for_obj.contains(hv));

    // Write a *different* 16b value into it and assert that the state *did* change
    Integer newer_value = SMGValueFactory.getNewValue();
    SMGEdgeHasValue new_hv = state.writeValue(pt.getObject(), 0, mockType16b, newer_value);
    state.performConsistencyCheck(SMGRuntimeCheck.FORCED);
    values_for_obj = state.getHVEdges(filter);
    Assert.assertEquals(1, values_for_obj.size());
    Assert.assertTrue(values_for_obj.contains(new_hv));
    Assert.assertFalse(values_for_obj.contains(hv));

    // Write a 8b value at index 0 and see that the old value got overwritten
    SMGEdgeHasValue hv8at0 = state.writeValue(pt.getObject(), 0, mockType8b, new_value);
    state.performConsistencyCheck(SMGRuntimeCheck.FORCED);
    values_for_obj = state.getHVEdges(filter);
    Assert.assertEquals(1, values_for_obj.size());
    Assert.assertTrue(values_for_obj.contains(hv8at0));

    // Write a 8b value at index 8 and see that the old value did *not* get overwritten
    SMGEdgeHasValue hv8at8 = state.writeValue(pt.getObject(), 8, mockType8b, new_value);
    state.performConsistencyCheck(SMGRuntimeCheck.FORCED);
    values_for_obj = state.getHVEdges(filter);
    Assert.assertEquals(2, values_for_obj.size());
    Assert.assertTrue(values_for_obj.contains(hv8at0));
    Assert.assertTrue(values_for_obj.contains(hv8at8));

    // Write a 8b value at index 4 and see that the old value got overwritten
    SMGEdgeHasValue hv8at4 = state.writeValue(pt.getObject(), 4, mockType8b, new_value);
    state.performConsistencyCheck(SMGRuntimeCheck.FORCED);
    values_for_obj = state.getHVEdges(filter);
    Assert.assertEquals(1, values_for_obj.size());
    Assert.assertTrue(values_for_obj.contains(hv8at4));
    Assert.assertFalse(values_for_obj.contains(hv8at0));
    Assert.assertFalse(values_for_obj.contains(hv8at8));
  }

  //TODO: This does not pass yet
  /*
  @Test
  public void WriteReinterpretationNullifiedTest() throws SMGInconsistentException {
    // Empty state
    SMGState state = new SMGState(logger, MachineModel.LINUX64);
    state.performConsistencyCheck(SMGRuntimeCheck.FORCED);

    // Add an 16b object and write a 16b zero value into it
    SMGEdgePointsTo pt = state.addNewHeapAllocation(16, "OBJECT");
    SMGEdgeHasValue hv = state.writeValue(pt.getObject(), 0, mockType16b, null);
    state.performConsistencyCheck(SMGRuntimeCheck.FORCED);

    // Check the object values and assert it has only the written 16b value
    Set<SMGEdgeHasValue> values_for_obj = state.getValuesForObject(pt.getObject());
    Assert.assertEquals(1, values_for_obj.size());
    Assert.assertTrue(values_for_obj.contains(hv));

    // Write a 8b value at index 4
    // We should see three Has-Value edges: 4b zero, 8b just written, 4b zero
    SMGEdgeHasValue hv8at4 = state.writeValue(pt.getObject(), 4, mockType8b, SMGValueFactory.getNewValue());
    state.performConsistencyCheck(SMGRuntimeCheck.FORCED);
    values_for_obj = state.getValuesForObject(pt.getObject());
    Assert.assertEquals(3, values_for_obj.size());
    Assert.assertTrue(values_for_obj.contains(hv8at4));
    // TODO: Checks for presence of two zero edges
  }
  */

  @Test
  public void getPointerFromValueTest() throws SMGInconsistentException {
 // Empty state
    SMGState state = new SMGState(logger, MachineModel.LINUX64);
    state.performConsistencyCheck(SMGRuntimeCheck.FORCED);

    SMGEdgePointsTo pt = state.addNewHeapAllocation(16, "OBJECT");

    Integer pointer = pt.getValue();

    SMGEdgePointsTo pt_obtained = state.getPointerFromValue(pointer);
    Assert.assertEquals(pt_obtained.getObject(), pt.getObject());
  }

  @Test(expected=SMGInconsistentException.class)
  public void getPointerFromValueNonPointerTest() throws SMGInconsistentException {
    SMGState state = new SMGState(logger, MachineModel.LINUX64);
    state.performConsistencyCheck(SMGRuntimeCheck.FORCED);

    SMGEdgePointsTo pt = state.addNewHeapAllocation(16, "OBJECT");
    Integer nonpointer =SMGValueFactory.getNewValue();
    state.writeValue(pt.getObject(), 0, mockType16b, nonpointer);

    state.getPointerFromValue(nonpointer);
  }
}<|MERGE_RESOLUTION|>--- conflicted
+++ resolved
@@ -149,13 +149,8 @@
     state.performConsistencyCheck(SMGRuntimeCheck.FORCED);
 
     // Check the object values and assert it has only the written 16b value
-<<<<<<< HEAD
-    SMGEdgeHasValueFilter filter = new SMGEdgeHasValueFilter();
-    filter.filterByObject(pt.getObject());
-=======
     SMGEdgeHasValueFilter filter = SMGEdgeHasValueFilter.objectFilter(pt.getObject());
 
->>>>>>> 9a208ad0
     Set<SMGEdgeHasValue> values_for_obj = state.getHVEdges(filter);
     Assert.assertEquals(1, values_for_obj.size());
     Assert.assertTrue(values_for_obj.contains(hv));
