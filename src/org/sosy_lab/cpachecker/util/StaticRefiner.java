/*
 *  CPAchecker is a tool for configurable software verification.
 *  This file is part of CPAchecker.
 *
 *  Copyright (C) 2007-2013  Dirk Beyer
 *  All rights reserved.
 *
 *  Licensed under the Apache License, Version 2.0 (the "License");
 *  you may not use this file except in compliance with the License.
 *  You may obtain a copy of the License at
 *
 *      http://www.apache.org/licenses/LICENSE-2.0
 *
 *  Unless required by applicable law or agreed to in writing, software
 *  distributed under the License is distributed on an "AS IS" BASIS,
 *  WITHOUT WARRANTIES OR CONDITIONS OF ANY KIND, either express or implied.
 *  See the License for the specific language governing permissions and
 *  limitations under the License.
 *
 *
 *  CPAchecker web page:
 *    http://cpachecker.sosy-lab.org
 */
package org.sosy_lab.cpachecker.util;

import java.util.ArrayDeque;
import java.util.Collection;
import java.util.Deque;
import java.util.HashSet;
import java.util.Set;

import org.sosy_lab.common.LogManager;
import org.sosy_lab.common.Pair;
import org.sosy_lab.common.configuration.Configuration;
import org.sosy_lab.common.configuration.InvalidConfigurationException;
import org.sosy_lab.common.configuration.Option;
import org.sosy_lab.common.configuration.Options;
import org.sosy_lab.cpachecker.cfa.ast.c.CExpression;
import org.sosy_lab.cpachecker.cfa.ast.c.CIdExpression;
import org.sosy_lab.cpachecker.cfa.ast.c.CIdExpressionCollectorVisitor;
import org.sosy_lab.cpachecker.cfa.model.AssumeEdge;
import org.sosy_lab.cpachecker.cfa.model.CFAEdge;
import org.sosy_lab.cpachecker.cfa.model.CFANode;
import org.sosy_lab.cpachecker.exceptions.CPATransferException;

import com.google.common.collect.ArrayListMultimap;
import com.google.common.collect.ListMultimap;

/**
 * Abstract base class for static refinement approaches.
 */
@Options(prefix="staticRefiner")
abstract public class StaticRefiner {

  @Option(description="collect at most this number of assumes along a path, backwards from each target (= error) location")
  private int maxBackscanPathAssumes = 1;

  protected final LogManager logger;

  public StaticRefiner(
      Configuration pConfig,
      LogManager pLogger) throws InvalidConfigurationException {

    this.logger = pLogger;

    pConfig.inject(this, StaticRefiner.class);
  }

  protected Set<CIdExpression> getVariablesOfAssume(AssumeEdge pAssume) throws CPATransferException {
    if (pAssume.getExpression() instanceof CExpression) {
      CExpression ce = (CExpression) pAssume.getExpression();
      CIdExpressionCollectorVisitor referencedVariablesVisitor = new CIdExpressionCollectorVisitor();
      ce.accept(referencedVariablesVisitor);
      return referencedVariablesVisitor.getReferencedIdExpressions();
    } else {
      throw new RuntimeException("Only C programming language supported!");
    }
  }

  /**
   * This method finds in a backwards search, starting from the target locations in the
   * CFA, the list of n assume edges preceeding each target node, where n equals the
   * maxBackscanPathAssumes option.
   *
   * @return the mapping from target nodes to the corresponding preceeding assume edges
   */
  protected ListMultimap<CFANode, AssumeEdge> getTargetLocationAssumes(Collection<CFANode> targetNodes) {
    ListMultimap<CFANode, AssumeEdge> result  = ArrayListMultimap.create();
    if (targetNodes.isEmpty()) {
      return result;
    }

    // backwards search to determine all relevant edges
    for (CFANode targetNode : targetNodes) {
      Deque<Pair<CFANode, Integer>> queue = new ArrayDeque<>();
      queue.add(Pair.of(targetNode, 0));
      Set<CFANode> explored = new HashSet<>();

      while (!queue.isEmpty()) {
        // Take the next node that should be explored from the queue
        Pair<CFANode, Integer> v = queue.pop();

        // Each node that enters node v
        for (CFAEdge e: CFAUtils.enteringEdges(v.getFirst())) {
          CFANode u = e.getPredecessor();

          boolean isAssumeEdge = (e instanceof AssumeEdge);
          int depthIncrease = isAssumeEdge ? 1 : 0;

          if (isAssumeEdge) {
            AssumeEdge assume = (AssumeEdge) e;
            if (v.getSecond() < maxBackscanPathAssumes) {
              result.put(targetNode, assume);
            } else {
              continue;
            }
          }

          if (!explored.contains(u)) {
            queue.add(Pair.of(u, v.getSecond() + depthIncrease));
          }
        }

        explored.add(v.getFirst());
      }
    }

    return result;
  }
<<<<<<< HEAD

  /**
   * This method starts a simple CPA on the given CFA in order to find all target nodes
   * that are syntactical reachable in the CFA.
   *
   * @param cfa the CFA to operate on
   * @return the collection of target nodes
   */
  private Collection<CFANode> getTargetNodesWithCPA(CFA cfa) {
    try {
      ReachedSetFactory lReachedSetFactory = new ReachedSetFactory(Configuration.defaultConfiguration(), logger);

      // create new configuration based on the existing one, but with a few options reset
      Configuration lConfig = Configuration.builder().copyFrom(config)
        .setOption("output.disable", "true")
        .clearOption("cpa")
        .clearOption("cpas")
        .clearOption("CompositeCPA.cpas")
        .clearOption("cpas")
        .clearOption("cpa.composite.precAdjust")
        .build();

      CPABuilder lBuilder = new CPABuilder(lConfig, logger, lReachedSetFactory);
      ConfigurableProgramAnalysis lCpas = lBuilder.buildCPAs(cfa);
      Algorithm lAlgorithm = new CPAAlgorithm(lCpas, logger, lConfig);
      ReachedSet lReached = lReachedSetFactory.create();
      lReached.add(lCpas.getInitialState(cfa.getMainFunction()), lCpas.getInitialPrecision(cfa.getMainFunction()));

      lAlgorithm.run(lReached);

      return from(lReached)
               .filter(IS_TARGET_STATE)
               .transform(EXTRACT_LOCATION)
               .toSet();

    } catch (CPAException | InvalidConfigurationException e) {
      logger.log(Level.WARNING, "Error during CFA reduction, using full CFA");
      logger.logDebugException(e);
    } catch (InterruptedException e) {
      // not handled.
    }
    return cfa.getAllNodes();
  }

  private final CExpressionVisitor<List<String>, CPATransferException> referencedVariablesVisitor = new CExpressionVisitor<List<String>, CPATransferException>() {
    @Override
    public List<String> visit(org.sosy_lab.cpachecker.cfa.ast.c.CIdExpression pIastIdExpression) throws CPATransferException {
      return Lists.newArrayList(pIastIdExpression.getName());
    }

    @Override
    public List<String>visit(CArraySubscriptExpression pIastArraySubscriptExpression) throws CPATransferException {
      return Lists.newArrayList();
    }

    @Override
    public List<String> visit(org.sosy_lab.cpachecker.cfa.ast.c.CBinaryExpression pIastBinaryExpression) throws CPATransferException {
      List<String> operand1List = pIastBinaryExpression.getOperand1().accept(this);
      List<String> operand2List = pIastBinaryExpression.getOperand2().accept(this);

      operand2List.addAll(operand1List);

      return operand2List;
    }

    @Override
    public List<String> visit(org.sosy_lab.cpachecker.cfa.ast.c.CCastExpression pIastCastExpression) throws CPATransferException {
      return pIastCastExpression.getOperand().accept(this);
    }

    @Override
    public List<String> visit(org.sosy_lab.cpachecker.cfa.ast.c.CCharLiteralExpression pIastCharLiteralExpression) throws CPATransferException {
      return Lists.newArrayList();
    }

    @Override
    public List<String> visit(org.sosy_lab.cpachecker.cfa.ast.c.CFieldReference pIastFieldReference) throws CPATransferException {
      return Lists.newArrayList(pIastFieldReference.getFieldName());
    }

    @Override
    public List<String> visit(org.sosy_lab.cpachecker.cfa.ast.c.CFloatLiteralExpression pIastFloatLiteralExpression) throws CPATransferException {
      return Lists.newArrayList();
    }

    @Override
    public List<String> visit(org.sosy_lab.cpachecker.cfa.ast.c.CIntegerLiteralExpression pIastIntegerLiteralExpression) throws CPATransferException {
      return Lists.newArrayList();
    }

    @Override
    public List<String> visit(org.sosy_lab.cpachecker.cfa.ast.c.CStringLiteralExpression pIastStringLiteralExpression) throws CPATransferException {
      return Lists.newArrayList();
    }

    @Override
    public List<String> visit(org.sosy_lab.cpachecker.cfa.ast.c.CTypeIdExpression pIastTypeIdExpression) throws CPATransferException {
      return Lists.newArrayList();
    }

    @Override
    public List<String> visit(org.sosy_lab.cpachecker.cfa.ast.c.CTypeIdInitializerExpression pCTypeIdInitializerExpression) throws CPATransferException {
      return Lists.newArrayList();
    }

    @Override
    public List<String> visit(org.sosy_lab.cpachecker.cfa.ast.c.CUnaryExpression pIastUnaryExpression) throws CPATransferException {
      return pIastUnaryExpression.getOperand().accept(this);
    }

    @Override
    public List<String> visit(org.sosy_lab.cpachecker.cfa.ast.c.CPointerExpression pIastUnaryExpression) throws CPATransferException {
      return pIastUnaryExpression.getOperand().accept(this);
    }
  };
=======
>>>>>>> d7a445a3
}<|MERGE_RESOLUTION|>--- conflicted
+++ resolved
@@ -127,122 +127,5 @@
 
     return result;
   }
-<<<<<<< HEAD
 
-  /**
-   * This method starts a simple CPA on the given CFA in order to find all target nodes
-   * that are syntactical reachable in the CFA.
-   *
-   * @param cfa the CFA to operate on
-   * @return the collection of target nodes
-   */
-  private Collection<CFANode> getTargetNodesWithCPA(CFA cfa) {
-    try {
-      ReachedSetFactory lReachedSetFactory = new ReachedSetFactory(Configuration.defaultConfiguration(), logger);
-
-      // create new configuration based on the existing one, but with a few options reset
-      Configuration lConfig = Configuration.builder().copyFrom(config)
-        .setOption("output.disable", "true")
-        .clearOption("cpa")
-        .clearOption("cpas")
-        .clearOption("CompositeCPA.cpas")
-        .clearOption("cpas")
-        .clearOption("cpa.composite.precAdjust")
-        .build();
-
-      CPABuilder lBuilder = new CPABuilder(lConfig, logger, lReachedSetFactory);
-      ConfigurableProgramAnalysis lCpas = lBuilder.buildCPAs(cfa);
-      Algorithm lAlgorithm = new CPAAlgorithm(lCpas, logger, lConfig);
-      ReachedSet lReached = lReachedSetFactory.create();
-      lReached.add(lCpas.getInitialState(cfa.getMainFunction()), lCpas.getInitialPrecision(cfa.getMainFunction()));
-
-      lAlgorithm.run(lReached);
-
-      return from(lReached)
-               .filter(IS_TARGET_STATE)
-               .transform(EXTRACT_LOCATION)
-               .toSet();
-
-    } catch (CPAException | InvalidConfigurationException e) {
-      logger.log(Level.WARNING, "Error during CFA reduction, using full CFA");
-      logger.logDebugException(e);
-    } catch (InterruptedException e) {
-      // not handled.
-    }
-    return cfa.getAllNodes();
-  }
-
-  private final CExpressionVisitor<List<String>, CPATransferException> referencedVariablesVisitor = new CExpressionVisitor<List<String>, CPATransferException>() {
-    @Override
-    public List<String> visit(org.sosy_lab.cpachecker.cfa.ast.c.CIdExpression pIastIdExpression) throws CPATransferException {
-      return Lists.newArrayList(pIastIdExpression.getName());
-    }
-
-    @Override
-    public List<String>visit(CArraySubscriptExpression pIastArraySubscriptExpression) throws CPATransferException {
-      return Lists.newArrayList();
-    }
-
-    @Override
-    public List<String> visit(org.sosy_lab.cpachecker.cfa.ast.c.CBinaryExpression pIastBinaryExpression) throws CPATransferException {
-      List<String> operand1List = pIastBinaryExpression.getOperand1().accept(this);
-      List<String> operand2List = pIastBinaryExpression.getOperand2().accept(this);
-
-      operand2List.addAll(operand1List);
-
-      return operand2List;
-    }
-
-    @Override
-    public List<String> visit(org.sosy_lab.cpachecker.cfa.ast.c.CCastExpression pIastCastExpression) throws CPATransferException {
-      return pIastCastExpression.getOperand().accept(this);
-    }
-
-    @Override
-    public List<String> visit(org.sosy_lab.cpachecker.cfa.ast.c.CCharLiteralExpression pIastCharLiteralExpression) throws CPATransferException {
-      return Lists.newArrayList();
-    }
-
-    @Override
-    public List<String> visit(org.sosy_lab.cpachecker.cfa.ast.c.CFieldReference pIastFieldReference) throws CPATransferException {
-      return Lists.newArrayList(pIastFieldReference.getFieldName());
-    }
-
-    @Override
-    public List<String> visit(org.sosy_lab.cpachecker.cfa.ast.c.CFloatLiteralExpression pIastFloatLiteralExpression) throws CPATransferException {
-      return Lists.newArrayList();
-    }
-
-    @Override
-    public List<String> visit(org.sosy_lab.cpachecker.cfa.ast.c.CIntegerLiteralExpression pIastIntegerLiteralExpression) throws CPATransferException {
-      return Lists.newArrayList();
-    }
-
-    @Override
-    public List<String> visit(org.sosy_lab.cpachecker.cfa.ast.c.CStringLiteralExpression pIastStringLiteralExpression) throws CPATransferException {
-      return Lists.newArrayList();
-    }
-
-    @Override
-    public List<String> visit(org.sosy_lab.cpachecker.cfa.ast.c.CTypeIdExpression pIastTypeIdExpression) throws CPATransferException {
-      return Lists.newArrayList();
-    }
-
-    @Override
-    public List<String> visit(org.sosy_lab.cpachecker.cfa.ast.c.CTypeIdInitializerExpression pCTypeIdInitializerExpression) throws CPATransferException {
-      return Lists.newArrayList();
-    }
-
-    @Override
-    public List<String> visit(org.sosy_lab.cpachecker.cfa.ast.c.CUnaryExpression pIastUnaryExpression) throws CPATransferException {
-      return pIastUnaryExpression.getOperand().accept(this);
-    }
-
-    @Override
-    public List<String> visit(org.sosy_lab.cpachecker.cfa.ast.c.CPointerExpression pIastUnaryExpression) throws CPATransferException {
-      return pIastUnaryExpression.getOperand().accept(this);
-    }
-  };
-=======
->>>>>>> d7a445a3
 }