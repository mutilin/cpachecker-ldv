/*
 *  CPAchecker is a tool for configurable software verification.
 *  This file is part of CPAchecker.
 *
 *  Copyright (C) 2007-2012  Dirk Beyer
 *  All rights reserved.
 *
 *  Licensed under the Apache License, Version 2.0 (the "License");
 *  you may not use this file except in compliance with the License.
 *  You may obtain a copy of the License at
 *
 *      http://www.apache.org/licenses/LICENSE-2.0
 *
 *  Unless required by applicable law or agreed to in writing, software
 *  distributed under the License is distributed on an "AS IS" BASIS,
 *  WITHOUT WARRANTIES OR CONDITIONS OF ANY KIND, either express or implied.
 *  See the License for the specific language governing permissions and
 *  limitations under the License.
 *
 *
 *  CPAchecker web page:
 *    http://cpachecker.sosy-lab.org
 */
package org.sosy_lab.cpachecker.cpa.explicit.refiner;

import java.util.ArrayList;
import java.util.Collection;

import javax.annotation.Nullable;

import org.sosy_lab.common.LogManager;
import org.sosy_lab.common.Pair;
import org.sosy_lab.common.configuration.Configuration;
import org.sosy_lab.common.configuration.InvalidConfigurationException;
import org.sosy_lab.common.configuration.Options;
import org.sosy_lab.cpachecker.cfa.model.CFAEdge;
import org.sosy_lab.cpachecker.cfa.model.CFANode;
import org.sosy_lab.cpachecker.core.CounterexampleInfo;
import org.sosy_lab.cpachecker.core.interfaces.ConfigurableProgramAnalysis;
import org.sosy_lab.cpachecker.core.interfaces.Precision;
import org.sosy_lab.cpachecker.core.interfaces.Statistics;
import org.sosy_lab.cpachecker.core.interfaces.StatisticsProvider;
import org.sosy_lab.cpachecker.core.interfaces.WrapperCPA;
import org.sosy_lab.cpachecker.core.reachedset.UnmodifiableReachedSet;
import org.sosy_lab.cpachecker.cpa.arg.ARGPath;
import org.sosy_lab.cpachecker.cpa.arg.ARGReachedSet;
import org.sosy_lab.cpachecker.cpa.arg.ARGState;
import org.sosy_lab.cpachecker.cpa.arg.AbstractARGBasedRefiner;
import org.sosy_lab.cpachecker.cpa.bdd.BDDPrecision;
import org.sosy_lab.cpachecker.cpa.explicit.ExplicitCPA;
import org.sosy_lab.cpachecker.cpa.explicit.ExplicitPrecision;
import org.sosy_lab.cpachecker.cpa.explicit.refiner.utils.ExplictFeasibilityChecker;
import org.sosy_lab.cpachecker.cpa.predicate.PredicateAbstractionRefinementStrategy;
import org.sosy_lab.cpachecker.cpa.predicate.PredicateCPA;
import org.sosy_lab.cpachecker.cpa.predicate.PredicateCPARefiner;
import org.sosy_lab.cpachecker.cpa.predicate.PredicateStaticRefiner;
import org.sosy_lab.cpachecker.cpa.predicate.RefinementStrategy;
import org.sosy_lab.cpachecker.exceptions.CPAException;
import org.sosy_lab.cpachecker.util.Precisions;
import org.sosy_lab.cpachecker.util.predicates.FormulaManagerFactory;
import org.sosy_lab.cpachecker.util.predicates.Solver;
import org.sosy_lab.cpachecker.util.predicates.interfaces.PathFormulaManager;
import org.sosy_lab.cpachecker.util.predicates.interfaces.view.FormulaManagerView;
import org.sosy_lab.cpachecker.util.predicates.interpolation.InterpolationManager;
import org.sosy_lab.cpachecker.util.predicates.pathformula.PathFormulaManagerImpl;

import com.google.common.collect.Multimap;

/**
 * Refiner implementation that delegates to {@link ExplicitInterpolationBasedExplicitRefiner},
 * and if this fails, optionally delegates also to {@link PredicatingExplicitRefiner}.
 */
@Options(prefix="cpa.explicit.refiner")
public class DelegatingExplicitRefiner extends AbstractARGBasedRefiner implements StatisticsProvider {
  /**
   * the flag to determine if initial refinement was done already
   */
  private boolean initialStaticRefinementDone = false;

  /**
   * refiner used for (optional) initial static refinement, based on information extracted solely from the CFA
   */
  private ExplicitStaticRefiner staticRefiner;

  /**
   * refiner used for explicit interpolation refinement
   */
  private ExplicitInterpolationBasedExplicitRefiner interpolatingRefiner;

  /**
   * backup-refiner used for predicate refinement, when explicit refinement fails (due to lack of expressiveness)
   */
  private PredicateCPARefiner predicatingRefiner;

  /**
   * the hash code of the previous error path
   */
  private int previousErrorPathID = -1;

  public static DelegatingExplicitRefiner create(ConfigurableProgramAnalysis cpa) throws CPAException, InvalidConfigurationException {
    if (!(cpa instanceof WrapperCPA)) {
      throw new InvalidConfigurationException(DelegatingExplicitRefiner.class.getSimpleName() + " could not find the ExplicitCPA");
    }

    ExplicitCPA explicitCpa = ((WrapperCPA)cpa).retrieveWrappedCpa(ExplicitCPA.class);
    if (explicitCpa == null) {
      throw new InvalidConfigurationException(DelegatingExplicitRefiner.class.getSimpleName() + " needs a ExplicitCPA");
    }

    DelegatingExplicitRefiner refiner = initialiseExplicitRefiner(cpa, explicitCpa);
    explicitCpa.getStats().addRefiner(refiner);

    return refiner;
  }

  private static DelegatingExplicitRefiner initialiseExplicitRefiner(
      ConfigurableProgramAnalysis cpa, ExplicitCPA explicitCpa)
          throws CPAException, InvalidConfigurationException {
    Configuration config                        = explicitCpa.getConfiguration();
    LogManager logger                           = explicitCpa.getLogger();

    PathFormulaManager pathFormulaManager;
    PredicateCPARefiner backupRefiner    = null;

    PredicateCPA predicateCpa = ((WrapperCPA)cpa).retrieveWrappedCpa(PredicateCPA.class);
    if (predicateCpa != null) {

      FormulaManagerFactory factory               = predicateCpa.getFormulaManagerFactory();
      FormulaManagerView formulaManager           = predicateCpa.getFormulaManager();
      Solver solver                               = predicateCpa.getSolver();
      pathFormulaManager                          = predicateCpa.getPathFormulaManager();
      PredicateStaticRefiner extractor            = predicateCpa.getStaticRefiner();

      InterpolationManager manager = new InterpolationManager(
          formulaManager,
          pathFormulaManager,
          solver,
          factory,
          config,
          logger);

      RefinementStrategy backupRefinementStrategy = new PredicateAbstractionRefinementStrategy(
          config,
          logger,
          formulaManager,
          predicateCpa.getPredicateManager(),
          solver);

      backupRefiner = new PredicateCPARefiner(
          config,
          logger,
          cpa,
          manager,
          formulaManager,
          pathFormulaManager,
          backupRefinementStrategy,
          extractor);

    } else {
      FormulaManagerFactory factory         = new FormulaManagerFactory(config, logger);
      FormulaManagerView formulaManager     = new FormulaManagerView(factory.getFormulaManager(), config, logger);
      pathFormulaManager                    = new PathFormulaManagerImpl(formulaManager, config, logger, explicitCpa.getMachineModel());
    }

    return new DelegatingExplicitRefiner(
        config,
        logger,
        cpa,
        pathFormulaManager,
        backupRefiner,
        explicitCpa.getStaticRefiner());
  }

  protected DelegatingExplicitRefiner(
      final Configuration config,
      final LogManager logger,
      final ConfigurableProgramAnalysis cpa,
      final PathFormulaManager pathFormulaManager,
      @Nullable final PredicateCPARefiner pBackupRefiner,
      ExplicitStaticRefiner explicitStaticRefiner) throws CPAException, InvalidConfigurationException {
    super(cpa);
    config.inject(this);

    interpolatingRefiner  = new ExplicitInterpolationBasedExplicitRefiner(config, pathFormulaManager);
    predicatingRefiner    = pBackupRefiner;
    staticRefiner         = explicitStaticRefiner;
  }

  @Override
  protected CounterexampleInfo performRefinement(final ARGReachedSet reached, final ARGPath errorPath)
      throws CPAException, InterruptedException {
    // if path is infeasible, try to refine the precision
    if (!isPathFeasable(errorPath)) {
      if (performExplicitRefinement(reached, errorPath)) {
        return CounterexampleInfo.spurious();
      }
    }

    // if explicit analysis claims that path is feasible, or if explicit refinement failed,
    // refine with predicate analysis if available
    if (predicatingRefiner == null) {
      return CounterexampleInfo.feasible(errorPath, null);
    }
    else {
      return predicatingRefiner.performRefinement(reached, errorPath);
    }
  }

  /**
   * This method performs an explicit refinement.
   *
   * @param reached the current reached set
   * @param errorPath the current error path
   * @throws CPAException when explicit interpolation fails
   */
  private boolean performExplicitRefinement(final ARGReachedSet reached, final ARGPath errorPath) throws CPAException {
    UnmodifiableReachedSet reachedSet   = reached.asReachedSet();
    Precision precision                 = reachedSet.getPrecision(reachedSet.getLastState());
    ExplicitPrecision explicitPrecision = Precisions.extractPrecisionByType(precision, ExplicitPrecision.class);
<<<<<<< HEAD
=======
    BDDPrecision bddPrecision           = Precisions.extractPrecisionByType(precision, BDDPrecision.class);

    ArrayList<Precision> refinedPrecisions = new ArrayList<>(2);
    ArrayList<Class<? extends Precision>> newPrecisionTypes = new ArrayList<>(2);
>>>>>>> 9a208ad0

    ExplicitPrecision refinedExplicitPrecision;
    Pair<ARGState, CFAEdge> interpolationPoint;

    if (!initialStaticRefinementDone && staticRefiner != null) {
      interpolationPoint          = errorPath.get(1);
      refinedExplicitPrecision    = staticRefiner.extractPrecisionFromCfa();
      initialStaticRefinementDone = true;
    }
    else {
      Multimap<CFANode, String> increment = interpolatingRefiner.determinePrecisionIncrement(reachedSet, errorPath);

      interpolationPoint        = interpolatingRefiner.determineInterpolationPoint(errorPath, increment);
<<<<<<< HEAD
      refinedExplicitPrecision  = new ExplicitPrecision(explicitPrecision, increment);
    }

    if (refinementSuccessful(errorPath, explicitPrecision, refinedExplicitPrecision)) {
      reached.removeSubtree(interpolationPoint.getFirst(), refinedExplicitPrecision, ExplicitPrecision.class);
=======

      //      if (explicitPrecision != null) { // TODO ExplicitRefiner without ExplicitPresicion, possible?
      refinedExplicitPrecision  = new ExplicitPrecision(explicitPrecision, increment);
      refinedPrecisions.add(refinedExplicitPrecision);
      newPrecisionTypes.add(ExplicitPrecision.class);
      //      }

      if (bddPrecision != null) {
        BDDPrecision refinedBDDPrecision = new BDDPrecision(bddPrecision, increment);
        refinedPrecisions.add(refinedBDDPrecision);
        newPrecisionTypes.add(BDDPrecision.class);
      }
    }

    if (refinementSuccessful(errorPath, explicitPrecision, refinedExplicitPrecision)) {
      reached.removeSubtree(interpolationPoint.getFirst(), refinedPrecisions, newPrecisionTypes);
>>>>>>> 9a208ad0
      return true;
    }
    else {
      return false;
    }
  }

  /**
   * This helper method checks if the refinement was successful, i.e.,
   * that either the counterexample is not a repeated counterexample, or that the precision did grow.
   *
   * Repeated counterexamples might occur when combining the analysis with thresholding,
   * or when ignoring variable classes, i.e. when combined with BDD analysis (i.e. cpa.explicit.precision.ignoreBoolean).
   *
   * @param errorPath the current error path
   * @param explicitPrecision the previous precision
   * @param refinedExplicitPrecision the refined precision
   */
  private boolean refinementSuccessful(ARGPath errorPath, ExplicitPrecision explicitPrecision, ExplicitPrecision refinedExplicitPrecision) {
    // new error path or precision refined -> success
    boolean success = (errorPath.toString().hashCode() != previousErrorPathID)
        || (refinedExplicitPrecision.getSize() > explicitPrecision.getSize());

    previousErrorPathID = errorPath.toString().hashCode();

    return success;
  }

  @Override
  public void collectStatistics(Collection<Statistics> pStatsCollection) {
    pStatsCollection.add(interpolatingRefiner);
    if (predicatingRefiner != null) {
      predicatingRefiner.collectStatistics(pStatsCollection);
    }
  }

  /**
   * This method checks if the given path is feasible, when not tracking the given set of variables.
   *
   * @param path the path to check
   * @return true, if the path is feasible, else false
   * @throws CPAException if the path check gets interrupted
   */
  private boolean isPathFeasable(ARGPath path) throws CPAException {
    try {
      // create a new ExplicitPathChecker, which does not track any of the given variables
      ExplictFeasibilityChecker checker = new ExplictFeasibilityChecker();

      return checker.isFeasible(path);
    }
    catch (InterruptedException e) {
      throw new CPAException("counterexample-check failed: ", e);
    }
  }
}<|MERGE_RESOLUTION|>--- conflicted
+++ resolved
@@ -217,13 +217,10 @@
     UnmodifiableReachedSet reachedSet   = reached.asReachedSet();
     Precision precision                 = reachedSet.getPrecision(reachedSet.getLastState());
     ExplicitPrecision explicitPrecision = Precisions.extractPrecisionByType(precision, ExplicitPrecision.class);
-<<<<<<< HEAD
-=======
     BDDPrecision bddPrecision           = Precisions.extractPrecisionByType(precision, BDDPrecision.class);
 
     ArrayList<Precision> refinedPrecisions = new ArrayList<>(2);
     ArrayList<Class<? extends Precision>> newPrecisionTypes = new ArrayList<>(2);
->>>>>>> 9a208ad0
 
     ExplicitPrecision refinedExplicitPrecision;
     Pair<ARGState, CFAEdge> interpolationPoint;
@@ -237,13 +234,6 @@
       Multimap<CFANode, String> increment = interpolatingRefiner.determinePrecisionIncrement(reachedSet, errorPath);
 
       interpolationPoint        = interpolatingRefiner.determineInterpolationPoint(errorPath, increment);
-<<<<<<< HEAD
-      refinedExplicitPrecision  = new ExplicitPrecision(explicitPrecision, increment);
-    }
-
-    if (refinementSuccessful(errorPath, explicitPrecision, refinedExplicitPrecision)) {
-      reached.removeSubtree(interpolationPoint.getFirst(), refinedExplicitPrecision, ExplicitPrecision.class);
-=======
 
       //      if (explicitPrecision != null) { // TODO ExplicitRefiner without ExplicitPresicion, possible?
       refinedExplicitPrecision  = new ExplicitPrecision(explicitPrecision, increment);
@@ -260,7 +250,6 @@
 
     if (refinementSuccessful(errorPath, explicitPrecision, refinedExplicitPrecision)) {
       reached.removeSubtree(interpolationPoint.getFirst(), refinedPrecisions, newPrecisionTypes);
->>>>>>> 9a208ad0
       return true;
     }
     else {
