/*
 *  CPAchecker is a tool for configurable software verification.
 *  This file is part of CPAchecker.
 *
 *  Copyright (C) 2007-2012  Dirk Beyer
 *  All rights reserved.
 *
 *  Licensed under the Apache License, Version 2.0 (the "License");
 *  you may not use this file except in compliance with the License.
 *  You may obtain a copy of the License at
 *
 *      http://www.apache.org/licenses/LICENSE-2.0
 *
 *  Unless required by applicable law or agreed to in writing, software
 *  distributed under the License is distributed on an "AS IS" BASIS,
 *  WITHOUT WARRANTIES OR CONDITIONS OF ANY KIND, either express or implied.
 *  See the License for the specific language governing permissions and
 *  limitations under the License.
 *
 *
 *  CPAchecker web page:
 *    http://cpachecker.sosy-lab.org
 */
package org.sosy_lab.cpachecker.cpa.usagestatistics;

import java.util.Collection;

import org.sosy_lab.common.configuration.Configuration;
import org.sosy_lab.common.configuration.InvalidConfigurationException;
import org.sosy_lab.common.configuration.Option;
import org.sosy_lab.common.configuration.Options;
import org.sosy_lab.common.log.LogManager;
import org.sosy_lab.cpachecker.cfa.CFA;
import org.sosy_lab.cpachecker.cfa.model.CFANode;
import org.sosy_lab.cpachecker.core.ShutdownNotifier;
import org.sosy_lab.cpachecker.core.defaults.AbstractSingleWrapperCPA;
import org.sosy_lab.cpachecker.core.defaults.AutomaticCPAFactory;
import org.sosy_lab.cpachecker.core.defaults.MergeSepOperator;
import org.sosy_lab.cpachecker.core.defaults.StopSepOperator;
import org.sosy_lab.cpachecker.core.interfaces.AbstractDomain;
import org.sosy_lab.cpachecker.core.interfaces.AbstractState;
import org.sosy_lab.cpachecker.core.interfaces.CPAFactory;
import org.sosy_lab.cpachecker.core.interfaces.ConfigurableProgramAnalysis;
import org.sosy_lab.cpachecker.core.interfaces.ConfigurableProgramAnalysisWithBAM;
import org.sosy_lab.cpachecker.core.interfaces.MergeOperator;
import org.sosy_lab.cpachecker.core.interfaces.Precision;
import org.sosy_lab.cpachecker.core.interfaces.PrecisionAdjustment;
import org.sosy_lab.cpachecker.core.interfaces.Reducer;
import org.sosy_lab.cpachecker.core.interfaces.StateSpacePartition;
import org.sosy_lab.cpachecker.core.interfaces.Statistics;
import org.sosy_lab.cpachecker.core.interfaces.StopOperator;
import org.sosy_lab.cpachecker.core.interfaces.TransferRelation;
import org.sosy_lab.cpachecker.cpa.callstack.CallstackCPA;
import org.sosy_lab.cpachecker.cpa.callstack.CallstackTransferRelation;
import org.sosy_lab.cpachecker.cpa.lockstatistics.LockStatisticsCPA;
import org.sosy_lab.cpachecker.cpa.lockstatistics.LockStatisticsTransferRelation;
import org.sosy_lab.cpachecker.cpa.usagestatistics.storage.UsageContainer;
import org.sosy_lab.cpachecker.util.CPAs;
@Options(prefix="cpa.usagestatistics")
public class UsageStatisticsCPA extends AbstractSingleWrapperCPA implements ConfigurableProgramAnalysisWithBAM {

  private final UsageStatisticsDomain abstractDomain;
  private final MergeOperator mergeOperator;
  private final StopOperator stopOperator;
  private final TransferRelation transferRelation;
  private final PrecisionAdjustment precisionAdjustment;
  private final Reducer reducer;
  private final UsageStatisticsCPAStatistics statistics;
  //Do not remove container from CPA - we clean all states while refinement
  private UsageContainer container;
  private UsageStatisticsPrecision precision;
  private ShutdownNotifier shutdownNotifier;
  private final CFA cfa;
  private final LogManager logger;

  public static CPAFactory factory() {
    return AutomaticCPAFactory.forType(UsageStatisticsCPA.class);
  }

  @Option(name="precisionReset", description="The value of marked unsafes, after which the precision should be cleaned")
  private int precisionReset = Integer.MAX_VALUE;

  private String outputFileName = "output/localsave";

  private UsageStatisticsCPA(ConfigurableProgramAnalysis pCpa, CFA pCfa, LogManager pLogger,
      Configuration pConfig, ShutdownNotifier pShutdownNotifier) throws InvalidConfigurationException {
    super(pCpa);
    pConfig.inject(this);
    this.cfa = pCfa;
    this.abstractDomain = new UsageStatisticsDomain(pCpa.getAbstractDomain());
    this.mergeOperator = initializeMergeOperator();
    this.stopOperator = initializeStopOperator();
    this.shutdownNotifier = pShutdownNotifier;

    LockStatisticsCPA LockCPA = (CPAs.retrieveCPA(this, LockStatisticsCPA.class));
    this.statistics = new UsageStatisticsCPAStatistics(pConfig, pLogger,
<<<<<<< HEAD
        LockCPA != null ? (LockStatisticsTransferRelation) LockCPA.getTransferRelation() : null);
=======
        (LockStatisticsTransferRelation) (CPAs.retrieveCPA(this, LockStatisticsCPA.class)).getTransferRelation(),
        shutdownNotifier);
>>>>>>> 7c4c431a
    this.container = new UsageContainer(pConfig, pLogger);
    this.precisionAdjustment = new UsageStatisticsPrecisionAdjustment(pCpa.getPrecisionAdjustment());
    if (pCpa instanceof ConfigurableProgramAnalysisWithBAM) {
      Reducer wrappedReducer = ((ConfigurableProgramAnalysisWithBAM)pCpa).getReducer();
      if (wrappedReducer != null) {
        reducer = new UsageStatisticsReducer(wrappedReducer);
      } else {
        reducer = null;
      }
    } else {
      reducer = null;
    }
    logger = pLogger;
    this.transferRelation = new UsageStatisticsTransferRelation(pCpa.getTransferRelation(), pConfig, pLogger, statistics
        , (CallstackTransferRelation) (CPAs.retrieveCPA(this, CallstackCPA.class)).getTransferRelation());

    String tmpString = pConfig.getProperty("precision.path");
    if (tmpString != null) {
      outputFileName = tmpString;
    }
  }

  private MergeOperator initializeMergeOperator() {
    return MergeSepOperator.getInstance();
  }

  private StopOperator initializeStopOperator() {
    return new StopSepOperator(abstractDomain);
  }

  @Override
  public AbstractDomain getAbstractDomain() {
    return abstractDomain;
  }

  @Override
  public TransferRelation getTransferRelation() {
    return transferRelation;
  }

  @Override
  public MergeOperator getMergeOperator() {
    return mergeOperator;
  }

  @Override
  public StopOperator getStopOperator() {
    return stopOperator;
  }

  @Override
  public PrecisionAdjustment getPrecisionAdjustment() {
    return precisionAdjustment;
  }

  @Override
  public Precision getInitialPrecision(CFANode pNode, StateSpacePartition p) {
    precision = new UsageStatisticsPrecision(this.getWrappedCpa().getInitialPrecision(pNode, p));
    PresisionParser parser = new PresisionParser(outputFileName, cfa);
    parser.parse(precision);
    return precision;
  }

  @Override
  public Reducer getReducer() {
    return reducer;
  }

  @Override
  public void collectStatistics(Collection<Statistics> pStatsCollection) {
    pStatsCollection.add(statistics);
    super.collectStatistics(pStatsCollection);
  }

  public UsageStatisticsCPAStatistics getStats() {
    return statistics;
  }

  public LogManager getLogger() {
    return logger;
  }

  public int getThePrecisionCleaningLimit() {
    return precisionReset;
  }

  @Override
  public AbstractState getInitialState(CFANode pNode, StateSpacePartition pPartition) {
    return new UsageStatisticsState(getWrappedCpa().getInitialState(pNode, pPartition), container);
  }
}<|MERGE_RESOLUTION|>--- conflicted
+++ resolved
@@ -94,12 +94,7 @@
 
     LockStatisticsCPA LockCPA = (CPAs.retrieveCPA(this, LockStatisticsCPA.class));
     this.statistics = new UsageStatisticsCPAStatistics(pConfig, pLogger,
-<<<<<<< HEAD
         LockCPA != null ? (LockStatisticsTransferRelation) LockCPA.getTransferRelation() : null);
-=======
-        (LockStatisticsTransferRelation) (CPAs.retrieveCPA(this, LockStatisticsCPA.class)).getTransferRelation(),
-        shutdownNotifier);
->>>>>>> 7c4c431a
     this.container = new UsageContainer(pConfig, pLogger);
     this.precisionAdjustment = new UsageStatisticsPrecisionAdjustment(pCpa.getPrecisionAdjustment());
     if (pCpa instanceof ConfigurableProgramAnalysisWithBAM) {
