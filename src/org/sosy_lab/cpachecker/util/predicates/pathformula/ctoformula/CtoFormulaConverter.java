--- conflicted
+++ resolved
@@ -33,7 +33,6 @@
 import com.google.common.collect.ImmutableSet;
 import java.io.PrintStream;
 import java.util.ArrayList;
-import java.util.Collections;
 import java.util.HashMap;
 import java.util.HashSet;
 import java.util.List;
@@ -117,26 +116,12 @@
 import org.sosy_lab.cpachecker.util.predicates.smt.FormulaManagerView;
 import org.sosy_lab.cpachecker.util.predicates.smt.FunctionFormulaManagerView;
 import org.sosy_lab.cpachecker.util.predicates.smt.IntegerFormulaManagerView;
-<<<<<<< HEAD
-import org.sosy_lab.solver.api.BitvectorFormula;
-import org.sosy_lab.solver.api.BooleanFormula;
-import org.sosy_lab.solver.api.FloatingPointFormula;
-import org.sosy_lab.solver.api.Formula;
-import org.sosy_lab.solver.api.FormulaType;
-import org.sosy_lab.solver.api.UfDeclaration;
-
-import com.google.common.base.CharMatcher;
-import com.google.common.base.Optional;
-import com.google.common.collect.ImmutableSet;
-import com.google.common.collect.Lists;
-=======
 import org.sosy_lab.java_smt.api.BitvectorFormula;
 import org.sosy_lab.java_smt.api.BooleanFormula;
 import org.sosy_lab.java_smt.api.FloatingPointFormula;
 import org.sosy_lab.java_smt.api.Formula;
 import org.sosy_lab.java_smt.api.FormulaType;
 import org.sosy_lab.java_smt.api.FunctionDeclaration;
->>>>>>> ed1408bf
 
 /**
  * Class containing all the code that converts C code into a formula.
@@ -168,13 +153,8 @@
 
   // set of functions that may not appear in the source code
   // the value of the map entry is the explanation for the user
-<<<<<<< HEAD
-  public static final Map<String, String> UNSUPPORTED_FUNCTIONS
-      = Collections.emptyMap();//ImmutableMap.of("pthread_create", "threads", "fesetround", "floating-point rounding modes");
-=======
   static final Map<String, String> UNSUPPORTED_FUNCTIONS =
       ImmutableMap.of("fesetround", "floating-point rounding modes");
->>>>>>> ed1408bf
 
   //names for special variables needed to deal with functions
   @Deprecated
@@ -1004,30 +984,6 @@
           ssa, pts, constraints, errorConditions);
     }
 
-<<<<<<< HEAD
-    case MultiEdge: {
-      List<BooleanFormula> multiEdgeFormulas = new ArrayList<>(((MultiEdge)edge).getEdges().size());
-
-      // unroll the MultiEdge
-      for (CFAEdge singleEdge : (MultiEdge)edge) {
-        if (singleEdge instanceof BlankEdge) {
-          continue;
-        }
-        multiEdgeFormulas.add(createFormulaForEdge(singleEdge, function, ssa, pts, constraints, errorConditions));
-        shutdownNotifier.shutdownIfNecessary();
-      }
-
-      // Big conjunction at the end is better than creating a new conjunction
-      // after each edge for some SMT solvers.
-      return bfmgr.and(multiEdgeFormulas);
-    }
-
-    case CallToReturnEdge:
-      //In case of recursion
-      return bfmgr.makeBoolean(true);
-
-=======
->>>>>>> ed1408bf
     default:
       throw new UnrecognizedCFAEdgeException(edge);
     }
