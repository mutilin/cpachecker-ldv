--- conflicted
+++ resolved
@@ -164,11 +164,7 @@
     }
     logger.log(Level.INFO, "Using predicate analysis with", libraries + ".");
 
-<<<<<<< HEAD
-    AbstractionManager abstractionManager = new AbstractionManager(regionManager, formulaManager, config, logger, solver);
-=======
-    abstractionManager = new AbstractionManager(regionManager, formulaManager, config, logger);
->>>>>>> 8e53a9a0
+    abstractionManager = new AbstractionManager(regionManager, formulaManager, config, logger, solver);
 
     assumesStore = new PredicateAssumeStore(formulaManager);
 
