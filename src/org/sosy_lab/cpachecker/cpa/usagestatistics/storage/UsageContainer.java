/*
 *  CPAchecker is a tool for configurable software verification.
 *  This file is part of CPAchecker.
 *
 *  Copyright (C) 2007-2014  Dirk Beyer
 *  All rights reserved.
 *
 *  Licensed under the Apache License, Version 2.0 (the "License");
 *  you may not use this file except in compliance with the License.
 *  You may obtain a copy of the License at
 *
 *      http://www.apache.org/licenses/LICENSE-2.0
 *
 *  Unless required by applicable law or agreed to in writing, software
 *  distributed under the License is distributed on an "AS IS" BASIS,
 *  WITHOUT WARRANTIES OR CONDITIONS OF ANY KIND, either express or implied.
 *  See the License for the specific language governing permissions and
 *  limitations under the License.
 *
 *
 *  CPAchecker web page:
 *    http://cpachecker.sosy-lab.org
 */
package org.sosy_lab.cpachecker.cpa.usagestatistics.storage;

import java.io.PrintStream;
import java.util.HashMap;
import java.util.HashSet;
import java.util.Iterator;
import java.util.LinkedList;
import java.util.Map;
import java.util.Set;
import java.util.SortedMap;
import java.util.TreeMap;
import java.util.TreeSet;
import java.util.logging.Level;

import org.sosy_lab.common.Pair;
import org.sosy_lab.common.configuration.Configuration;
import org.sosy_lab.common.configuration.InvalidConfigurationException;
import org.sosy_lab.common.log.LogManager;
import org.sosy_lab.common.time.Timer;
import org.sosy_lab.cpachecker.cpa.usagestatistics.UsageInfo;
import org.sosy_lab.cpachecker.cpa.usagestatistics.UsageStatisticsState;
import org.sosy_lab.cpachecker.util.identifiers.SingleIdentifier;

import com.google.common.collect.Maps;
import com.google.common.collect.Sets;

public class UsageContainer {
  private final SortedMap<SingleIdentifier, UnrefinedUsagePointSet> unrefinedStat;
  private final Map<UnrefinedUsagePointSet, SingleIdentifier> toId;
  private final SortedMap<SingleIdentifier, RefinedUsagePointSet> refinedStat;

  private final UnsafeDetector detector;

  private final Set<SingleIdentifier> falseUnsafes;

<<<<<<< HEAD
  private final Set<SingleIdentifier> processedUnsafes = new HashSet<>();
=======
  //Only for statistics
  private Set<SingleIdentifier> initialSet = null;
  private int initialUsages;
>>>>>>> 7c4c431a

  private final LogManager logger;

  public Timer resetTimer = new Timer();

  int unsafeUsages = -1;
  int totalIds = 0;

  public UsageContainer(Configuration config, LogManager l) throws InvalidConfigurationException {
    this(new TreeMap<SingleIdentifier, UnrefinedUsagePointSet>(),
        new HashMap<UnrefinedUsagePointSet, SingleIdentifier>(),
        new TreeMap<SingleIdentifier, RefinedUsagePointSet>(),
        new TreeSet<SingleIdentifier>(), l, new UnsafeDetector(config));
  }

  private UsageContainer(SortedMap<SingleIdentifier, UnrefinedUsagePointSet> pUnrefinedStat,
      Map<UnrefinedUsagePointSet, SingleIdentifier> pToId,
      SortedMap<SingleIdentifier, RefinedUsagePointSet> pRefinedStat,
      Set<SingleIdentifier> pFalseUnsafes, LogManager pLogger,
      UnsafeDetector pDetector) {
    unrefinedStat = pUnrefinedStat;
    toId = pToId;
    refinedStat = pRefinedStat;
    falseUnsafes = pFalseUnsafes;
    logger = pLogger;
    detector = pDetector;
  }

  public void add(final SingleIdentifier id, final UsageInfo usage) {
    UnrefinedUsagePointSet uset;

    if (falseUnsafes.contains(id)) {
      return;
    }
    if (refinedStat.containsKey(id)) {
      return;
    }
    if (!unrefinedStat.containsKey(id)) {
      uset = new UnrefinedUsagePointSet();
      unrefinedStat.put(id, uset);
      toId.put(uset, id);
    } else {
      uset = unrefinedStat.get(id);
    }
    uset.add(usage);
  }

  private void getUnsafesIfNecessary() {
    if (unsafeUsages == -1) {
      processedUnsafes.clear();
      unsafeUsages = 0;
      Set<SingleIdentifier> toDelete = new HashSet<>();
      for (SingleIdentifier id : unrefinedStat.keySet()) {

        UnrefinedUsagePointSet tmpList = unrefinedStat.get(id);
        if (detector.isUnsafe(tmpList)) {
          unsafeUsages += tmpList.size();
        } else {
          toDelete.add(id);
          falseUnsafes.add(id);
        }
      }
      for (SingleIdentifier id : toDelete) {
        removeIdFromCaches(id);
      }
      for (SingleIdentifier id : refinedStat.keySet()) {
        RefinedUsagePointSet tmpList = refinedStat.get(id);
        unsafeUsages += tmpList.size();
      }
      if (initialSet == null) {
        assert refinedStat.isEmpty();
        initialSet = Sets.newHashSet(unrefinedStat.keySet());
        initialUsages = unsafeUsages;
      }
    }
  }

  private void removeIdFromCaches(SingleIdentifier id) {
    //It is important to remove it from both of the caches
    UnrefinedUsagePointSet uset = unrefinedStat.get(id);
    unrefinedStat.remove(id);
    toId.remove(uset);
    processedUnsafes.add(id);
  }

  public Set<SingleIdentifier> getUnsafes() {
    getUnsafesIfNecessary();
    Set<SingleIdentifier> result = new TreeSet<>(unrefinedStat.keySet());
    result.addAll(refinedStat.keySet());
    return result;
  }

  public Set<SingleIdentifier> getInitialUnsafes() {
    return initialSet;
  }

  public Iterator<SingleIdentifier> getUnsafeIterator() {
    return getUnsafes().iterator();
  }

  public Iterator<SingleIdentifier> getUnrefinedUnsafeIterator() {
    getUnsafesIfNecessary();
    Set<SingleIdentifier> result = new TreeSet<>(unrefinedStat.keySet());
    return result.iterator();
  }

  public int getUnsafeSize() {
    getUnsafesIfNecessary();
    return unrefinedStat.size() + refinedStat.size();
  }

  public int getTrueUnsafeSize() {
    return refinedStat.size();
  }

  public int getFalseUnsafeSize() {
    return falseUnsafes.size();
  }

  public Set<SingleIdentifier> getFalseUnsafes() {
    return falseUnsafes;
  }

  public UnsafeDetector getUnsafeDetector() {
    return detector;
  }

  public void resetUnrefinedUnsafes() {
    resetTimer.start();
    unsafeUsages = -1;
    for (UnrefinedUsagePointSet uset : unrefinedStat.values()) {
      uset.reset();
    }
    logger.log(Level.FINE, "Unsafes are reseted");
    resetTimer.stop();
  }

  public void removeState(final UsageStatisticsState pUstate) {
    for (UnrefinedUsagePointSet uset : unrefinedStat.values()) {
      uset.remove(pUstate);
    }
    logger.log(Level.ALL, "All unsafes related to key state " + pUstate + " were removed from reached set");
  }

  public AbstractUsagePointSet getUsages(SingleIdentifier id) {
    if (unrefinedStat.containsKey(id)) {
      return unrefinedStat.get(id);
    } else {
      return refinedStat.get(id);
    }
  }

  public LinkedList<UnrefinedUsagePointSet> getUnrefinedUnsafes() {
    getUnsafesIfNecessary();
    LinkedList<UnrefinedUsagePointSet> result = new LinkedList<>();
    //Not just values()! We must create a collection deterministically
    for (SingleIdentifier id : unrefinedStat.keySet()) {
      result.add(unrefinedStat.get(id));
    }
    return result;
  }

  public void setAsRefined(UnrefinedUsagePointSet set) {
    assert toId.containsKey(set);
    SingleIdentifier id = toId.get(set);
    Pair<RefinedUsageInfoSet, RefinedUsageInfoSet> unsafePair = detector.getTrueUnsafePair(set);
    refinedStat.put(id, RefinedUsagePointSet.create(unsafePair.getFirst(), unsafePair.getSecond()));
    removeIdFromCaches(id);
  }

  public void printUsagesStatistics(final PrintStream out) {
    int allUsages = 0, maxUsage = 0;
    final int generalUnrefinedSize = unrefinedStat.keySet().size();
    for (UnrefinedUsagePointSet uset : unrefinedStat.values()) {
      allUsages += uset.size();
      if (maxUsage < uset.size()) {
        maxUsage = uset.size();
      }
    }
    out.println("Total amount of unrefined variables:              " + generalUnrefinedSize);
    out.println("Total amount of unrefined usages:                 " + allUsages + "(avg. " +
        (generalUnrefinedSize == 0 ? "0" : (allUsages/generalUnrefinedSize)) + ", max " + maxUsage + ")");
    final int generalRefinedSize = refinedStat.keySet().size();
    allUsages = 0;
    for (RefinedUsagePointSet uset : refinedStat.values()) {
      allUsages += uset.size();
    }
    out.println("Total amount of refined variables:                " + generalRefinedSize);
    out.println("Total amount of refined usages:                   " + allUsages + "(avg. " +
        (generalRefinedSize == 0 ? "0" : (allUsages/generalRefinedSize)) + ")");
    out.println("Initial amount of unsafes (before refinement):    " + initialSet.size());
    out.println("Initial amount of usages (before refinement):     " + initialUsages);
  }

  @Override
  public UsageContainer clone() {
    UsageContainer result = new UsageContainer(Maps.newTreeMap(unrefinedStat), Maps.newHashMap(toId),
        Maps.newTreeMap(refinedStat), Sets.newHashSet(falseUnsafes), logger, detector);
    return result;
  }

  public SingleIdentifier getIdentifier(UnrefinedUsagePointSet set) {
    assert toId.containsKey(set);

    return toId.get(set);
  }

  public Set<SingleIdentifier> getProcessedUnsafes() {
    return processedUnsafes;
  }
}<|MERGE_RESOLUTION|>--- conflicted
+++ resolved
@@ -56,13 +56,10 @@
 
   private final Set<SingleIdentifier> falseUnsafes;
 
-<<<<<<< HEAD
   private final Set<SingleIdentifier> processedUnsafes = new HashSet<>();
-=======
   //Only for statistics
   private Set<SingleIdentifier> initialSet = null;
   private int initialUsages;
->>>>>>> 7c4c431a
 
   private final LogManager logger;
 
