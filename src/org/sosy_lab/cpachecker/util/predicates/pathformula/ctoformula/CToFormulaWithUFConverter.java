/*
 *  CPAchecker is a tool for configurable software verification.
 *  This file is part of CPAchecker.
 *
 *  Copyright (C) 2007-2013  Dirk Beyer
 *  All rights reserved.
 *
 *  Licensed under the Apache License, Version 2.0 (the "License");
 *  you may not use this file except in compliance with the License.
 *  You may obtain a copy of the License at
 *
 *      http://www.apache.org/licenses/LICENSE-2.0
 *
 *  Unless required by applicable law or agreed to in writing, software
 *  distributed under the License is distributed on an "AS IS" BASIS,
 *  WITHOUT WARRANTIES OR CONDITIONS OF ANY KIND, either express or implied.
 *  See the License for the specific language governing permissions and
 *  limitations under the License.
 *
 *
 *  CPAchecker web page:
 *    http://cpachecker.sosy-lab.org
 */
package org.sosy_lab.cpachecker.util.predicates.pathformula.ctoformula;

import java.math.BigInteger;
import java.util.ArrayList;
import java.util.Collections;
import java.util.HashSet;
import java.util.IdentityHashMap;
import java.util.List;
import java.util.Map;
import java.util.Set;
import java.util.logging.Level;

import javax.annotation.Nonnull;
import javax.annotation.Nullable;

import org.eclipse.cdt.internal.core.dom.parser.c.CFunctionType;
import org.sosy_lab.common.LogManager;
import org.sosy_lab.common.Pair;
import org.sosy_lab.common.configuration.InvalidConfigurationException;
import org.sosy_lab.cpachecker.cfa.CFA;
import org.sosy_lab.cpachecker.cfa.ast.c.CArraySubscriptExpression;
import org.sosy_lab.cpachecker.cfa.ast.c.CCharLiteralExpression;
import org.sosy_lab.cpachecker.cfa.ast.c.CExpression;
import org.sosy_lab.cpachecker.cfa.ast.c.CExpressionAssignmentStatement;
import org.sosy_lab.cpachecker.cfa.ast.c.CFieldReference;
import org.sosy_lab.cpachecker.cfa.ast.c.CFunctionCall;
import org.sosy_lab.cpachecker.cfa.ast.c.CFunctionCallAssignmentStatement;
import org.sosy_lab.cpachecker.cfa.ast.c.CFunctionCallExpression;
import org.sosy_lab.cpachecker.cfa.ast.c.CFunctionCallStatement;
import org.sosy_lab.cpachecker.cfa.ast.c.CFunctionDeclaration;
import org.sosy_lab.cpachecker.cfa.ast.c.CIdExpression;
import org.sosy_lab.cpachecker.cfa.ast.c.CInitializer;
import org.sosy_lab.cpachecker.cfa.ast.c.CInitializerExpression;
import org.sosy_lab.cpachecker.cfa.ast.c.CInitializerList;
import org.sosy_lab.cpachecker.cfa.ast.c.CInitializers;
import org.sosy_lab.cpachecker.cfa.ast.c.CIntegerLiteralExpression;
import org.sosy_lab.cpachecker.cfa.ast.c.CLeftHandSide;
import org.sosy_lab.cpachecker.cfa.ast.c.CParameterDeclaration;
import org.sosy_lab.cpachecker.cfa.ast.c.CStringLiteralExpression;
import org.sosy_lab.cpachecker.cfa.ast.c.CTypeDeclaration;
import org.sosy_lab.cpachecker.cfa.ast.c.CVariableDeclaration;
import org.sosy_lab.cpachecker.cfa.model.BlankEdge;
import org.sosy_lab.cpachecker.cfa.model.CFAEdge;
import org.sosy_lab.cpachecker.cfa.model.CFAEdgeType;
import org.sosy_lab.cpachecker.cfa.model.MultiEdge;
import org.sosy_lab.cpachecker.cfa.model.c.CAssumeEdge;
import org.sosy_lab.cpachecker.cfa.model.c.CDeclarationEdge;
import org.sosy_lab.cpachecker.cfa.model.c.CFunctionCallEdge;
import org.sosy_lab.cpachecker.cfa.model.c.CFunctionEntryNode;
import org.sosy_lab.cpachecker.cfa.model.c.CFunctionReturnEdge;
import org.sosy_lab.cpachecker.cfa.model.c.CFunctionSummaryEdge;
import org.sosy_lab.cpachecker.cfa.model.c.CReturnStatementEdge;
import org.sosy_lab.cpachecker.cfa.model.c.CStatementEdge;
import org.sosy_lab.cpachecker.cfa.types.c.CArrayType;
import org.sosy_lab.cpachecker.cfa.types.c.CComplexType.ComplexTypeKind;
import org.sosy_lab.cpachecker.cfa.types.c.CCompositeType;
import org.sosy_lab.cpachecker.cfa.types.c.CCompositeType.CCompositeTypeMemberDeclaration;
import org.sosy_lab.cpachecker.cfa.types.c.CElaboratedType;
import org.sosy_lab.cpachecker.cfa.types.c.CNumericTypes;
import org.sosy_lab.cpachecker.cfa.types.c.CPointerType;
import org.sosy_lab.cpachecker.cfa.types.c.CStorageClass;
import org.sosy_lab.cpachecker.cfa.types.c.CType;
import org.sosy_lab.cpachecker.exceptions.CPATransferException;
import org.sosy_lab.cpachecker.exceptions.UnrecognizedCCodeException;
import org.sosy_lab.cpachecker.exceptions.UnrecognizedCFAEdgeException;
import org.sosy_lab.cpachecker.util.VariableClassification;
import org.sosy_lab.cpachecker.util.predicates.interfaces.BooleanFormula;
import org.sosy_lab.cpachecker.util.predicates.interfaces.Formula;
import org.sosy_lab.cpachecker.util.predicates.interfaces.FormulaType;
import org.sosy_lab.cpachecker.util.predicates.interfaces.view.FormulaManagerView;
import org.sosy_lab.cpachecker.util.predicates.pathformula.ErrorConditions;
import org.sosy_lab.cpachecker.util.predicates.pathformula.PathFormula;
import org.sosy_lab.cpachecker.util.predicates.pathformula.SSAMap;
import org.sosy_lab.cpachecker.util.predicates.pathformula.SSAMap.SSAMapBuilder;
import org.sosy_lab.cpachecker.util.predicates.pathformula.Variable;
import org.sosy_lab.cpachecker.util.predicates.pathformula.ctoformula.util.Expression;
import org.sosy_lab.cpachecker.util.predicates.pathformula.ctoformula.util.Expression.Location;
import org.sosy_lab.cpachecker.util.predicates.pathformula.ctoformula.util.Expression.Location.AliasedLocation;
import org.sosy_lab.cpachecker.util.predicates.pathformula.ctoformula.util.Expression.Location.UnaliasedLocation;
import org.sosy_lab.cpachecker.util.predicates.pathformula.ctoformula.util.Expression.Value;
import org.sosy_lab.cpachecker.util.predicates.pathformula.withUF.FormulaEncodingWithUFOptions;
import org.sosy_lab.cpachecker.util.predicates.pathformula.withUF.PathFormulaWithUF;
import org.sosy_lab.cpachecker.util.predicates.pathformula.withUF.PointerTargetSet;
import org.sosy_lab.cpachecker.util.predicates.pathformula.withUF.PointerTargetSet.PointerTargetSetBuilder;
import org.sosy_lab.cpachecker.util.predicates.pathformula.withUF.pointerTarget.PointerTarget;
import org.sosy_lab.cpachecker.util.predicates.pathformula.withUF.pointerTarget.PointerTargetPattern;

import com.google.common.base.Optional;
import com.google.common.base.Preconditions;
import com.google.common.collect.ImmutableList;
import com.google.common.collect.ImmutableSet;

public class CToFormulaWithUFConverter extends CtoFormulaConverter {

  public CToFormulaWithUFConverter(final FormulaEncodingWithUFOptions pOptions,
                                   final FormulaManagerView formulaManagerView,
                                   final @Nonnull CFA cfa,
                                   final LogManager logger)
  throws InvalidConfigurationException {
    super(pOptions, formulaManagerView, cfa.getMachineModel(), logger);
    variableClassification = cfa.getVarClassification();
    options = pOptions;
  }

  public PathFormulaWithUF makeEmptyPathFormula() {
    return new PathFormulaWithUF(bfmgr.makeBoolean(true),
                                 SSAMap.emptySSAMap(),
                                 PointerTargetSet.emptyPointerTargetSet(machineModel, options, fmgr),
                                 0);
  }

  public static String getUFName(final CType type) {
    String result = ufNameCache.get(type);
    if (result != null) {
      return result;
    } else {
      result = UF_NAME_PREFIX + PointerTargetSet.typeToString(type).replace(' ', '_');
      ufNameCache.put(type, result);
      return result;
    }
  }

  @Override
  @Deprecated
  int makeFreshIndex(final String name, final CType type, final SSAMapBuilder ssa) {
    throw new UnsupportedOperationException("Use more specific methods instead");
  }

  String makeAllocVariableName(final String functionName,
                               final CType type,
                               final CType baseType) {
    final String allocVariableName = functionName + "_" + getUFName(type);
    return  allocVariableName + FRESH_INDEX_SEPARATOR + PointerTargetSetBuilder.getNextDynamicAllocationIndex();
  }

<<<<<<< HEAD
  Formula makeBaseAddressOfTerm(final Formula address) {
    return bfmgr.makeBoolean(true); //makecreateFuncAndCall("*__BASE_ADDRESS_OF__", pointerType, ImmutableList.of(address));
  }

=======
>>>>>>> 239936cc
  static String getReturnVarName() {
    return RETURN_VARIABLE_NAME;
  }

  @Override
  @Deprecated
  public FormulaType<?> getFormulaTypeFromCType(final CType type) {
    // throw new UnsupportedOperationException("Use the method with pts argument instead");
    return super.getFormulaTypeFromCType(type);
  }

  public FormulaType<?> getFormulaTypeFromCType(final CType type, @Nullable final PointerTargetSet pts) {
    final int size = pts != null ? pts.getSize(type) : super.getSizeof(type);
    final int bitsPerByte = machineModel.getSizeofCharInBits();
    return efmgr.getFormulaType(size * bitsPerByte);
  }

  @Override
  Variable scopedIfNecessary(CIdExpression var, SSAMapBuilder ssa, String function) {
    return Variable.create(var.getDeclaration().getQualifiedName(),
                           PointerTargetSet.simplifyType(var.getExpressionType()));
  }

  private void checkSsaSavedType(final String name, final CType type, final SSAMapBuilder ssa) {
    CType ssaSavedType = ssa.getType(name);
    if (ssaSavedType != null) {
      ssaSavedType = PointerTargetSet.simplifyType(ssaSavedType);
    }
    if (ssaSavedType != null &&
        !ssaSavedType.equals(PointerTargetSet.simplifyType(type))) {
      logger.logf(Level.FINEST,
                  "Variable %s was found with multiple types! (Type1: %s, Type2: %s)",
                  name,
                  ssaSavedType,
                  type);
    }
  }

  @Override
  int getIndex(final String name, final CType type, final SSAMapBuilder ssa) {
    int index = ssa.getIndex(name);
    if (index <= 0) {
      logger.log(Level.ALL, "WARNING: Auto-instantiating variable:", name);
      index = 1;
      checkSsaSavedType(name, type, ssa);
      ssa.setIndex(name, type, index);
    } else {
      checkSsaSavedType(name, type, ssa);
    }
    return index;
  }

  boolean hasIndex(final String name, final CType type, final SSAMapBuilder ssa) {
    checkSsaSavedType(name, type, ssa);
    return ssa.getIndex(name) > 0;
  }

  @Override
  @Deprecated
  Formula makeConstant(final String name, final CType type, final SSAMapBuilder ssa) {
    // throw new UnsupportedOperationException("Use the method with pts argument instead");
    return super.makeConstant(name, type, ssa);
  }

  @Override
  @Deprecated
  Formula makeConstant(final Variable var, final SSAMapBuilder ssa) {
    throw new UnsupportedOperationException("Use the method with pts argument instead");
  }

  Formula makeConstant(final String name,
                       final CType type,
                       final PointerTargetSetBuilder pts) {
    return fmgr.makeVariable(getFormulaTypeFromCType(type, pts), name);
  }

  Formula makeConstant(final Variable var, final PointerTargetSetBuilder pts) {
    return makeConstant(var.getName(), var.getType(), pts);
  }

  @Override
  @Deprecated
  Formula makeVariable(final String name, final CType type, final SSAMapBuilder ssa) {
    throw new UnsupportedOperationException("Use the method with pts argument instead");
  }

  @Override
  @Deprecated
  Formula makeVariable(final Variable var, final SSAMapBuilder ssa) {
    throw new UnsupportedOperationException("Use the method with pts argument instead");
  }

  Formula makeVariable(final String name,
                       final CType type,
                       final SSAMapBuilder ssa,
                       final PointerTargetSetBuilder pts) {
    final int index = getIndex(name, type, ssa);
    return fmgr.makeVariable(getFormulaTypeFromCType(type, pts), name, index);
  }

  Formula makeVariable(final Variable var, final SSAMapBuilder ssa, final PointerTargetSetBuilder pts) {
    return makeVariable(var.getName(), var.getType(), ssa, pts);
  }

  @Override
  @Deprecated
  Formula makeFreshVariable(final String name, final CType type, final SSAMapBuilder ssa) {
    // throw new UnsupportedOperationException("Use the method with pts argument instead");
    return super.makeFreshVariable(name, type, ssa);
  }

  Formula makeFreshVariable(final String name,
                            final CType type,
                            final SSAMapBuilder ssa,
                            final PointerTargetSetBuilder pts) {
    final int oldIndex = getIndex(name, type, ssa);
    final int newIndex = oldIndex + 1;
    ssa.setIndex(name, type, newIndex);
    return fmgr.makeVariable(getFormulaTypeFromCType(type, pts),
                             name + FRESH_INDEX_SEPARATOR + newIndex);
  }

  Formula makeDereferece(CType type,
                         final Formula address,
                         final SSAMapBuilder ssa,
                         final PointerTargetSetBuilder pts) {
<<<<<<< HEAD
   // errorConditions.addInvalidDerefCondition(fmgr.makeEqual(address, nullPointer));
   // errorConditions.addInvalidDerefCondition(fmgr.makeLessThan(address, makeBaseAddressOfTerm(address), false));
    return makeDerefereceWithoutError(type, address, ssa, errorConditions, pts);
=======
    return makeSafeDereferece(type, address, ssa, pts);
>>>>>>> 239936cc
  }

  private Formula makeSafeDereferece(CType type,
                         final Formula address,
                         final SSAMapBuilder ssa,
                         final PointerTargetSetBuilder pts) {
    type = PointerTargetSet.simplifyType(type);
    final String ufName = getUFName(type);
    final int index = getIndex(ufName, type, ssa);
    final FormulaType<?> returnType = getFormulaTypeFromCType(type, pts);
    return ffmgr.createFuncAndCall(ufName, index, returnType, ImmutableList.of(address));
  }

  boolean isRelevantField(final CCompositeType compositeType,
                          final String fieldName,
                          final PointerTargetSetBuilder pts) {
    return !variableClassification.isPresent() ||
           !options.ignoreIrrelevantVariables() ||
           pts.getSize(compositeType) <= options.maxPreFilledAllocationSize() ||
           variableClassification.get().getRelevantFields().containsEntry(compositeType, fieldName);
  }

  boolean isRelevantVariable(final String function, final String name) {
    boolean a = variableClassification.isPresent();
    boolean b = options.ignoreIrrelevantVariables();
    boolean c = variableClassification.get().getRelevantVariables().containsEntry(function, name);
    return !variableClassification.isPresent() ||
           !options.ignoreIrrelevantVariables() ||
           variableClassification.get().getRelevantVariables().containsEntry(function, name);
  }

  boolean isAddressedVariable(final String function, final String name) {
    return !variableClassification.isPresent() ||
           variableClassification.get().getAddressedVariables().containsEntry(function, name);
  }

  private static Pair<String, String> parseQualifiedName(final String qualifiedName) {
    final int position = qualifiedName.indexOf(SCOPE_SEPARATOR);
    return Pair.of(position >= 0 ? qualifiedName.substring(0, position) : null,
                   position >= 0 ? qualifiedName.substring(position + SCOPE_SEPARATOR.length()) : qualifiedName);
  }

  boolean isRelevantVariable(final String qualifiedName) {
    final Pair<String, String> parsedName = parseQualifiedName(qualifiedName);
    return isRelevantVariable(parsedName.getFirst(), parsedName.getSecond());
  }

  boolean isAddressedVariable(final String qualifiedName) {
    final Pair<String, String> parsedName = parseQualifiedName(qualifiedName);
    return isAddressedVariable(parsedName.getFirst(), parsedName.getSecond());
  }

  void addAllFields(final CType type, final PointerTargetSetBuilder pts) {
    if (type instanceof CCompositeType) {
      final CCompositeType compositeType = (CCompositeType) type;
      for (CCompositeTypeMemberDeclaration memberDeclaration : compositeType.getMembers()) {
        if (isRelevantField(compositeType, memberDeclaration.getName(), pts)) {
          pts.addField(compositeType, memberDeclaration.getName());
          final CType memberType = PointerTargetSet.simplifyType(memberDeclaration.getType());
          addAllFields(memberType, pts);
        }
      }
    } else if (type instanceof CArrayType) {
      final CType elementType = PointerTargetSet.simplifyType(((CArrayType) type).getType());
      addAllFields(elementType, pts);
    }
  }

  void addPreFilledBase(final String base,
                        final CType type,
                        final boolean prepared,
                        final boolean forcePreFill,
                        final Constraints constraints,
                        final PointerTargetSetBuilder pts) {
    if (!prepared) {
      constraints.addConstraint(pts.addBase(base, type).getSecond());
    } else {
      pts.shareBase(base, type);
    }
    if (forcePreFill ||
        (options.maxPreFilledAllocationSize() > 0 && pts.getSize(type) <= options.maxPreFilledAllocationSize())) {
      addAllFields(type, pts);
    }
  }

  Formula makeAllocation(final boolean isZeroing,
                         final CType type,
                         final String base,
                         final CFAEdge edge,
                         final SSAMapBuilder ssa,
                         final Constraints constraints,
                         final PointerTargetSetBuilder pts)
  throws UnrecognizedCCodeException {
    final CType baseType = PointerTargetSet.getBaseType(type);
    final Formula result = makeConstant(PointerTargetSet.getBaseName(base), baseType, pts);
    if (isZeroing) {
      final BooleanFormula initialization = makeAssignment(
        type,
        CNumericTypes.SIGNED_CHAR,
        AliasedLocation.ofAddress(result),
        Value.ofValue(fmgr.makeNumber(getFormulaTypeFromCType(CNumericTypes.SIGNED_CHAR, pts), 0)),
        new PointerTargetPattern(base, 0, 0),
        true,
        null,
        edge,
        ssa,
        constraints,
        pts);
      constraints.addConstraint(initialization);
    }
    addPreFilledBase(base, type, false, isZeroing, constraints, pts);
    return result;
  }

  void addValueImportConstraints(final CFAEdge cfaEdge,
                                 final Formula address,
                                 final Variable base,
                                 final List<Pair<CCompositeType, String>> fields,
                                 final SSAMapBuilder ssa,
                                 final Constraints constraints,
                                 final PointerTargetSetBuilder pts) throws UnrecognizedCCodeException {
    final CType baseType = PointerTargetSet.simplifyType(base.getType());
    if (baseType instanceof CArrayType) {
      throw new UnrecognizedCCodeException("Array access can't be encoded as a varaible", cfaEdge);
    } else if (baseType instanceof CCompositeType) {
      final CCompositeType compositeType = (CCompositeType) baseType;
      assert compositeType.getKind() != ComplexTypeKind.ENUM : "Enums are not composite: " + compositeType;
      int offset = 0;
      for (final CCompositeTypeMemberDeclaration memberDeclaration : compositeType.getMembers()) {
        final String memberName = memberDeclaration.getName();
        final CType memberType = PointerTargetSet.simplifyType(memberDeclaration.getType());
        final Variable newBase = Variable.create(base.getName() + FIELD_NAME_SEPARATOR + memberName,
                                                 memberType);
        if (hasIndex(newBase.getName(), newBase.getType(), ssa) &&
            isRelevantField(compositeType, memberName, pts)) {
          fields.add(Pair.of(compositeType, memberName));
          addValueImportConstraints(cfaEdge,
                                    fmgr.makePlus(address, fmgr.makeNumber(voidPointerFormulaType, offset)),
                                    newBase,
                                    fields,
                                    ssa,
                                    constraints,
                                    pts);
        }
        if (compositeType.getKind() == ComplexTypeKind.STRUCT) {
          offset += pts.getSize(memberType);
        }
      }
    } else {
      // Make sure to not add invalid-deref constraints for this dereference
      constraints.addConstraint(fmgr.makeEqual(makeSafeDereferece(baseType, address, ssa, pts),
                                               makeVariable(base, ssa, pts)));
    }
  }

  boolean isCompositeType(CType type) {
    type = PointerTargetSet.simplifyType(type);
    assert !(type instanceof CElaboratedType) : "Unresolved elaborated type";
    assert !(type instanceof CCompositeType) || ((CCompositeType) type).getKind() == ComplexTypeKind.STRUCT ||
                                                ((CCompositeType) type).getKind() == ComplexTypeKind.UNION :
           "Enums are not composite";
    return type instanceof CArrayType || type instanceof CCompositeType;
  }

  private void addRetentionConstraints(final PointerTargetPattern pattern,
                                       final CType lvalueType,
                                       final String ufName,
                                       final int oldIndex,
                                       final int newIndex,
                                       final FormulaType<?> returnType,
                                       final Formula lvalue,
                                       final Constraints constraints,
                                       final PointerTargetSetBuilder pts) {
    if (!pattern.isExact()) {
      for (final PointerTarget target : pts.getMatchingTargets(lvalueType, pattern)) {
        final Formula targetAddress = fmgr.makePlus(fmgr.makeVariable(voidPointerFormulaType, target.getBaseName()),
                                                    fmgr.makeNumber(voidPointerFormulaType, target.getOffset()));
        final BooleanFormula updateCondition = fmgr.makeEqual(targetAddress, lvalue);
        final BooleanFormula retention = fmgr.makeEqual(ffmgr.createFuncAndCall(ufName,
                                                                                newIndex,
                                                                                returnType,
                                                                                ImmutableList.of(targetAddress)),
                                                        ffmgr.createFuncAndCall(ufName,
                                                                                oldIndex,
                                                                                returnType,
                                                                                ImmutableList.of(targetAddress)));
       constraints.addConstraint(bfmgr.or(updateCondition, retention));
      }
    }
    for (final PointerTarget target : pts.getSpuriousTargets(lvalueType, pattern)) {
      final Formula targetAddress = fmgr.makePlus(fmgr.makeVariable(voidPointerFormulaType, target.getBaseName()),
                                                  fmgr.makeNumber(voidPointerFormulaType, target.getOffset()));
      constraints.addConstraint(fmgr.makeEqual(ffmgr.createFuncAndCall(ufName,
                                                                       newIndex,
                                                                       returnType,
                                                                       ImmutableList.of(targetAddress)),
                                               ffmgr.createFuncAndCall(ufName,
                                                                       oldIndex,
                                                                       returnType,
                                                                       ImmutableList.of(targetAddress))));
    }
  }

  private void addSemiexactRetentionConstraints(final PointerTargetPattern pattern,
                                                final CType firstElementType,
                                                final Formula startAddress,
                                                final int size,
                                                final Set<CType> types,
                                                final SSAMapBuilder ssa,
                                                final Constraints constraints,
                                                final PointerTargetSetBuilder pts) {
    final PointerTargetPattern exact = new PointerTargetPattern();
    for (final PointerTarget target : pts.getMatchingTargets(firstElementType, pattern)) {
      final Formula candidateAddress = fmgr.makePlus(fmgr.makeVariable(voidPointerFormulaType, target.getBaseName()),
                                                     fmgr.makeNumber(voidPointerFormulaType, target.getOffset()));
      final BooleanFormula negAntecedent = bfmgr.not(fmgr.makeEqual(candidateAddress, startAddress));
      exact.setBase(target.getBase());
      exact.setRange(target.getOffset(), size);
      BooleanFormula consequent = bfmgr.makeBoolean(true);
      for (final CType type : types) {
        final String ufName = getUFName(type);
        final int oldIndex = getIndex(ufName, type, ssa);
        final int newIndex = oldIndex + 1;
        final FormulaType<?> returnType = getFormulaTypeFromCType(type, pts);
        for (final PointerTarget spurious : pts.getSpuriousTargets(type, exact)) {
          final Formula targetAddress = fmgr.makePlus(fmgr.makeVariable(voidPointerFormulaType, spurious.getBaseName()),
                                                      fmgr.makeNumber(voidPointerFormulaType, spurious.getOffset()));
          consequent = bfmgr.and(consequent, fmgr.makeEqual(ffmgr.createFuncAndCall(ufName,
                                                                                    newIndex,
                                                                                    returnType,
                                                                                    ImmutableList.of(targetAddress)),
                                                            ffmgr.createFuncAndCall(ufName,
                                                                                    oldIndex,
                                                                                    returnType,
                                                                                    ImmutableList.of(targetAddress))));
        }
      }
      constraints.addConstraint(bfmgr.or(negAntecedent, consequent));
    }
  }

  private void addInexactRetentionConstraints(final Formula startAddress,
                                              final int size,
                                              final Set<CType> types,
                                              final SSAMapBuilder ssa,
                                              final Constraints constraints,
                                              final PointerTargetSetBuilder pts) {
    final PointerTargetPattern any = new PointerTargetPattern();
    for (final CType type : types) {
      final String ufName = getUFName(type);
      final int oldIndex = getIndex(ufName, type, ssa);
      final int newIndex = oldIndex + 1;
      final FormulaType<?> returnType = getFormulaTypeFromCType(type, pts);
      for (final PointerTarget spurious : pts.getSpuriousTargets(type, any)) {
        final Formula targetAddress = fmgr.makePlus(fmgr.makeVariable(voidPointerFormulaType, spurious.getBaseName()),
                                      fmgr.makeNumber(voidPointerFormulaType, spurious.getOffset()));
        final Formula endAddress = fmgr.makePlus(startAddress, fmgr.makeNumber(voidPointerFormulaType, size));
        constraints.addConstraint(bfmgr.or(bfmgr.and(fmgr.makeLessOrEqual(startAddress, targetAddress, false),
                                                     fmgr.makeLessOrEqual(targetAddress, endAddress,false)),
                                           fmgr.makeEqual(ffmgr.createFuncAndCall(ufName,
                                                                                  newIndex,
                                                                                  returnType,
                                                                                  ImmutableList.of(targetAddress)),
                                           ffmgr.createFuncAndCall(ufName,
                                                                   oldIndex,
                                                                   returnType,
                                                                   ImmutableList.of(targetAddress)))));
      }
    }
  }

  private void updateSSA(final @Nonnull Set<CType> types, final SSAMapBuilder ssa) {
    for (final CType type : types) {
      final String ufName = getUFName(type);
      final int newIndex = getIndex(ufName, type, ssa) + 1;
      ssa.setIndex(ufName, type, newIndex);
    }
  }

  public static CType implicitCastToPointer(CType type) {
    type = PointerTargetSet.simplifyType(type);
    if (type instanceof CArrayType) {
      return new CPointerType(false,
                              false,
                              PointerTargetSet.simplifyType(((CArrayType) type).getType()));
    } else if (type instanceof CFunctionType) {
      return new CPointerType(false, false, type);
    } else {
      return type;
    }
  }

  BooleanFormula makeAssignment(@Nonnull CType lvalueType,
                                final @Nonnull CType rvalueType,
                                final @Nonnull Location lvalue,
                                      @Nullable Expression rvalue,
                                final @Nullable PointerTargetPattern pattern,
                                final boolean useOldSSAIndices,
                                      @Nullable Set<CType> updatedTypes,
                                final @Nonnull CFAEdge edge,
                                final @Nonnull SSAMapBuilder ssa,
                                final @Nonnull Constraints constraints,
                                final @Nonnull PointerTargetSetBuilder pts)
  throws UnrecognizedCCodeException {
    // Its a definite value assignment, a nondet assignment (SSA index update) or a nondet assignment among other
    // assignments to the same UF version (in this case an absense of aliasing should be somehow guaranteed, as in the
    // case of initialization assignments)
    assert rvalue != null || !useOldSSAIndices || updatedTypes != null; // otherwise the call is useless

    lvalueType = PointerTargetSet.simplifyType(lvalueType);

    if (lvalue.isAliased() && !isSimpleType(lvalueType) && updatedTypes == null) {
      updatedTypes = new HashSet<>();
    } else {
      updatedTypes = null;
    }
    Set<Variable> updatedVariables = null;
    if (!lvalue.isAliased() && !isSimpleType(lvalueType)) {
      updatedVariables = new HashSet<>();
    }

    final BooleanFormula result = makeDestructiveAssignment(lvalueType, rvalueType,
                                                            lvalue, rvalue,
                                                            useOldSSAIndices,
                                                            updatedTypes,
                                                            updatedVariables,
                                                            edge, ssa, pts);

    if (!useOldSSAIndices) {
      if (lvalue.isAliased()) {
        addRetentionForAssignment(lvalueType,
                                  lvalue.asAliased().getAddress(),
                                  pattern, updatedTypes, edge, ssa, constraints, pts);
        if (updatedTypes == null) {
          assert isSimpleType(lvalueType) : "Should be impossible due to the first if statement";
          updatedTypes = Collections.singleton(lvalueType);
        }
        updateSSA(updatedTypes, ssa);
      } else { // Unaliased lvalue
        if (updatedVariables == null) {
          assert isSimpleType(lvalueType) : "Should be impossible due to the first if statement";
          updatedVariables = Collections.singleton(Variable.create(lvalue.asUnaliased().getVariableName(), lvalueType));
        }
        for (final Variable variable : updatedVariables) {
          final String name = variable.getName();
          final CType type = variable.getType();
          ssa.setIndex(name, type, getIndex(name, type, ssa) + 1);
        }
      }
    }
    return result;
  }

  void finishAssignments(@Nonnull CType lvalueType,
                         final @Nonnull AliasedLocation lvalue,
                         final @Nullable PointerTargetPattern pattern,
                         final @Nonnull Set<CType> updatedTypes,
                         final @Nonnull CFAEdge edge,
                         final @Nonnull SSAMapBuilder ssa,
                         final @Nonnull Constraints constraints,
                         final @Nonnull PointerTargetSetBuilder pts) {
    addRetentionForAssignment(lvalueType,
                              lvalue.asAliased().getAddress(),
                              pattern, updatedTypes, edge, ssa, constraints, pts);
    updateSSA(updatedTypes, ssa);
  }

  private void addRetentionForAssignment(@Nonnull CType lvalueType,
                                         final @Nullable Formula startAddress,
                                         final @Nonnull PointerTargetPattern pattern,
                                         final Set<CType> typesToRetain,
                                         final @Nonnull CFAEdge edge,
                                         final @Nonnull SSAMapBuilder ssa,
                                         final @Nonnull Constraints constraints,
                                         final @Nonnull PointerTargetSetBuilder pts) {
    lvalueType = PointerTargetSet.simplifyType(lvalueType);
    final int size = pts.getSize(lvalueType);
    if (isSimpleType(lvalueType)) {
      Preconditions.checkArgument(startAddress != null,
                                  "Start address is mandatory for assigning to lvalues of simple types");
      final String ufName = getUFName(lvalueType);
      final int oldIndex = getIndex(ufName, lvalueType, ssa);
      final int newIndex = oldIndex + 1;
      final FormulaType<?> targetType = getFormulaTypeFromCType(lvalueType, pts);
      addRetentionConstraints(pattern,
                              lvalueType,
                              ufName,
                              oldIndex,
                              newIndex,
                              targetType,
                              startAddress,
                              constraints,
                              pts);
    } else if (pattern.isExact()) {
      pattern.setRange(size);
      for (final CType type : typesToRetain) {
        final String ufName = getUFName(type);
        final int oldIndex = getIndex(ufName, type, ssa);
        final int newIndex = oldIndex + 1;
        final FormulaType<?> targetType = getFormulaTypeFromCType(type, pts);
        addRetentionConstraints(pattern, type, ufName, oldIndex, newIndex, targetType, null, constraints, pts);
      }
    } else if (pattern.isSemiexact()) {
      Preconditions.checkArgument(startAddress != null,
                                  "Start address is mandatory for semiexact pointer target patterns");
      // For semiexact retention constraints we need the first element type of the composite
      if (lvalueType instanceof CArrayType) {
        lvalueType = PointerTargetSet.simplifyType(((CArrayType) lvalueType).getType());
      } else { // CCompositeType
        lvalueType = PointerTargetSet.simplifyType(((CCompositeType) lvalueType).getMembers().get(0).getType());
      }
      addSemiexactRetentionConstraints(pattern, lvalueType, startAddress, size, typesToRetain,
                                       ssa, constraints, pts);
    } else { // Inexact pointer target pattern
      Preconditions.checkArgument(startAddress != null,
                                  "Start address is mandatory for inexact pointer target patterns");
      addInexactRetentionConstraints(startAddress, size, typesToRetain, ssa, constraints, pts);
    }
  }

  private static boolean isSimpleType(final CType type) {
    return !(type instanceof CArrayType) && !(type instanceof CCompositeType);
  }

  private Pair<AliasedLocation, CType> shiftArrayLvalue(final AliasedLocation lvalue,
                                                        final int offset,
                                                        final CType lvalueElementType) {
    final Formula offsetFormula = fmgr.makeNumber(voidPointerFormulaType, offset);
    final AliasedLocation newLvalue =  Location.ofAddress(fmgr.makePlus(lvalue.getAddress(), offsetFormula));
    return Pair.of(newLvalue, lvalueElementType);
  }

  private Pair<? extends Expression, CType> shiftArrayRvalue(final Expression rvalue,
                                                             final CType rvalueType,
                                                             final int offset,
                                                             final CType lvalueElementType) {
    // Support both initialization (with a value or nondet) and assignment (from another array location)
    switch(rvalue.getKind()) {
    case ALIASED_LOCATION: {
      assert rvalueType instanceof CArrayType : "Non-array rvalue in array assignment";
      final Formula offsetFormula = fmgr.makeNumber(voidPointerFormulaType, offset);
      final AliasedLocation newRvalue = Location.ofAddress(fmgr.makePlus(rvalue.asAliasedLocation().getAddress(),
                                                           offsetFormula));
      final CType newRvalueType = PointerTargetSet.simplifyType(((CArrayType) rvalueType).getType());
      return Pair.of(newRvalue, newRvalueType);
    }
    case DET_VALUE: {
      return Pair.of(rvalue, rvalueType);
    }
    case NONDET: {
      final CType newLvalueType = isSimpleType(lvalueElementType) ? lvalueElementType : CNumericTypes.SIGNED_CHAR;
      return Pair.of(Value.nondetValue(), newLvalueType);
    }
    case UNALIASED_LOCATION: {
      throw new AssertionError("Array locations should always be aliased");
    }
    default: throw new AssertionError();
    }
  }

  private Pair<? extends Location, CType> shiftCompositeLvalue(final Location lvalue,
                                                               final int offset,
                                                               final String memberName,
                                                               final CType memberType) {
    final CType newLvalueType = PointerTargetSet.simplifyType(memberType);
    if (lvalue.isAliased()) {
      final Formula offsetFormula = fmgr.makeNumber(voidPointerFormulaType, offset);
      final AliasedLocation newLvalue = Location.ofAddress(fmgr.makePlus(lvalue.asAliased().getAddress(),
                                                                         offsetFormula));
      return Pair.of(newLvalue, newLvalueType);

    } else {
      final UnaliasedLocation newLvalue = Location.ofVariableName(lvalue.asUnaliased().getVariableName() +
                                                                  FIELD_NAME_SEPARATOR + memberName);
      return Pair.of(newLvalue, newLvalueType);
    }

  }

  private Pair<? extends Expression, CType> shiftCompositeRvalue(final Expression rvalue,
                                                                 final int offset,
                                                                 final String memberName,
                                                                 final CType rvalueType,
                                                                 final CType memberType) {
    // Support both structure assignment and initialization with a value (or nondet)
    final CType newLvalueType = PointerTargetSet.simplifyType(memberType);
    switch (rvalue.getKind()) {
    case ALIASED_LOCATION: {
      final Formula offsetFormula = fmgr.makeNumber(voidPointerFormulaType, offset);
      final AliasedLocation newRvalue = Location.ofAddress(fmgr.makePlus(rvalue.asAliasedLocation().getAddress(),
                                                                         offsetFormula));
      return Pair.of(newRvalue, newLvalueType);
    }
    case UNALIASED_LOCATION: {
      final UnaliasedLocation newRvalue = Location.ofVariableName(rvalue.asUnaliasedLocation().getVariableName() +
                                                                  FIELD_NAME_SEPARATOR +
                                                                  memberName);
      return Pair.of(newRvalue, newLvalueType);
    }
    case DET_VALUE: {
      return Pair.of(rvalue, rvalueType);
    }
    case NONDET: {
      final CType newRvalueType = isSimpleType(newLvalueType) ? newLvalueType : CNumericTypes.SIGNED_CHAR;
      return Pair.of(Value.nondetValue(), newRvalueType);
    }
    default: throw new AssertionError();
    }
  }

  private BooleanFormula makeDestructiveAssignment(@Nonnull CType lvalueType,
                                                   @Nonnull CType rvalueType,
                                                   final @Nonnull  Location lvalue,
                                                         @Nonnull  Expression rvalue,
                                                   final boolean useOldSSAIndices,
                                                   final @Nullable Set<CType> updatedTypes,
                                                   final @Nullable Set<Variable> updatedVariables,
                                                   final @Nonnull CFAEdge edge,
                                                   final @Nonnull SSAMapBuilder ssa,
                                                   final @Nonnull PointerTargetSetBuilder pts)
  throws UnrecognizedCCodeException {
    lvalueType = PointerTargetSet.simplifyType(lvalueType);
    rvalueType = PointerTargetSet.simplifyType(rvalueType);
    BooleanFormula result;

    if (lvalueType instanceof CArrayType) {
      Preconditions.checkArgument(lvalue.isAliased(),
                                  "Array elements are always aliased (i.e. can't be encoded with variables)");
      final CArrayType lvalueArrayType = (CArrayType) lvalueType;
      final CType lvalueElementType = PointerTargetSet.simplifyType(lvalueArrayType.getType());

      // There are only two cases of assignment to an array
      Preconditions.checkArgument(
        // Initializing array with a value (possibly nondet), useful for stack declarations and memset implementation
        rvalue.isValue() && isSimpleType(rvalueType) ||
        // Array assignment (needed for structure assignment implementation)
        // Only possible from another array of the same type
        rvalue.asLocation().isAliased() &&
        rvalueType instanceof CArrayType &&
        PointerTargetSet.simplifyType(((CArrayType) rvalueType).getType()).equals(lvalueElementType),
        "Array assignment only possible from an array of the same type");

      Integer length = PointerTargetSet.getArrayLength(lvalueArrayType);
      // Try to fix the length if it's unknown (or too big)
      // Also ignore the tail part of very long arrays to avoid very large formulae (imprecise!)
      if (length == null || length > options.maxArrayLength()) {
        final Integer rLength;
        if (rvalue.isLocation() &&
            (rLength = PointerTargetSet.getArrayLength((CArrayType) rvalueType)) != null &&
            rLength <= options.maxArrayLength()) {
          length = rLength;
        } else {
          length = options.defaultArrayLength();
        }
      }

      result = bfmgr.makeBoolean(true);
      int offset = 0;
      for (int i = 0; i < length; ++i) {
        final Pair<AliasedLocation, CType> newLvalue = shiftArrayLvalue(lvalue.asAliased(), offset, lvalueElementType);
        final Pair<? extends Expression, CType> newRvalue =
                                                       shiftArrayRvalue(rvalue, rvalueType, offset, lvalueElementType);

        result = bfmgr.and(result,
                           makeDestructiveAssignment(newLvalue.getSecond(),
                                                     newRvalue.getSecond(),
                                                     newLvalue.getFirst(),
                                                     newRvalue.getFirst(),
                                                     useOldSSAIndices,
                                                     updatedTypes,
                                                     updatedVariables,
                                                     edge,
                                                     ssa,
                                                     pts));
         offset += pts.getSize(lvalueArrayType.getType());
      }
      return result;
    } else if (lvalueType instanceof CCompositeType) {
      final CCompositeType lvalueCompositeType = (CCompositeType) lvalueType;
      assert lvalueCompositeType.getKind() != ComplexTypeKind.ENUM : "Enums are not composite: " + lvalueCompositeType;
      // There are two cases of assignment to a structure/union
      Preconditions.checkArgument(
          // Initialization with a value (possibly nondet), useful for stack declarations and memset implementation
          rvalue.isValue() && isSimpleType(rvalueType) ||
          // Structure assignment
          PointerTargetSet.simplifyType(rvalueType).equals(lvalueType),
          "Structure assignment only possible from a structure of the same type");
      result = bfmgr.makeBoolean(true);
      int offset = 0;
      for (final CCompositeTypeMemberDeclaration memberDeclaration : lvalueCompositeType.getMembers()) {
        final String memberName = memberDeclaration.getName();
        final CType newLvalueType = PointerTargetSet.simplifyType(memberDeclaration.getType());
        // Optimizing away the assignments from uninitialized fields
        if (isRelevantField(lvalueCompositeType, memberName, pts) &&
             (!lvalue.isAliased() || // Assignment to a variable, no profit in optimizing it
              !isSimpleType(newLvalueType) || // That's not a simple assignment, check the nested composite
               rvalue.isValue() || // This is initialization, so the assignment is mandatory
               pts.tracksField(lvalueCompositeType, memberName) || // The field is tracked as essential
               // The variable representing the RHS was used somewhere (i.e. has SSA index)
               !rvalue.asLocation().isAliased() &&
                 hasIndex(rvalue.asLocation().asUnaliased().getVariableName() +
                            FIELD_NAME_SEPARATOR +
                            memberName,
                          newLvalueType,
                          ssa))) {
          final Pair<? extends Location, CType> newLvalue =
                                         shiftCompositeLvalue(lvalue, offset, memberName, memberDeclaration.getType());
          final Pair<? extends Expression, CType> newRvalue =
                             shiftCompositeRvalue(rvalue, offset, memberName, rvalueType, memberDeclaration.getType());

          result = bfmgr.and(result,
                             makeDestructiveAssignment(newLvalue.getSecond(),
                                                       newRvalue.getSecond(),
                                                       newLvalue.getFirst(),
                                                       newRvalue.getFirst(),
                                                       useOldSSAIndices,
                                                       updatedTypes,
                                                       updatedVariables,
                                                       edge,
                                                       ssa,
                                                       pts));
        }

        if (lvalueCompositeType.getKind() == ComplexTypeKind.STRUCT) {
          offset += pts.getSize(memberDeclaration.getType());
        }
      }
      return result;
    } else { // Simple assignment
      return makeSimpleDestructiveAssignment(lvalueType,
                                             rvalueType,
                                             lvalue,
                                             rvalue,
                                             useOldSSAIndices,
                                             updatedTypes,
                                             updatedVariables,
                                             edge,
                                             ssa,
                                             pts);
    }
  }

  private BooleanFormula makeSimpleDestructiveAssignment(@Nonnull CType lvalueType,
                                                         @Nonnull CType rvalueType,
                                                         final @Nonnull Location lvalue,
                                                               @Nonnull Expression rvalue,
                                                         final boolean useOldSSAIndices,
                                                         final @Nullable Set<CType> updatedTypes,
                                                         final @Nullable Set<Variable> updatedVariables,
                                                         final @Nonnull CFAEdge edge,
                                                         final @Nonnull SSAMapBuilder ssa,
                                                         final @Nonnull PointerTargetSetBuilder pts)
  throws UnrecognizedCCodeException {
    lvalueType = PointerTargetSet.simplifyType(lvalueType);
    rvalueType = PointerTargetSet.simplifyType(rvalueType);
    rvalueType = implicitCastToPointer(rvalueType); // Arrays and functions are implicitly converted to pointers

    Preconditions.checkArgument(isSimpleType(lvalueType),
                                "To assign to/from arrays/structures/unions use makeDestructiveAssignment");
    Preconditions.checkArgument(isSimpleType(rvalueType),
                                "To assign to/from arrays/structures/unions use makeDestructiveAssignment");

    final Formula value;
    switch (rvalue.getKind()) {
    case ALIASED_LOCATION:
      value = makeDereferece(rvalueType, rvalue.asAliasedLocation().getAddress(), ssa, pts);
      break;
    case UNALIASED_LOCATION:
      value = makeVariable(rvalue.asUnaliasedLocation().getVariableName(), rvalueType, ssa, pts);
      break;
    case DET_VALUE:
      value = rvalue.asValue().getValue();
      break;
    case NONDET:
      value = null;
      break;
    default: throw new AssertionError();
    }

    assert !(lvalueType instanceof CFunctionType) : "Can't assign to functions";

    final String targetName = !lvalue.isAliased() ? lvalue.asUnaliased().getVariableName() : getUFName(lvalueType);
    final FormulaType<?> targetType = getFormulaTypeFromCType(lvalueType, pts);
    final int oldIndex = getIndex(targetName, lvalueType, ssa);
    final int newIndex = !useOldSSAIndices ? oldIndex + 1 : oldIndex;
    final BooleanFormula result;

    rvalueType = implicitCastToPointer(rvalueType);
    final Formula rhs = value != null ? makeCast(rvalueType, lvalueType, value, edge) : null;
    if (!lvalue.isAliased()) { // Unaliased LHS
      if (rhs != null) {
        result = fmgr.makeEqual(fmgr.makeVariable(targetType, targetName, newIndex), rhs);
      } else {
        result = bfmgr.makeBoolean(true);
      }

      if (updatedVariables != null) {
        updatedVariables.add(Variable.create(targetName, lvalueType));
      }
    } else { // Aliased LHS
      final Formula lhs = ffmgr.createFuncAndCall(targetName,
                                                  newIndex,
                                                  targetType,
                                                  ImmutableList.of(lvalue.asAliased().getAddress()));
      if (rhs != null) {
        result = fmgr.makeEqual(lhs, rhs);
      } else {
        result = bfmgr.makeBoolean(true);
      }

      if (updatedTypes != null) {
        updatedTypes.add(lvalueType);
      }
    }

    return result;
  }

  private static List<CCharLiteralExpression> expandStringLiteral(final CStringLiteralExpression e,
                                                                  final CArrayType type) {
    Integer length = PointerTargetSet.getArrayLength(type);
    final String s = e.getContentString();
    if (length == null) {
      length = s.length() + 1;
    }
    assert length >= s.length();

    // http://stackoverflow.com/a/6915917
    // As the C99 Draft Specification's 32nd Example in §6.7.8 (p. 130) states
    // char s[] = "abc", t[3] = "abc"; is identical to: char s[] = { 'a', 'b', 'c', '\0' }, t[] = { 'a', 'b', 'c' };
    final List<CCharLiteralExpression> result = new ArrayList<>();
    for (int i = 0; i < s.length(); i++) {
      result.add(new CCharLiteralExpression(e.getFileLocation(), CNumericTypes.SIGNED_CHAR, s.charAt(i)));
    }


    // http://stackoverflow.com/questions/10828294/c-and-c-partial-initialization-of-automatic-structure
    // C99 Standard 6.7.8.21
    // If there are ... fewer characters in a string literal
    // used to initialize an array of known size than there are elements in the array,
    // the remainder of the aggregate shall be initialized implicitly ...
    for (int i = s.length(); i < length; i++) {
      result.add(new CCharLiteralExpression(e.getFileLocation(), CNumericTypes.SIGNED_CHAR, '\0'));
    }

    return result;
  }

  private static List<CExpressionAssignmentStatement> expandStringLiterals(
                                                 final List<CExpressionAssignmentStatement> assignments)
  throws UnrecognizedCCodeException {
    final List<CExpressionAssignmentStatement> result = new ArrayList<>();
    for (CExpressionAssignmentStatement assignment : assignments) {
      final CExpression rhs = assignment.getRightHandSide();
      if (rhs instanceof CStringLiteralExpression) {
        final CExpression lhs = assignment.getLeftHandSide();
        final CType lhsType = lhs.getExpressionType();
        final CArrayType lhsArrayType;
        if (lhsType instanceof CArrayType) {
          lhsArrayType = (CArrayType) lhsType;
        } else if (lhsType instanceof CPointerType) {
          lhsArrayType = new CArrayType(false, false, ((CPointerType) lhsType).getType(), null);
        } else {
          throw new UnrecognizedCCodeException("Assigning string literal to " + lhsType.toString(), assignment);
        }

        List<CCharLiteralExpression> chars = expandStringLiteral((CStringLiteralExpression) rhs, lhsArrayType);

        int offset = 0;
        for (CCharLiteralExpression e : chars) {
          result.add(new CExpressionAssignmentStatement(
                       assignment.getFileLocation(),
                       new CArraySubscriptExpression(lhs.getFileLocation(),
                                                     lhsArrayType.getType(),
                                                     lhs,
                                                     new CIntegerLiteralExpression(lhs.getFileLocation(),
                                                                                   CNumericTypes.INT,
                                                                                   BigInteger.valueOf(offset))),
                       e));
          offset++;
        }
      } else {
        result.add(assignment);
      }
    }
    return result;
  }

  static List<CExpressionAssignmentStatement> expandAssignmentList(
                                                final CVariableDeclaration declaration,
                                                final List<CExpressionAssignmentStatement> explicitAssignments) {
    final CType variableType = PointerTargetSet.simplifyType(declaration.getType());
    final CLeftHandSide lhs = new CIdExpression(declaration.getFileLocation(),
                                                variableType,
                                                declaration.getName(),
                                                declaration);
    final Set<String> alreadyAssigned = new HashSet<>();
    for (CExpressionAssignmentStatement statement : explicitAssignments) {
      alreadyAssigned.add(statement.getLeftHandSide().toString());
    }
    final List<CExpressionAssignmentStatement> defaultAssignments = new ArrayList<>();
    expandAssignmentList(variableType, lhs, alreadyAssigned, defaultAssignments);
    defaultAssignments.addAll(explicitAssignments);
    return defaultAssignments;
  }

  private static void expandAssignmentList(CType type,
                                           final CLeftHandSide lhs,
                                           final Set<String> alreadyAssigned,
                                           final List<CExpressionAssignmentStatement> defaultAssignments) {
    type = PointerTargetSet.simplifyType(type);
    if (type instanceof CArrayType) {
      final CArrayType arrayType = (CArrayType) type;
      final CType elementType = PointerTargetSet.simplifyType(arrayType.getType());
      final Integer length = PointerTargetSet.getArrayLength(arrayType);
      if (length != null) {
        for (int i = 0; i < length; i++) {
          final CLeftHandSide newLhs = new CArraySubscriptExpression(
                                             lhs.getFileLocation(),
                                             elementType,
                                             lhs,
                                             new CIntegerLiteralExpression(lhs.getFileLocation(),
                                                                           CNumericTypes.INT,
                                                                           BigInteger.valueOf(i)));
          expandAssignmentList(elementType, newLhs, alreadyAssigned, defaultAssignments);
        }
      }
    } else if (type instanceof CCompositeType) {
      final CCompositeType compositeType = (CCompositeType) type;
      for (final CCompositeTypeMemberDeclaration memberDeclaration : compositeType.getMembers()) {
        final CType memberType = memberDeclaration.getType();
        final CLeftHandSide newLhs = new CFieldReference(lhs.getFileLocation(),
                                                         memberType,
                                                         memberDeclaration.getName(),
                                                         lhs, false);
        expandAssignmentList(memberType, newLhs, alreadyAssigned, defaultAssignments);
      }
    } else {
      assert isSimpleType(type);
      final CExpression zero = new CIntegerLiteralExpression(lhs.getFileLocation(),
                                                             CNumericTypes.SIGNED_CHAR,
                                                             BigInteger.ZERO);
      if (!alreadyAssigned.contains(lhs.toString())) {
        defaultAssignments.add(new CExpressionAssignmentStatement(lhs.getFileLocation(), lhs, zero));
      }
    }
  }

  @Override
  public Pair<PathFormula, ErrorConditions> makeAnd(final PathFormula oldFormula, final CFAEdge edge)
  throws CPATransferException {
    if (oldFormula instanceof PathFormulaWithUF) {
      return makeAnd((PathFormulaWithUF) oldFormula, edge);
    } else {
      throw new CPATransferException("CToFormulaWithUF converter requires PathFormulaWithUF");
    }
  }

<<<<<<< HEAD
  private Pair<PathFormula, ErrorConditions> makeAnd(final PathFormulaWithUF oldFormula, final CFAEdge edge) throws CPATransferException {
    makeAnd.start();
=======
  private Pair<PathFormula, ErrorConditions> makeAnd(final PathFormulaWithUF oldFormula, final CFAEdge edge)
  throws CPATransferException {
>>>>>>> 239936cc
    ErrorConditions errorConditions = new ErrorConditions(bfmgr);

    if (edge.getEdgeType() == CFAEdgeType.BlankEdge) {
      makeAnd.stop();
      return Pair.<PathFormula, ErrorConditions>of(oldFormula, errorConditions);
    }

    final String function = edge.getPredecessor() != null ? edge.getPredecessor().getFunctionName() : null;
    final SSAMapBuilder ssa = oldFormula.getSsa().builder();
    final Constraints constraints = new Constraints(bfmgr);
    final PointerTargetSetBuilder pts = oldFormula.getPointerTargetSet().builder();
    Timer1.start();
    BooleanFormula edgeFormula = createFormulaForEdge(edge, function, ssa, constraints, errorConditions, pts);
    Timer1.stop();
    Timer2.start();
    edgeFormula = bfmgr.and(edgeFormula, constraints.get());
    Timer2.stop();
    final SSAMap newSsa = ssa.build();
    final PointerTargetSet newPts = pts.build();
    Timer3.start();
    final BooleanFormula newFormula = bfmgr.and(oldFormula.getFormula(), edgeFormula);
    Timer3.stop();
    int newLength = oldFormula.getLength() + 1;
    PathFormula result = new PathFormulaWithUF(newFormula, newSsa, newPts, newLength);
    makeAnd.stop();
    return Pair.of(result, errorConditions);
  }


  private LvalueToPointerTargetPatternVisitor getLvalueToPointerTargetPatternVisitor(
    final CFAEdge cfaEdge,
    final PointerTargetSetBuilder pts) {
    return new LvalueToPointerTargetPatternVisitor(this, cfaEdge, pts);
  }

  private StatementToFormulaWithUFVisitor getStatementToFormulaWithUFVisitor(final CFAEdge cfaEdge,
                                                                             final String function,
                                                                             final SSAMapBuilder ssa,
                                                                             final Constraints constraints,
                                                                             final PointerTargetSetBuilder pts) {
    final LvalueToPointerTargetPatternVisitor lvalueVisitor = getLvalueToPointerTargetPatternVisitor(cfaEdge, pts);
    return new StatementToFormulaWithUFVisitor(lvalueVisitor, this, cfaEdge, function, ssa, constraints, pts);
  }

  protected BooleanFormula makeReturn(final CExpression resultExpression,
                                      final CReturnStatementEdge returnEdge,
                                      final StatementToFormulaWithUFVisitor statementVisitor)
  throws CPATransferException {
    if (resultExpression == null) {
      // this is a return from a void function, do nothing
      return bfmgr.makeBoolean(true);
    } else {
      // we have to save the information about the return value,
      // so that we can use it later on, if it is assigned to
      // a variable. We create a function::__retval__ variable
      // that will hold the return value
      final String returnVariableName = getReturnVarName();
      final CFunctionDeclaration functionDeclaration = ((CFunctionEntryNode) returnEdge.getSuccessor()
                                                                                       .getEntryNode())
                                                                                         .getFunctionDefinition();
      final CType returnType = PointerTargetSet.simplifyType(functionDeclaration.getType().getReturnType());
      final CVariableDeclaration returnVariableDeclaration =
        new CVariableDeclaration(functionDeclaration.getFileLocation(),
                                 false,
                                 CStorageClass.AUTO,
                                 returnType,
                                 returnVariableName,
                                 returnVariableName,
                                 scoped(returnVariableName, statementVisitor.getFuncitonName()),
                                 null);
      final CExpressionAssignmentStatement assignment =
        new CExpressionAssignmentStatement(resultExpression.getFileLocation(),
                                           new CIdExpression(resultExpression.getFileLocation(),
                                                             returnType,
                                                             returnVariableName,
                                                             returnVariableDeclaration),
                                           resultExpression);
      final BooleanFormula result = assignment.accept(statementVisitor);
      statementVisitor.declareSharedBase(returnVariableDeclaration, PointerTargetSet.containsArray(returnType));
      return result;
    }
  }

  private static String getLogMessage(final String msg, final CFAEdge edge) {
    return "Line " + edge.getLineNumber()
            + ": " + msg
            + ": " + edge.getDescription();
  }

  private void logDebug(final String msg, final CFAEdge edge) {
    if (logger.wouldBeLogged(Level.ALL)) {
      logger.log(Level.ALL, getLogMessage(msg, edge));
    }
  }

  private BooleanFormula makeDeclaration(final CDeclarationEdge declarationEdge,
                                         final Constraints constraints,
                                         final PointerTargetSetBuilder pts,
                                         final StatementToFormulaWithUFVisitor statementVisitor)
  throws CPATransferException {

    if (declarationEdge.getDeclaration() instanceof CTypeDeclaration) {
      final CType declarationType = PointerTargetSet.simplifyType(
                                      ((CTypeDeclaration) declarationEdge.getDeclaration()).getType());
      if (declarationType instanceof CCompositeType) {
        statementVisitor.declareCompositeType((CCompositeType) declarationType);
      }
    }

    if (!(declarationEdge.getDeclaration() instanceof CVariableDeclaration)) {
      // function declaration, typedef etc.
      logDebug("Ignoring declaration", declarationEdge);
      return bfmgr.makeBoolean(true);
    }

    CVariableDeclaration declaration = (CVariableDeclaration) declarationEdge.getDeclaration();

    // makeFreshIndex(variableName, declaration.getType(), ssa); // TODO: Make sure about
                                                                 // correctness of SSA indices without this trick!

    CType declarationType = PointerTargetSet.simplifyType(declaration.getType());

    if (declaration.getName().equals("cputime_node")) {
      System.out.println("cputime_node");
    }
    boolean b = isRelevantVariable(declaration.getQualifiedName());
    boolean b2 = isAddressedVariable(declaration.getQualifiedName());

    if (!isRelevantVariable(declaration.getQualifiedName()) &&
        !isAddressedVariable(declaration.getQualifiedName())) {
      // The variable is unused
      logDebug("Ignoring declaration of unused variable", declarationEdge);
      return bfmgr.makeBoolean(true);
    }

<<<<<<< HEAD
    Formula address = makeConstant(PointerTargetSet.getBaseName(declaration.getQualifiedName()),
                                   PointerTargetSet.getBaseType(declarationType), pts);
    //constraints.addConstraint(fmgr.makeEqual(makeBaseAddressOfTerm(address), address));

=======
>>>>>>> 239936cc
    // if there is an initializer associated to this variable,
    // take it into account
    final CInitializer initializer = declaration.getInitializer();

    // Fixing unsized array declarations
    if (declarationType instanceof CArrayType && ((CArrayType) declarationType).getLength() == null) {
      final Integer actualLength;
      if (initializer instanceof  CInitializerList) {
        actualLength = ((CInitializerList) initializer).getInitializers().size();
      } else if (initializer instanceof CInitializerExpression &&
                 ((CInitializerExpression) initializer).getExpression() instanceof CStringLiteralExpression) {
        actualLength = ((CStringLiteralExpression) ((CInitializerExpression) initializer).getExpression())
                         .getContentString()
                         .length() + 1;
      } else {
        actualLength = null;
      }

      if (actualLength != null) {
        declarationType = new CArrayType(declarationType.isConst(),
                                         declarationType.isVolatile(),
                                         ((CArrayType) declarationType).getType(),
                                         new CIntegerLiteralExpression(declaration.getFileLocation(),
                                                                       machineModel.getPointerDiffType(),
                                                                       BigInteger.valueOf(actualLength)));

        declaration = new CVariableDeclaration(declaration.getFileLocation(),
                                               declaration.isGlobal(),
                                               declaration.getCStorageClass(),
                                               declarationType,
                                               declaration.getName(),
                                               declaration.getOrigName(),
                                               declaration.getQualifiedName(),
                                               initializer);
      }
    }

    // Special handling for string literal initializers -- convert them into character arrays
    final CIdExpression lhs =
        new CIdExpression(declaration.getFileLocation(), declarationType, declaration.getName(), declaration);
    if (initializer instanceof CInitializerExpression || initializer == null) {
      statementVisitor.declareSharedBase(declaration, false);

      final BooleanFormula result;
      if (initializer != null) {
        final CExpressionAssignmentStatement assignment =
          new CExpressionAssignmentStatement(declaration.getFileLocation(),
                                             lhs,
                                             ((CInitializerExpression) initializer).getExpression());
        result = assignment.accept(statementVisitor);
      } else if (isRelevantVariable(declaration.getQualifiedName())) {
        result = statementVisitor.handleAssignment(lhs, null, false, null);
      } else {
        result = bfmgr.makeBoolean(true);
      }

      if (PointerTargetSet.containsArray(declarationType)) {
        addPreFilledBase(declaration.getQualifiedName(), declarationType, true, false, constraints, pts);
      }

      return result;
    } else if (initializer instanceof CInitializerList) {
<<<<<<< HEAD
      final Object initializerList = statementVisitor.visitInitializer(declarationType,
                                                                       initializer,
                                                                       !declaration.isGlobal());
      assert initializerList instanceof List : "Wrong initializer";
      return bfmgr.makeBoolean(true);
//      statementVisitor.visitComplexInitialization(declaration,
//                                                         (List<?>) initializerList);
=======
      statementVisitor.declareSharedBase(declaration, false);

      List<CExpressionAssignmentStatement> assignments =
        CInitializers.convertToAssignments(declaration, declarationEdge);
      if (options.handleStringLiteralInitializers()) {
        assignments = expandStringLiterals(assignments);
      }
      if (options.handleImplicitInitialization()) {
        assignments = expandAssignmentList(declaration, assignments);
      }

      final BooleanFormula result = statementVisitor.handleInitializationAssignments(lhs, assignments);

      if (PointerTargetSet.containsArray(declarationType)) {
        addPreFilledBase(declaration.getQualifiedName(), declarationType, true, false, constraints, pts);
      }

      return result;
>>>>>>> 239936cc
    } else {
      throw new UnrecognizedCCodeException("Unrecognized initializer", declarationEdge, initializer);
    }
  }

  private BooleanFormula makeAssume(final CAssumeEdge assume,
                                    final StatementToFormulaWithUFVisitor statementVisitor)
  throws CPATransferException {

    return statementVisitor.visitAssume(assume.getExpression(), assume.getTruthAssumption());
  }

  private BooleanFormula makeFunctionCall(final CFunctionCallEdge edge,
                                          final StatementToFormulaWithUFVisitor statementVisitor)
  throws CPATransferException {

    final List<CExpression> arguments = edge.getArguments();
    final CFunctionEntryNode entryNode = edge.getSuccessor();
    final List<CParameterDeclaration> parameters = entryNode.getFunctionParameters();

    if (entryNode.getFunctionDefinition().getType().takesVarArgs()) {
      if (parameters.size() > arguments.size()) {
        throw new UnrecognizedCCodeException("Number of parameters on function call does " +
                                             "not match function definition",
                                             edge);
      }
      if (!SAFE_VAR_ARG_FUNCTIONS.contains(entryNode.getFunctionName())) {
        logger.logfOnce(Level.WARNING,
                        "Ignoring parameters passed as varargs to function %s in line %d",
                        entryNode.getFunctionName(),
                        edge.getLineNumber());
      }
    } else {
      if (parameters.size() != arguments.size()) {
        throw new UnrecognizedCCodeException("Number of parameters on function call does " +
                                             "not match function definition",
                                             edge);
      }
    }

    int i = 0;
    BooleanFormula result = bfmgr.makeBoolean(true);
    for (CParameterDeclaration formalParameter : parameters) {
      final CExpression argument = arguments.get(i++);
      final CType parameterType = PointerTargetSet.simplifyType(formalParameter.getType());
      final CExpressionAssignmentStatement assignmentStatement = new CExpressionAssignmentStatement(
        argument.getFileLocation(),
        new CIdExpression(argument.getFileLocation(), parameterType, formalParameter.getName(), formalParameter),
        argument);
      final BooleanFormula assignment = assignmentStatement.accept(statementVisitor);
      result = bfmgr.and(result, assignment);
      statementVisitor.declareSharedBase(formalParameter, PointerTargetSet.containsArray(parameterType));
    }

    return result;
  }

  protected BooleanFormula makeExitFunction(final CFunctionSummaryEdge summaryEdge,
                                            final StatementToFormulaWithUFVisitor statementVisitor)
  throws CPATransferException {
    final CFunctionCall returnExpression = summaryEdge.getExpression();
    final BooleanFormula result;
    if (returnExpression instanceof CFunctionCallStatement) {
      // this should be a void return, just do nothing...
      result = bfmgr.makeBoolean(true);
    } else if (returnExpression instanceof CFunctionCallAssignmentStatement) {
      final CFunctionCallAssignmentStatement expression = (CFunctionCallAssignmentStatement) returnExpression;
      final String returnVariableName = getReturnVarName();
      final CFunctionCallExpression functionCallExpression = expression.getRightHandSide();
      final CType returnType = getReturnType(functionCallExpression, summaryEdge);
      final CIdExpression rhs = new CIdExpression(functionCallExpression.getFileLocation(),
                                                  returnType,
                                                  returnVariableName,
                                                  new CVariableDeclaration(functionCallExpression.getDeclaration()
                                                                                                 .getFileLocation(),
                                                                           false,
                                                                           CStorageClass.AUTO,
                                                                           returnType,
                                                                           returnVariableName,
                                                                           returnVariableName,
                                                                           scoped(returnVariableName,
                                                                                  statementVisitor.getFuncitonName()),
                                                                           null));
      CLeftHandSide lhs = expression.getLeftHandSide();

      result = statementVisitor.visit(
        new CExpressionAssignmentStatement(functionCallExpression.getFileLocation(), lhs, rhs));
    } else {
      throw new UnrecognizedCCodeException("Unknown function exit expression", summaryEdge, returnExpression);
    }

    statementVisitor.handleDeferredAllocationInFunctionExit();

    return result;
  }

  private BooleanFormula createFormulaForEdge(final CFAEdge edge,
      final String function, final SSAMapBuilder ssa, final Constraints constraints,
      final ErrorConditions errorConditions,
      final PointerTargetSetBuilder pts) throws CPATransferException {
    createEdge.start();
    try {
    if (edge.getEdgeType() == CFAEdgeType.MultiEdge) {
      Multi.start();
      List<BooleanFormula> multiEdgeFormulas = new ArrayList<>(((MultiEdge)edge).getEdges().size());

      // unroll the MultiEdge
      for (CFAEdge singleEdge : (MultiEdge)edge) {
        if (singleEdge instanceof BlankEdge) {
          continue;
        }
        multiEdgeFormulas.add(createFormulaForEdge(singleEdge, function, ssa, constraints, errorConditions, pts));
      }

      // Big conjunction at the end is better than creating a new conjunction
      // after each edge for some SMT solvers.
      return bfmgr.and(multiEdgeFormulas);
    }

    // A new visitor for each edge produces correct log and error messages.
    final StatementToFormulaWithUFVisitor statementVisitor =
            getStatementToFormulaWithUFVisitor(edge, function, ssa, constraints, pts);

    switch (edge.getEdgeType()) {
    case StatementEdge: {
      Statement.start();
      final CStatementEdge statementEdge = (CStatementEdge) edge;
      return statementEdge.getStatement().accept(statementVisitor);
    }

    case ReturnStatementEdge: {
      ReturnStatement.start();
      final CReturnStatementEdge returnEdge = (CReturnStatementEdge) edge;
      return makeReturn(returnEdge.getExpression(), returnEdge, statementVisitor);
    }

    case DeclarationEdge: {
      Declaration.start();
      final CDeclarationEdge declarationEdge = (CDeclarationEdge) edge;
      return makeDeclaration(declarationEdge, constraints, pts, statementVisitor);
    }

    case AssumeEdge: {
      Assume.start();
      return makeAssume((CAssumeEdge) edge, statementVisitor);
    }

    case BlankEdge: {
      assert false : "Handled above";
      return bfmgr.makeBoolean(true);
    }

    case FunctionCallEdge: {
      FunctionCall.start();
      return makeFunctionCall((CFunctionCallEdge) edge, statementVisitor);
    }

    case FunctionReturnEdge: {
      FunctionReturn.start();
      // get the expression from the summary edge
      final CFunctionSummaryEdge summaryEdge = ((CFunctionReturnEdge) edge).getSummaryEdge();
      return makeExitFunction(summaryEdge, statementVisitor);
    }

    default:
      throw new UnrecognizedCFAEdgeException(edge);
    }
    } finally {
      Statement.stop();
      ReturnStatement.stop();
      Declaration.stop();
      Assume.stop();
      FunctionCall.stop();
      FunctionReturn.stop();
      Multi.stop();
      createEdge.stop();
    }
  }

  public boolean isDynamicAllocVariableName(final String name) {
    return options.isSuccessfulAllocFunctionName(name) || options.isSuccessfulZallocFunctionName(name);
  }

  @SuppressWarnings("hiding") // same instance with narrower type
  final FormulaEncodingWithUFOptions options;

  final FormulaType<?> voidPointerFormulaType = super.getFormulaTypeFromCType(CPointerType.POINTER_TO_VOID);
  final Formula nullPointer = fmgr.makeNumber(voidPointerFormulaType, 0);

  private final Optional<VariableClassification> variableClassification;

  @SuppressWarnings("hiding")
  private static final Set<String> SAFE_VAR_ARG_FUNCTIONS = ImmutableSet.of("printf", "printk");

  public static final String UF_NAME_PREFIX = "*";

  public static final String FIELD_NAME_SEPARATOR = "$";

  public static final String FRESH_INDEX_SEPARATOR = "#";

  static final String SSA_INDEX_SEPARATOR =  FormulaManagerView.makeName("", 0).substring(0, 1);

  static final String SCOPE_SEPARATOR = CtoFormulaConverter.scoped("", "");

  private static final String RETURN_VARIABLE_NAME;

  static {
    final String scopedReturnVariable = CtoFormulaConverter.getReturnVarName("");
    RETURN_VARIABLE_NAME = scopedReturnVariable.substring(SCOPE_SEPARATOR.length());
  }

  private static final Map<CType, String> ufNameCache = new IdentityHashMap<>();
}<|MERGE_RESOLUTION|>--- conflicted
+++ resolved
@@ -156,13 +156,10 @@
     return  allocVariableName + FRESH_INDEX_SEPARATOR + PointerTargetSetBuilder.getNextDynamicAllocationIndex();
   }
 
-<<<<<<< HEAD
-  Formula makeBaseAddressOfTerm(final Formula address) {
+  /*Formula makeBaseAddressOfTerm(final Formula address) {
     return bfmgr.makeBoolean(true); //makecreateFuncAndCall("*__BASE_ADDRESS_OF__", pointerType, ImmutableList.of(address));
-  }
-
-=======
->>>>>>> 239936cc
+  }*/
+
   static String getReturnVarName() {
     return RETURN_VARIABLE_NAME;
   }
@@ -289,13 +286,10 @@
                          final Formula address,
                          final SSAMapBuilder ssa,
                          final PointerTargetSetBuilder pts) {
-<<<<<<< HEAD
    // errorConditions.addInvalidDerefCondition(fmgr.makeEqual(address, nullPointer));
    // errorConditions.addInvalidDerefCondition(fmgr.makeLessThan(address, makeBaseAddressOfTerm(address), false));
-    return makeDerefereceWithoutError(type, address, ssa, errorConditions, pts);
-=======
+    //return makeDerefereceWithoutError(type, address, ssa, errorConditions, pts);
     return makeSafeDereferece(type, address, ssa, pts);
->>>>>>> 239936cc
   }
 
   private Formula makeSafeDereferece(CType type,
@@ -1154,13 +1148,8 @@
     }
   }
 
-<<<<<<< HEAD
   private Pair<PathFormula, ErrorConditions> makeAnd(final PathFormulaWithUF oldFormula, final CFAEdge edge) throws CPATransferException {
     makeAnd.start();
-=======
-  private Pair<PathFormula, ErrorConditions> makeAnd(final PathFormulaWithUF oldFormula, final CFAEdge edge)
-  throws CPATransferException {
->>>>>>> 239936cc
     ErrorConditions errorConditions = new ErrorConditions(bfmgr);
 
     if (edge.getEdgeType() == CFAEdgeType.BlankEdge) {
@@ -1296,13 +1285,10 @@
       return bfmgr.makeBoolean(true);
     }
 
-<<<<<<< HEAD
-    Formula address = makeConstant(PointerTargetSet.getBaseName(declaration.getQualifiedName()),
+    /*Formula address = makeConstant(PointerTargetSet.getBaseName(declaration.getQualifiedName()),
                                    PointerTargetSet.getBaseType(declarationType), pts);
-    //constraints.addConstraint(fmgr.makeEqual(makeBaseAddressOfTerm(address), address));
-
-=======
->>>>>>> 239936cc
+    *///constraints.addConstraint(fmgr.makeEqual(makeBaseAddressOfTerm(address), address));
+
     // if there is an initializer associated to this variable,
     // take it into account
     final CInitializer initializer = declaration.getInitializer();
@@ -1365,15 +1351,13 @@
 
       return result;
     } else if (initializer instanceof CInitializerList) {
-<<<<<<< HEAD
-      final Object initializerList = statementVisitor.visitInitializer(declarationType,
+      /*final Object initializerList = statementVisitor.visitInitializer(declarationType,
                                                                        initializer,
                                                                        !declaration.isGlobal());
       assert initializerList instanceof List : "Wrong initializer";
-      return bfmgr.makeBoolean(true);
+      return bfmgr.makeBoolean(true);*/
 //      statementVisitor.visitComplexInitialization(declaration,
 //                                                         (List<?>) initializerList);
-=======
       statementVisitor.declareSharedBase(declaration, false);
 
       List<CExpressionAssignmentStatement> assignments =
@@ -1392,7 +1376,6 @@
       }
 
       return result;
->>>>>>> 239936cc
     } else {
       throw new UnrecognizedCCodeException("Unrecognized initializer", declarationEdge, initializer);
     }
