/*
 *  CPAchecker is a tool for configurable software verification.
 *  This file is part of CPAchecker.
 *
 *  Copyright (C) 2007-2012  Dirk Beyer
 *  All rights reserved.
 *
 *  Licensed under the Apache License, Version 2.0 (the "License");
 *  you may not use this file except in compliance with the License.
 *  You may obtain a copy of the License at
 *
 *      http://www.apache.org/licenses/LICENSE-2.0
 *
 *  Unless required by applicable law or agreed to in writing, software
 *  distributed under the License is distributed on an "AS IS" BASIS,
 *  WITHOUT WARRANTIES OR CONDITIONS OF ANY KIND, either express or implied.
 *  See the License for the specific language governing permissions and
 *  limitations under the License.
 *
 *
 *  CPAchecker web page:
 *    http://cpachecker.sosy-lab.org
 */
package org.sosy_lab.cpachecker.cpa.explicit.refiner;

import java.io.PrintStream;
import java.util.HashMap;
import java.util.HashSet;
import java.util.Iterator;
import java.util.List;
import java.util.Map;
import java.util.Set;

import org.sosy_lab.common.Pair;
import org.sosy_lab.common.Timer;
import org.sosy_lab.common.configuration.Configuration;
import org.sosy_lab.common.configuration.InvalidConfigurationException;
import org.sosy_lab.common.configuration.Option;
import org.sosy_lab.common.configuration.Options;
import org.sosy_lab.cpachecker.cfa.ast.AIdExpression;
import org.sosy_lab.cpachecker.cfa.ast.IAExpression;
import org.sosy_lab.cpachecker.cfa.ast.IAStatement;
import org.sosy_lab.cpachecker.cfa.ast.IAssignment;
import org.sosy_lab.cpachecker.cfa.ast.c.CVariableDeclaration;
import org.sosy_lab.cpachecker.cfa.model.ADeclarationEdge;
import org.sosy_lab.cpachecker.cfa.model.AStatementEdge;
import org.sosy_lab.cpachecker.cfa.model.BlankEdge;
import org.sosy_lab.cpachecker.cfa.model.CFAEdge;
import org.sosy_lab.cpachecker.cfa.model.CFAEdgeType;
import org.sosy_lab.cpachecker.cfa.model.CFANode;
import org.sosy_lab.cpachecker.cfa.model.MultiEdge;
import org.sosy_lab.cpachecker.cfa.model.c.CFunctionReturnEdge;
import org.sosy_lab.cpachecker.core.CPAcheckerResult.Result;
import org.sosy_lab.cpachecker.core.interfaces.Statistics;
import org.sosy_lab.cpachecker.core.reachedset.ReachedSet;
import org.sosy_lab.cpachecker.core.reachedset.UnmodifiableReachedSet;
import org.sosy_lab.cpachecker.cpa.arg.ARGPath;
import org.sosy_lab.cpachecker.cpa.arg.ARGState;
import org.sosy_lab.cpachecker.cpa.explicit.refiner.utils.ExplicitInterpolator;
import org.sosy_lab.cpachecker.exceptions.CPAException;
import org.sosy_lab.cpachecker.util.predicates.interfaces.PathFormulaManager;

import com.google.common.collect.HashMultimap;
import com.google.common.collect.Lists;
import com.google.common.collect.Multimap;

@Options(prefix="cpa.explicit.refiner")
public class ExplicitInterpolationBasedExplicitRefiner implements Statistics {
  /**
   * whether or not to do lazy-abstraction, i.e., when true, the re-starting node
   * for the re-exploration of the ARG will be the node closest to the root
   * where new information is made available through the current refinement
   */
  @Option(description="whether or not to do lazy-abstraction")
  private boolean doLazyAbstraction = true;

  @Option(description="whether or not to avoid restarting at assume edges after a refinement")
  private boolean avoidAssumes = true;

  /**
   * the offset in the path from where to cut-off the subtree, and restart the analysis
   */
  private int interpolationOffset = -1;

  // statistics
  private int numberOfRefinements           = 0;
  private int numberOfSuccessfulRefinements = 0;
  private int numberOfInterpolations        = 0;
  private Timer timerInterpolation          = new Timer();

  protected ExplicitInterpolationBasedExplicitRefiner(Configuration config, PathFormulaManager pathFormulaManager)
      throws InvalidConfigurationException {
    config.inject(this);
  }

  protected Multimap<CFANode, String> determinePrecisionIncrement(UnmodifiableReachedSet reachedSet,
      ARGPath errorPath) throws CPAException {
    timerInterpolation.start();
    numberOfRefinements++;

    ExplicitInterpolator interpolator     = new ExplicitInterpolator();
    Map<String, Long> currentInterpolant  = new HashMap<>();
    Multimap<CFANode, String> increment   = HashMultimap.create();
    interpolationOffset                   = -1;
<<<<<<< HEAD
=======

    List<CFAEdge> cfaTrace = Lists.newArrayList();
    for(Pair<ARGState, CFAEdge> elem : errorPath) {
      cfaTrace.add(elem.getSecond());
    }
>>>>>>> 9a208ad0

    for (int i = 0; i < errorPath.size(); i++) {
      CFAEdge currentEdge = errorPath.get(i).getSecond();

      if (currentEdge instanceof BlankEdge) {
        // add the current interpolant to the increment
        for (String variableName : currentInterpolant.keySet()) {
          increment.put(currentEdge.getSuccessor(), variableName);
        }
        continue;
      }
      else if (currentEdge instanceof CFunctionReturnEdge) {
        currentEdge = ((CFunctionReturnEdge)currentEdge).getSummaryEdge();
      }

      // do interpolation
      Map<String, Long> inputInterpolant = new HashMap<>(currentInterpolant);
      try {
<<<<<<< HEAD
        Set<Pair<String, Long>> interpolant = interpolator.deriveInterpolant(errorPath, i, inputInterpolant);
=======
        Set<Pair<String, Long>> interpolant = interpolator.deriveInterpolant(cfaTrace, i, inputInterpolant);
>>>>>>> 9a208ad0
        numberOfInterpolations += interpolator.getNumberOfInterpolations();

        // early stop once we are past the first statement that made a path feasible for the first time
        if (interpolant == null) {
          timerInterpolation.stop();
          return increment;
        }
        for (Pair<String, Long> element : interpolant) {
          if (element.getSecond() == null) {
            currentInterpolant.remove(element.getFirst());
          } else {
            currentInterpolant.put(element.getFirst(), element.getSecond());
          }
        }
      }
      catch (InterruptedException e) {
        throw new CPAException("Explicit-Interpolation failed: ", e);
      }

      // remove variables from the interpolant that belong to the scope of the returning function
      // this is done one iteration after returning from the function, as the special FUNCTION_RETURN_VAR is needed that long
      if (i > 0 && errorPath.get(i - 1).getSecond().getEdgeType() == CFAEdgeType.ReturnStatementEdge) {
        currentInterpolant = clearInterpolant(currentInterpolant, errorPath.get(i - 1).getSecond().getSuccessor().getFunctionName());
      }

      // add the current interpolant to the increment
      for (String variableName : currentInterpolant.keySet()) {
        if (interpolationOffset == -1) {
          interpolationOffset = i + 1;
          numberOfSuccessfulRefinements++;
        }

        increment.put(currentEdge.getSuccessor(), variableName);
      }
    }

    timerInterpolation.stop();
    return increment;
  }

  /**
   * This method removes variables from the interpolant that belong to the scope of the given function.
   *
   * @param currentInterpolant the current interpolant
   * @param functionName the name of the function for which to remove variables
   * @return the current interpolant with the respective variables removed
   */
  private Map<String, Long> clearInterpolant(Map<String, Long> currentInterpolant, String functionName) {
    for (Iterator<String> variableNames = currentInterpolant.keySet().iterator(); variableNames.hasNext(); ) {
      if (variableNames.next().startsWith(functionName + "::")) {
        variableNames.remove();
      }
    }

    return currentInterpolant;
  }

  /**
   * This method determines the new interpolation point.
   *
   * @param errorPath the error path from where to determine the interpolation point
   * @return the new interpolation point
   */
  protected Pair<ARGState, CFAEdge> determineInterpolationPoint(ARGPath errorPath, Multimap<CFANode, String> increment) {
    // if doing lazy abstraction, use the node closest to the root node where new information is present
    if (doLazyAbstraction) {
      // try to find a more suitable cut-off point when cut-off is an assume edge, and this should be avoided
      if (avoidAssumes && cutOffIsAssumeEdge(errorPath)) {
        HashSet<String> values = new HashSet<>(increment.values());

        for (Pair<ARGState, CFAEdge> currentElement : Lists.reverse(errorPath.subList(0, interpolationOffset - 1))) {
          CFAEdge currentEdge = currentElement.getSecond();

          switch (currentElement.getSecond().getEdgeType()) {
            case StatementEdge:
            case DeclarationEdge:
              if (isAssigningEdge(currentEdge, values)) {
                return errorPath.get(errorPath.indexOf(currentElement) + 1);
              }
              break;

            case MultiEdge:
              for (CFAEdge singleEdge : ((MultiEdge)currentEdge)) {
                if (isAssigningEdge(singleEdge, values)) {
                  return errorPath.get(errorPath.indexOf(currentElement) + 1);
                }
              }
              break;

            default:
              break;
          }
        }
      }

      return errorPath.get(interpolationOffset);
    }

    // otherwise, just use the successor of the root node
    else {
      return errorPath.get(1);
<<<<<<< HEAD
    }
  }

  /**
   * This method checks whether or not the current cut-off point is at an assume edge.
   *
   * @param errorPath the error path
   * @return true, if the current cut-off point is at an assume edge, else false
   */
  private boolean cutOffIsAssumeEdge(ARGPath errorPath) {
    return errorPath.get(Math.max(1, interpolationOffset - 1)).getSecond().getEdgeType() == CFAEdgeType.AssumeEdge;
  }

  /**
   * This method determines whether or not the current edge is assigning any of the given variables.
   *
   * @param currentEdge the current edge to inspect
   * @param variableNames the collection of variables to check for
   * @return true, if any of the given variables is assigned in the given edge
   */
  private boolean isAssigningEdge(CFAEdge currentEdge, Set<String> variableNames) {
    if (currentEdge.getEdgeType() == CFAEdgeType.StatementEdge) {
      IAStatement statement = ((AStatementEdge)currentEdge).getStatement();

      if (statement instanceof IAssignment) {
        IAExpression assignedVariable = ((IAssignment)statement).getLeftHandSide();
        if ((assignedVariable instanceof AIdExpression) && variableNames.contains(((AIdExpression)assignedVariable).getName())) {
          return true;
        }
      }
=======
>>>>>>> 9a208ad0
    }

    else if (currentEdge.getEdgeType() == CFAEdgeType.DeclarationEdge) {
      ADeclarationEdge declEdge = ((ADeclarationEdge)currentEdge);
      if (declEdge.getDeclaration() instanceof CVariableDeclaration) {
        String declaredVariable = ((CVariableDeclaration)declEdge.getDeclaration()).getQualifiedName();
        if (variableNames.contains(declaredVariable)) {
          return true;
        }
      }
    }

    return false;
  }

  /**
   * This method checks whether or not the current cut-off point is at an assume edge.
   *
   * @param errorPath the error path
   * @return true, if the current cut-off point is at an assume edge, else false
   */
  private boolean cutOffIsAssumeEdge(ARGPath errorPath) {
    return errorPath.get(Math.max(1, interpolationOffset - 1)).getSecond().getEdgeType() == CFAEdgeType.AssumeEdge;
  }

  /**
   * This method determines whether or not the current edge is assigning any of the given variables.
   *
   * @param currentEdge the current edge to inspect
   * @param variableNames the collection of variables to check for
   * @return true, if any of the given variables is assigned in the given edge
   */
  private boolean isAssigningEdge(CFAEdge currentEdge, Set<String> variableNames) {
    if (currentEdge.getEdgeType() == CFAEdgeType.StatementEdge) {
      IAStatement statement = ((AStatementEdge)currentEdge).getStatement();

      if (statement instanceof IAssignment) {
        IAExpression assignedVariable = ((IAssignment)statement).getLeftHandSide();
        if ((assignedVariable instanceof AIdExpression) && variableNames.contains(((AIdExpression)assignedVariable).getName())) {
          return true;
        }
      }
    }

    else if (currentEdge.getEdgeType() == CFAEdgeType.DeclarationEdge) {
      ADeclarationEdge declEdge = ((ADeclarationEdge)currentEdge);
      if (declEdge.getDeclaration() instanceof CVariableDeclaration) {
        String declaredVariable = ((CVariableDeclaration)declEdge.getDeclaration()).getQualifiedName();
        if (variableNames.contains(declaredVariable)) {
          return true;
        }
      }
    }

    return false;
  }

  @Override
  public String getName() {
    return "Explicit Interpolation-Based Refiner";
  }

  @Override
  public void printStatistics(PrintStream out, Result result, ReachedSet reached) {
    out.println("  number of explicit refinements:                      " + numberOfRefinements);
    out.println("  number of successful explicit refinements:           " + numberOfSuccessfulRefinements);
    out.println("  number of explicit interpolations:                   " + numberOfInterpolations);
    out.println("  max. time for singe interpolation:                   " + timerInterpolation.printMaxTime());
    out.println("  total time for interpolation:                        " + timerInterpolation);
  }
}<|MERGE_RESOLUTION|>--- conflicted
+++ resolved
@@ -102,14 +102,11 @@
     Map<String, Long> currentInterpolant  = new HashMap<>();
     Multimap<CFANode, String> increment   = HashMultimap.create();
     interpolationOffset                   = -1;
-<<<<<<< HEAD
-=======
 
     List<CFAEdge> cfaTrace = Lists.newArrayList();
     for(Pair<ARGState, CFAEdge> elem : errorPath) {
       cfaTrace.add(elem.getSecond());
     }
->>>>>>> 9a208ad0
 
     for (int i = 0; i < errorPath.size(); i++) {
       CFAEdge currentEdge = errorPath.get(i).getSecond();
@@ -128,11 +125,7 @@
       // do interpolation
       Map<String, Long> inputInterpolant = new HashMap<>(currentInterpolant);
       try {
-<<<<<<< HEAD
-        Set<Pair<String, Long>> interpolant = interpolator.deriveInterpolant(errorPath, i, inputInterpolant);
-=======
         Set<Pair<String, Long>> interpolant = interpolator.deriveInterpolant(cfaTrace, i, inputInterpolant);
->>>>>>> 9a208ad0
         numberOfInterpolations += interpolator.getNumberOfInterpolations();
 
         // early stop once we are past the first statement that made a path feasible for the first time
@@ -234,52 +227,7 @@
     // otherwise, just use the successor of the root node
     else {
       return errorPath.get(1);
-<<<<<<< HEAD
-    }
-  }
-
-  /**
-   * This method checks whether or not the current cut-off point is at an assume edge.
-   *
-   * @param errorPath the error path
-   * @return true, if the current cut-off point is at an assume edge, else false
-   */
-  private boolean cutOffIsAssumeEdge(ARGPath errorPath) {
-    return errorPath.get(Math.max(1, interpolationOffset - 1)).getSecond().getEdgeType() == CFAEdgeType.AssumeEdge;
-  }
-
-  /**
-   * This method determines whether or not the current edge is assigning any of the given variables.
-   *
-   * @param currentEdge the current edge to inspect
-   * @param variableNames the collection of variables to check for
-   * @return true, if any of the given variables is assigned in the given edge
-   */
-  private boolean isAssigningEdge(CFAEdge currentEdge, Set<String> variableNames) {
-    if (currentEdge.getEdgeType() == CFAEdgeType.StatementEdge) {
-      IAStatement statement = ((AStatementEdge)currentEdge).getStatement();
-
-      if (statement instanceof IAssignment) {
-        IAExpression assignedVariable = ((IAssignment)statement).getLeftHandSide();
-        if ((assignedVariable instanceof AIdExpression) && variableNames.contains(((AIdExpression)assignedVariable).getName())) {
-          return true;
-        }
-      }
-=======
->>>>>>> 9a208ad0
-    }
-
-    else if (currentEdge.getEdgeType() == CFAEdgeType.DeclarationEdge) {
-      ADeclarationEdge declEdge = ((ADeclarationEdge)currentEdge);
-      if (declEdge.getDeclaration() instanceof CVariableDeclaration) {
-        String declaredVariable = ((CVariableDeclaration)declEdge.getDeclaration()).getQualifiedName();
-        if (variableNames.contains(declaredVariable)) {
-          return true;
-        }
-      }
-    }
-
-    return false;
+    }
   }
 
   /**
