--- conflicted
+++ resolved
@@ -26,7 +26,10 @@
 import static com.google.common.base.Preconditions.checkNotNull;
 
 import java.math.BigInteger;
-import java.util.*;
+import java.util.ArrayList;
+import java.util.Arrays;
+import java.util.Collections;
+import java.util.List;
 import java.util.logging.Level;
 
 import javax.annotation.Nullable;
@@ -92,11 +95,13 @@
 import org.sosy_lab.common.configuration.Option;
 import org.sosy_lab.common.configuration.Options;
 import org.sosy_lab.cpachecker.cfa.ast.FileLocation;
-import org.sosy_lab.cpachecker.cfa.ast.c.*;
+import org.sosy_lab.cpachecker.cfa.ast.c.CArrayDesignator;
+import org.sosy_lab.cpachecker.cfa.ast.c.CArrayRangeDesignator;
+import org.sosy_lab.cpachecker.cfa.ast.c.CArraySubscriptExpression;
+import org.sosy_lab.cpachecker.cfa.ast.c.CAssignment;
+import org.sosy_lab.cpachecker.cfa.ast.c.CAstNode;
+import org.sosy_lab.cpachecker.cfa.ast.c.CBinaryExpression;
 import org.sosy_lab.cpachecker.cfa.ast.c.CBinaryExpression.BinaryOperator;
-<<<<<<< HEAD
-import org.sosy_lab.cpachecker.cfa.ast.c.CUnaryExpression.UnaryOperator;
-=======
 import org.sosy_lab.cpachecker.cfa.ast.c.CCastExpression;
 import org.sosy_lab.cpachecker.cfa.ast.c.CComplexCastExpression;
 import org.sosy_lab.cpachecker.cfa.ast.c.CComplexTypeDeclaration;
@@ -131,7 +136,6 @@
 import org.sosy_lab.cpachecker.cfa.ast.c.CUnaryExpression.UnaryOperator;
 import org.sosy_lab.cpachecker.cfa.ast.c.CVariableDeclaration;
 import org.sosy_lab.cpachecker.cfa.simplification.ExpressionSimplificationVisitor;
->>>>>>> d7a445a3
 import org.sosy_lab.cpachecker.cfa.types.MachineModel;
 import org.sosy_lab.cpachecker.cfa.types.c.CArrayType;
 import org.sosy_lab.cpachecker.cfa.types.c.CBasicType;
@@ -181,39 +185,26 @@
 
   private final List<CAstNode> preSideAssignments = new ArrayList<>();
   private final List<CAstNode> postSideAssignments = new ArrayList<>();
-<<<<<<< HEAD
-  private static final HashMap<String, String> replacedStaticNames = new HashMap<>();
-  private boolean isStaticNameExpression = false;
-  private String staticVariablePrefix;
-=======
   private final String staticVariablePrefix;
->>>>>>> d7a445a3
 
   // this list is for ternary operators, &&, etc.
   private final List<Pair<IASTExpression, CIdExpression>> conditionalExpressions = new ArrayList<>();
 
-<<<<<<< HEAD
-  public ASTConverter(Configuration config, Scope pScope, LogManager pLogger, MachineModel pMachineModel, String staticVariablePrefix) throws InvalidConfigurationException {
-=======
   private static final ContainsProblemTypeVisitor containsProblemTypeVisitor = new ContainsProblemTypeVisitor();
 
   public ASTConverter(Configuration config, Scope pScope, LogManager pLogger,
       MachineModel pMachineModel, String staticVariablePrefix,
       boolean pSimplifyConstExpressions) throws InvalidConfigurationException {
->>>>>>> d7a445a3
     config.inject(this);
     scope = pScope;
     logger = pLogger;
     typeConverter = new ASTTypeConverter(scope, this, staticVariablePrefix);
     literalConverter = new ASTLiteralConverter(typeConverter, pMachineModel);
     this.staticVariablePrefix = staticVariablePrefix;
-<<<<<<< HEAD
-=======
     simplifyConstExpressions = pSimplifyConstExpressions;
 
     expressionSimplificator = new ExpressionSimplificationVisitor(pMachineModel, pLogger);
     binExprBuilder = new CBinaryExpressionBuilder(pMachineModel, pLogger);
->>>>>>> d7a445a3
   }
 
   public List<CAstNode> getAndResetPreSideAssignments() {
@@ -289,15 +280,6 @@
     return tmp;
   }
 
-<<<<<<< HEAD
-  private CIdExpression addSideAssignmentsForUnaryExpressions(IASTExpression e,
-                                                              CLeftHandSide exp,
-                                                              FileLocation fileLoc,
-                                                              CType type,
-                                                              BinaryOperator op) {
-    CIdExpression tmp = createInitializedTemporaryVariable(e, exp);
-=======
->>>>>>> d7a445a3
 
   /** This method builds a preSideAssignment for x=x+1 or x=x-1 and
    * returns a tmp-variable, that has the value of x before the operation.
@@ -469,12 +451,9 @@
     CExpression leftHandSide = convertExpressionWithoutSideEffects(e.getOperand1());
 
     if (isAssign) {
-<<<<<<< HEAD
-=======
       if (!(leftHandSide instanceof CLeftHandSide)) {
         throw new CFAGenerationRuntimeException("Lefthandside of Assignment " + e.getRawSignature() +" is no CLeftHandside but should be.", leftHandSide);
       }
->>>>>>> d7a445a3
       CLeftHandSide lhs = (CLeftHandSide) leftHandSide;
 
       if (op == null) {
@@ -614,19 +593,8 @@
     }
   }
 
-<<<<<<< HEAD
-  private CAstNode convert(IASTCastExpression e) {
-    CExpression operand = convertExpressionWithoutSideEffects(e.getOperand());
-
-    if (e.getOperand() instanceof IASTFieldReference && ((IASTFieldReference)e.getOperand()).isPointerDereference()) {
-      return createInitializedTemporaryVariable(e, new CCastExpression(getLocation(e), typeConverter.convert(e.getExpressionType()), operand, convert(e.getTypeId())));
-    } else {
-      return new CCastExpression(getLocation(e), typeConverter.convert(e.getExpressionType()), operand, convert(e.getTypeId()));
-    }
-=======
   private static boolean containsProblemType(final CType type) {
     return type.accept(containsProblemTypeVisitor);
->>>>>>> d7a445a3
   }
 
   private CFieldReference convert(IASTFieldReference e) {
@@ -725,11 +693,7 @@
         throw new CFAGenerationRuntimeException("The owner of the struct with field dereference has an invalid type", owner);
       }
 
-<<<<<<< HEAD
-      CPointerExpression exp = new CPointerExpression(getLocation(e), newType, owner);
-=======
       CPointerExpression exp = new CPointerExpression(loc, newType, owner);
->>>>>>> d7a445a3
 
       return new CFieldReference(loc, type, fieldName, exp, false);
     }
@@ -742,10 +706,6 @@
     List<CExpression> params = new ArrayList<>();
     for (IASTInitializerClause i : e.getArguments()) {
       params.add(convertExpressionWithoutSideEffects(toExpression(i)));
-    }
-
-    if (replacedStaticNames.containsKey(e.getFunctionNameExpression().getRawSignature())) {
-      isStaticNameExpression = true;
     }
 
     CExpression functionName = convertExpressionWithoutSideEffects(e.getFunctionNameExpression());
@@ -790,32 +750,18 @@
       }
     }
 
-<<<<<<< HEAD
-
-    return new CFunctionCallExpression(getLocation(e), typeConverter.convert(e.getExpressionType()), functionName, params, declaration);
-=======
     return new CFunctionCallExpression(getLocation(e), returnType, functionName, params, declaration);
->>>>>>> d7a445a3
   }
 
   private CIdExpression convert(IASTIdExpression e) {
     String name = convert(e.getName());
 
-<<<<<<< HEAD
-    if (isStaticNameExpression) {
-      if (replacedStaticNames.containsKey(name)) {
-        name = replacedStaticNames.get(name);
-      }
-      isStaticNameExpression = false;
-    }
-=======
     // if this variable is a static variable it is in the scope
     if (scope.lookupVariable(staticVariablePrefix + name) != null ||
         scope.lookupFunction(staticVariablePrefix + name) != null) {
       name = staticVariablePrefix + name;
     }
 
->>>>>>> d7a445a3
     // Try to find declaration.
     // Variables per se actually do not bind stronger than function,
     // but local variables do.
@@ -887,21 +833,13 @@
 
         // if there is a dereference on a field of a struct a temporary variable is needed
         if (operand instanceof CFieldReference) {
-<<<<<<< HEAD
-          CIdExpression tmpVar = createInitializedTemporaryVariable(e.getOperand(), operand);
-=======
           CIdExpression tmpVar = createInitializedTemporaryVariable(fileLoc, operandType, operand);
->>>>>>> d7a445a3
           return new CPointerExpression(fileLoc, type, tmpVar);
         }
 
         // in case of *(a[index])
         else if(operand instanceof CArraySubscriptExpression) {
-<<<<<<< HEAD
-          CIdExpression tmpVar = createInitializedTemporaryVariable(e.getOperand(), operand);
-=======
           CIdExpression tmpVar = createInitializedTemporaryVariable(fileLoc, operandType, operand);
->>>>>>> d7a445a3
           return new CPointerExpression(fileLoc, type, tmpVar);
         }
 
@@ -913,21 +851,13 @@
 
         // in case of ** a temporary variable is needed
         else if(operand instanceof CPointerExpression) {
-<<<<<<< HEAD
-          CIdExpression tmpVar = createInitializedTemporaryVariable(e.getOperand(), operand);
-=======
           CIdExpression tmpVar = createInitializedTemporaryVariable(fileLoc, operandType, operand);
->>>>>>> d7a445a3
           return new CPointerExpression(fileLoc, type, tmpVar);
         }
 
         // in case of p.e. *(a+b) or *(a-b) or *(a ANY_OTHER_OPERATOR b) a temporary variable is needed
         else if(operand instanceof CBinaryExpression) {
-<<<<<<< HEAD
-          CIdExpression tmpVar = createInitializedTemporaryVariable(e.getOperand(), operand);
-=======
           CIdExpression tmpVar = createInitializedTemporaryVariable(fileLoc, operandType, operand);
->>>>>>> d7a445a3
           return new CPointerExpression(fileLoc, type, tmpVar);
         }
       }
@@ -972,12 +902,7 @@
       default: throw new AssertionError();
       }
 
-<<<<<<< HEAD
-      CExpression one = createSideeffectLiteralOne(type, fileLoc, e);
-      CBinaryExpression preExp = new CBinaryExpression(fileLoc, type, operand, one, preOp);
-=======
       CBinaryExpression preExp = binExprBuilder.buildBinaryExpression(operand, CNumericTypes.ONE, preOp);
->>>>>>> d7a445a3
       CLeftHandSide lhsPre = (CLeftHandSide) operand;
 
       return new CExpressionAssignmentStatement(fileLoc, lhsPre, preExp);
@@ -1002,13 +927,6 @@
       default: throw new AssertionError();
       }
 
-<<<<<<< HEAD
-      CExpression postOne = createSideeffectLiteralOne(type, fileLoc, e);
-      CBinaryExpression postExp = new CBinaryExpression(fileLoc, type, operand, postOne, postOp);
-      CLeftHandSide lhsPost = (CLeftHandSide) operand;
-
-      return new CExpressionAssignmentStatement(fileLoc, lhsPost, postExp);
-=======
       CBinaryExpression postExp = binExprBuilder.buildBinaryExpression(operand, CNumericTypes.ONE, postOp);
       CLeftHandSide lhsPost = (CLeftHandSide) operand;
       CExpressionAssignmentStatement result = new CExpressionAssignmentStatement(fileLoc, lhsPost, postExp);
@@ -1017,7 +935,6 @@
       preSideAssignments.add(result);
 
       return tmp;
->>>>>>> d7a445a3
 
     default:
       return new CUnaryExpression(fileLoc, type, operand, ASTOperatorConverter.convertUnaryOperator(e));
@@ -1108,11 +1025,6 @@
     String name = declarator.getThird();
 
     if(cStorageClass == CStorageClass.STATIC) {
-<<<<<<< HEAD
-      String replacedBy = staticVariablePrefix + name;
-      replacedStaticNames.put(name, replacedBy);
-      name = replacedBy;
-=======
       name = staticVariablePrefix + name;
       declSpec = new CFunctionTypeWithNames(declSpec.isConst(),
                                             declSpec.isVolatile(),
@@ -1120,7 +1032,6 @@
                                             declSpec.getParameterDeclarations(),
                                             declSpec.takesVarArgs());
       declSpec.setName(name);
->>>>>>> d7a445a3
     }
 
     FileLocation fileLoc = getLocation(f);
