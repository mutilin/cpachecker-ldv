/*
 *  CPAchecker is a tool for configurable software verification.
 *  This file is part of CPAchecker.
 *
 *  Copyright (C) 2007-2012  Dirk Beyer
 *  All rights reserved.
 *
 *  Licensed under the Apache License, Version 2.0 (the "License");
 *  you may not use this file except in compliance with the License.
 *  You may obtain a copy of the License at
 *
 *      http://www.apache.org/licenses/LICENSE-2.0
 *
 *  Unless required by applicable law or agreed to in writing, software
 *  distributed under the License is distributed on an "AS IS" BASIS,
 *  WITHOUT WARRANTIES OR CONDITIONS OF ANY KIND, either express or implied.
 *  See the License for the specific language governing permissions and
 *  limitations under the License.
 *
 *
 *  CPAchecker web page:
 *    http://cpachecker.sosy-lab.org
 */
package org.sosy_lab.cpachecker.cpa.predicate;

import static com.google.common.base.Objects.firstNonNull;
import static org.sosy_lab.cpachecker.cpa.predicate.PredicateAbstractState.mkNonAbstractionStateWithNewPathFormula;

import java.util.ArrayList;
import java.util.Collection;
import java.util.Collections;
import java.util.HashMap;
import java.util.List;
import java.util.Map;
import java.util.Set;
import java.util.logging.Level;

import javax.annotation.Nullable;

import org.sosy_lab.common.LogManager;
import org.sosy_lab.common.Pair;
import org.sosy_lab.common.Timer;
import org.sosy_lab.common.collect.PersistentMap;
import org.sosy_lab.common.configuration.InvalidConfigurationException;
import org.sosy_lab.common.configuration.Option;
import org.sosy_lab.common.configuration.Options;
import org.sosy_lab.cpachecker.cfa.model.CFAEdge;
import org.sosy_lab.cpachecker.cfa.model.CFANode;
import org.sosy_lab.cpachecker.cfa.model.c.CAssumeEdge;
import org.sosy_lab.cpachecker.core.interfaces.AbstractState;
import org.sosy_lab.cpachecker.core.interfaces.Precision;
import org.sosy_lab.cpachecker.core.interfaces.Targetable.ViolatedProperty;
import org.sosy_lab.cpachecker.core.interfaces.TransferRelation;
import org.sosy_lab.cpachecker.cpa.assume.ConstrainedAssumeState;
import org.sosy_lab.cpachecker.cpa.assumptions.storage.AssumptionStorageState;
import org.sosy_lab.cpachecker.cpa.predicate.PredicateAbstractState.ComputeAbstractionState;
import org.sosy_lab.cpachecker.exceptions.CPATransferException;
import org.sosy_lab.cpachecker.exceptions.UnrecognizedCFAEdgeException;
import org.sosy_lab.cpachecker.util.AbstractStates;
import org.sosy_lab.cpachecker.util.predicates.AbstractionFormula;
<<<<<<< HEAD
import org.sosy_lab.cpachecker.util.predicates.AbstractionPredicate;
=======
>>>>>>> d4cfe932
import org.sosy_lab.cpachecker.util.predicates.interfaces.BooleanFormula;
import org.sosy_lab.cpachecker.util.predicates.interfaces.PathFormulaManager;
import org.sosy_lab.cpachecker.util.predicates.interfaces.view.BooleanFormulaManagerView;
import org.sosy_lab.cpachecker.util.predicates.interfaces.view.FormulaManagerView;
import org.sosy_lab.cpachecker.util.predicates.pathformula.ErrorConditions;
import org.sosy_lab.cpachecker.util.predicates.pathformula.PathFormula;
import org.sosy_lab.cpachecker.util.predicates.pathformula.SSAMap;

/**
 * Transfer relation for symbolic predicate abstraction. First it computes
 * the strongest post for the given CFA edge. Afterwards it optionally
 * computes an abstraction.
 */
@Options(prefix = "cpa.predicate")
public class PredicateTransferRelation implements TransferRelation {

  @Option(name = "satCheck",
      description = "maximum blocksize before a satisfiability check is done\n"
          + "(non-negative number, 0 means never, if positive should be smaller than blocksize)")
  private int satCheckBlockSize = 0;

  @Option(description = "check satisfiability when a target state has been found (should be true)")
  private boolean targetStateSatCheck = true;

  @Option(description = "Check whether all pointer dereferences are valid.")
  private boolean checkValidDeref = false;

  @Option(description = "Check whether all calls to free() are valid.")
  private boolean checkValidFree = false;

  // statistics
  final Timer postTimer = new Timer();
  final Timer satCheckTimer = new Timer();
  final Timer pathFormulaTimer = new Timer();
  final Timer strengthenTimer = new Timer();
  final Timer strengthenCheckTimer = new Timer();
  final Timer abstractionCheckTimer = new Timer();
  final Timer pathFormulaCheckTimer = new Timer();

  int numSatChecksFalse = 0;
  int numStrengthenChecksFalse = 0;

  private final LogManager logger;
  private final PredicateAbstractionManager formulaManager;
  private final PathFormulaManager pathFormulaManager;

  private final BlockOperator blk;

  private final Map<PredicateAbstractState, PathFormula> computedPathFormulae = new HashMap<>();

  private final FormulaManagerView fmgr;
  private final BooleanFormulaManagerView bfmgr;

  public PredicateTransferRelation(PredicateCPA pCpa, BlockOperator pBlk) throws InvalidConfigurationException {
    pCpa.getConfiguration().inject(this, PredicateTransferRelation.class);

    logger = pCpa.getLogger();
    formulaManager = pCpa.getPredicateManager();
    pathFormulaManager = pCpa.getPathFormulaManager();
    fmgr = pCpa.getFormulaManager();
    bfmgr = fmgr.getBooleanFormulaManager();
    blk = pBlk;
  }

  @Override
  public Collection<? extends AbstractState> getAbstractSuccessors(AbstractState pElement,
      Precision pPrecision, CFAEdge edge) throws CPATransferException, InterruptedException {

    postTimer.start();
    try {

      PredicateAbstractState element = (PredicateAbstractState) pElement;
      CFANode loc = edge.getSuccessor();

      // Check whether abstraction is false.
      // Such elements might get created when precision adjustment computes an abstraction.
      if (element.getAbstractionFormula().isFalse()) { return Collections.emptySet(); }

      // calculate strongest post
<<<<<<< HEAD
      PathFormula pathFormula = convertEdgeToPathFormula(element.getPathFormula(), edge);
      Collection<AbstractionPredicate> tmpPredicates = ((PredicatePrecision) pPrecision).getPredicates(loc, 0);
      final SSAMap ssa = pathFormula.getSsa();
      BooleanFormula formula = formulaManager.buildFormula(pathFormula.getFormula());
      Set<AbstractionPredicate> relevantPredicates = formulaManager.getRelevantPredicates(tmpPredicates, formula, ssa);
      if (relevantPredicates.size() == 0) {
        pathFormula = pathFormulaManager.makeEmptyPathFormula().clone(ssa);
      }
=======
      Pair<PathFormula, ErrorConditions> edgeResult = convertEdgeToPathFormula(element.getPathFormula(), edge);
      PathFormula pathFormula = edgeResult.getFirst();
      ErrorConditions conditions = edgeResult.getSecond();
>>>>>>> d4cfe932
      logger.log(Level.ALL, "New path formula is", pathFormula);

      // check whether to do abstraction
      boolean doAbstraction = blk.isBlockEnd(edge, pathFormula);

      if (!checkValidDeref && !checkValidFree) {
        return createState(element, pathFormula, loc, doAbstraction, null);
      }

      BooleanFormula invalidDerefCondition = conditions.getInvalidDerefCondition();
      BooleanFormula invalidFreeCondition = conditions.getInvalidFreeCondition();

      if (bfmgr.isTrue(invalidDerefCondition)) {
        return createState(element, pathFormula, loc, doAbstraction, ViolatedProperty.VALID_DEREF);
      }
      if (bfmgr.isTrue(invalidFreeCondition)) {
        return createState(element, pathFormula, loc, doAbstraction, ViolatedProperty.VALID_FREE);
      }

      List<PredicateAbstractState> newStates = new ArrayList<>(2);

      if (checkValidDeref && !bfmgr.isFalse(invalidDerefCondition)) {
        logger.log(Level.ALL, "Adding invalid-deref condition", invalidDerefCondition);
        PathFormula targetPathFormula = pathFormulaManager.makeAnd(edgeResult.getFirst(), invalidDerefCondition);
        newStates.addAll(createState(element, targetPathFormula, loc, doAbstraction,
            ViolatedProperty.VALID_DEREF));

        pathFormula = pathFormulaManager.makeAnd(pathFormula,
            bfmgr.not(invalidDerefCondition));
      }

      if (checkValidFree && !bfmgr.isFalse(invalidFreeCondition)) {
        logger.log(Level.ALL, "Adding invalid-free condition", invalidFreeCondition);
        PathFormula targetPathFormula = pathFormulaManager.makeAnd(edgeResult.getFirst(), invalidFreeCondition);
        newStates.addAll(createState(element, targetPathFormula, loc, doAbstraction,
            ViolatedProperty.VALID_FREE));

        pathFormula = pathFormulaManager.makeAnd(pathFormula,
            bfmgr.not(invalidFreeCondition));
      }

      newStates.addAll(createState(element, pathFormula, loc, doAbstraction, null));
      return newStates;
    } finally {
      postTimer.stop();
    }
  }

  private Collection<? extends PredicateAbstractState> createState(PredicateAbstractState oldState, PathFormula pathFormula,
      CFANode loc, boolean doAbstraction, @Nullable ViolatedProperty pViolatedProperty) throws InterruptedException {
    if (doAbstraction) {
      return Collections.singleton(
          new PredicateAbstractState.ComputeAbstractionState(
              pathFormula, oldState.getAbstractionFormula(), loc,
              oldState.getAbstractionLocationsOnPath(), pViolatedProperty));
    } else {
      return handleNonAbstractionFormulaLocation(pathFormula, pViolatedProperty, oldState);
    }
  }

  /**
   * Does special things when we do not compute an abstraction for the
   * successor. This currently only envolves an optional sat check.
   */
  private Collection<PredicateAbstractState> handleNonAbstractionFormulaLocation(
      PathFormula pathFormula, @Nullable ViolatedProperty pViolatedProperty,
      PredicateAbstractState oldState) throws InterruptedException {
    boolean satCheck = (satCheckBlockSize > 0) && (pathFormula.getLength() >= satCheckBlockSize);

    logger.log(Level.FINEST, "Handling non-abstraction location",
        (satCheck ? "with satisfiability check" : ""));

    if (satCheck) {
      satCheckTimer.start();

      boolean unsat = formulaManager.unsat(oldState.getAbstractionFormula(), pathFormula);

      satCheckTimer.stop();

      if (unsat) {
        numSatChecksFalse++;
        logger.log(Level.FINEST, "Abstraction & PathFormula is unsatisfiable.");
        return Collections.emptySet();
      }
    }

    // create the new abstract state for non-abstraction location
    return Collections.singleton(
        mkNonAbstractionStateWithNewPathFormula(pathFormula, pViolatedProperty, oldState));
  }

  /**
   * Converts an edge into a formula and creates a conjunction of it with the
   * previous pathFormula.
   *
   * This method implements the strongest post operator.
   *
   * @param pathFormula The previous pathFormula.
   * @param edge  The edge to analyze.
   * @return  The new pathFormula.
   * @throws UnrecognizedCFAEdgeException
   */
  private Pair<PathFormula, ErrorConditions> convertEdgeToPathFormula(PathFormula pathFormula, CFAEdge edge) throws CPATransferException {
    pathFormulaTimer.start();
    try {
      // compute new pathFormula with the operation on the edge
      return pathFormulaManager.makeAndWithErrorConditions(pathFormula, edge);
    } finally {
      pathFormulaTimer.stop();
    }
  }

  @Override
  public Collection<? extends AbstractState> strengthen(AbstractState pElement,
      List<AbstractState> otherElements, CFAEdge edge, Precision pPrecision) throws CPATransferException, InterruptedException {

    strengthenTimer.start();
    try {

      PredicateAbstractState element = (PredicateAbstractState) pElement;
      if (element.isAbstractionState()) {
        // can't do anything with this object because the path formula of
        // abstraction elements has to stay "true"
        return Collections.singleton(element);
      }

      boolean errorFound = false;
      for (AbstractState lElement : otherElements) {
        if (lElement instanceof AssumptionStorageState) {
          element = strengthen(element, (AssumptionStorageState) lElement);
        }

        if (lElement instanceof ConstrainedAssumeState) {
          element = strengthen(edge.getSuccessor(), element, (ConstrainedAssumeState) lElement);
        }

        if (AbstractStates.isTargetState(lElement)) {
          errorFound = true;
        }
      }

      // check satisfiability in case of error
      // (not necessary for abstraction elements)
      if (errorFound && targetStateSatCheck) {
        element = strengthenSatCheck(element, edge.getSuccessor());
        if (element == null) {
          // successor not reachable
          return Collections.emptySet();
        }
      }

      return Collections.singleton(element);

    } finally {
      strengthenTimer.stop();
    }
  }

  private PredicateAbstractState strengthen(CFANode pNode, PredicateAbstractState pElement,
      ConstrainedAssumeState pAssumeElement) throws CPATransferException {
    CAssumeEdge lEdge =
        new CAssumeEdge(pAssumeElement.getExpression().toASTString(), pNode.getLineNumber(), pNode, pNode,
            pAssumeElement.getExpression(), true);

    PathFormula pf = convertEdgeToPathFormula(pElement.getPathFormula(), lEdge).getFirst();

    return replacePathFormula(pElement, pf);
  }

  private PredicateAbstractState strengthen(PredicateAbstractState pElement,
      AssumptionStorageState pElement2) {

    if (pElement2.isAssumptionTrue() || pElement2.isAssumptionFalse()) {
      // we don't add the assumption false in order to not forget the content of the path formula
      // (we need it for post-processing)
      return pElement;
    }

    String asmpt = pElement2.getAssumptionAsString().toString();

    PathFormula pf = pathFormulaManager.makeAnd(pElement.getPathFormula(), fmgr.parse(asmpt));

    return replacePathFormula(pElement, pf);
  }

  /**
   * Returns a new state with a given pathFormula. All other fields stay equal.
   */
  private PredicateAbstractState replacePathFormula(PredicateAbstractState oldElement, PathFormula newPathFormula) {
    if (oldElement instanceof ComputeAbstractionState) {
      CFANode loc = ((ComputeAbstractionState) oldElement).getLocation();
      return new ComputeAbstractionState(newPathFormula,
          oldElement.getAbstractionFormula(), loc,
          oldElement.getAbstractionLocationsOnPath(),
          oldElement.getViolatedProperty());
    } else {
      assert !oldElement.isAbstractionState();
      return mkNonAbstractionStateWithNewPathFormula(newPathFormula, oldElement.getViolatedProperty(), oldElement);
    }
  }

  private PredicateAbstractState strengthenSatCheck(
      PredicateAbstractState pElement, CFANode loc) throws InterruptedException {
    logger.log(Level.FINEST, "Checking for feasibility of path because error has been found");

    strengthenCheckTimer.start();
    PathFormula pathFormula = pElement.getPathFormula();
    boolean unsat = formulaManager.unsat(pElement.getAbstractionFormula(), pathFormula);
    strengthenCheckTimer.stop();

    if (unsat) {
      numStrengthenChecksFalse++;
      logger.log(Level.FINEST, "Path is infeasible.");
      return null;
    } else {
      // although this is not an abstraction location, we fake an abstraction
      // because refinement code expects it to be like this
      logger.log(Level.FINEST, "Last part of the path is not infeasible.");

      // set abstraction to true (we don't know better)
      AbstractionFormula abs = formulaManager.makeTrueAbstractionFormula(pathFormula);

      PathFormula newPathFormula = pathFormulaManager.makeEmptyPathFormula(pathFormula);

      // update abstraction locations map
      PersistentMap<CFANode, Integer> abstractionLocations = pElement.getAbstractionLocationsOnPath();
      Integer newLocInstance = firstNonNull(abstractionLocations.get(loc), 0) + 1;
      abstractionLocations = abstractionLocations.putAndCopy(loc, newLocInstance);

      return PredicateAbstractState.mkAbstractionState(bfmgr, newPathFormula,
          abs, abstractionLocations, pElement.getViolatedProperty());
    }
  }

  boolean areAbstractSuccessors(AbstractState pElement, CFAEdge pCfaEdge,
      Collection<? extends AbstractState> pSuccessors) throws CPATransferException, InterruptedException {
    PredicateAbstractState predicateElement = (PredicateAbstractState) pElement;
    PathFormula pathFormula = computedPathFormulae.get(predicateElement);
    if (pathFormula == null) {
      pathFormula = pathFormulaManager.makeEmptyPathFormula(predicateElement.getPathFormula());
    }
    boolean result = true;

    if (pSuccessors.isEmpty()) {
      satCheckTimer.start();
      PathFormula pFormula = convertEdgeToPathFormula(pathFormula, pCfaEdge).getFirst();
      Collection<? extends AbstractState> foundSuccessors =
          handleNonAbstractionFormulaLocation(pFormula, predicateElement.getViolatedProperty(), predicateElement);
      //if we found successors, they all have to be unsat
      for (AbstractState e : foundSuccessors) {
        PredicateAbstractState successor = (PredicateAbstractState) e;
        if (!formulaManager.unsat(successor.getAbstractionFormula(), successor.getPathFormula())) {
          result = false;
        }
      }
      satCheckTimer.stop();
      return result;
    }

    for (AbstractState e : pSuccessors) {
      PredicateAbstractState successor = (PredicateAbstractState) e;

      if (successor.isAbstractionState()) {
        pathFormula = convertEdgeToPathFormula(pathFormula, pCfaEdge).getFirst();
        // check abstraction
        abstractionCheckTimer.start();
        if (!formulaManager.checkCoverage(predicateElement.getAbstractionFormula(), pathFormula,
            successor.getAbstractionFormula())) {
          result = false;
        }
        abstractionCheckTimer.stop();
      } else {
        // check abstraction
        abstractionCheckTimer.start();
        if (!successor.getAbstractionFormula().equals(predicateElement.getAbstractionFormula())) {
          result = false;
        }
        abstractionCheckTimer.stop();

        // compute path formula
        PathFormula computedPathFormula = convertEdgeToPathFormula(pathFormula, pCfaEdge).getFirst();
        PathFormula mergeWithPathFormula = computedPathFormulae.get(successor);
        if (mergeWithPathFormula != null) {
          computedPathFormulae.put(successor, pathFormulaManager.makeOr(mergeWithPathFormula, computedPathFormula));
        } else {
          computedPathFormulae.put(successor, computedPathFormula);
        }
      }
    }

    return result;
  }
}<|MERGE_RESOLUTION|>--- conflicted
+++ resolved
@@ -58,10 +58,7 @@
 import org.sosy_lab.cpachecker.exceptions.UnrecognizedCFAEdgeException;
 import org.sosy_lab.cpachecker.util.AbstractStates;
 import org.sosy_lab.cpachecker.util.predicates.AbstractionFormula;
-<<<<<<< HEAD
 import org.sosy_lab.cpachecker.util.predicates.AbstractionPredicate;
-=======
->>>>>>> d4cfe932
 import org.sosy_lab.cpachecker.util.predicates.interfaces.BooleanFormula;
 import org.sosy_lab.cpachecker.util.predicates.interfaces.PathFormulaManager;
 import org.sosy_lab.cpachecker.util.predicates.interfaces.view.BooleanFormulaManagerView;
@@ -141,20 +138,17 @@
       if (element.getAbstractionFormula().isFalse()) { return Collections.emptySet(); }
 
       // calculate strongest post
-<<<<<<< HEAD
-      PathFormula pathFormula = convertEdgeToPathFormula(element.getPathFormula(), edge);
+      /*PathFormula pathFormula = convertEdgeToPathFormula(element.getPathFormula(), edge);
       Collection<AbstractionPredicate> tmpPredicates = ((PredicatePrecision) pPrecision).getPredicates(loc, 0);
       final SSAMap ssa = pathFormula.getSsa();
       BooleanFormula formula = formulaManager.buildFormula(pathFormula.getFormula());
       Set<AbstractionPredicate> relevantPredicates = formulaManager.getRelevantPredicates(tmpPredicates, formula, ssa);
       if (relevantPredicates.size() == 0) {
         pathFormula = pathFormulaManager.makeEmptyPathFormula().clone(ssa);
-      }
-=======
+      }*/
       Pair<PathFormula, ErrorConditions> edgeResult = convertEdgeToPathFormula(element.getPathFormula(), edge);
       PathFormula pathFormula = edgeResult.getFirst();
       ErrorConditions conditions = edgeResult.getSecond();
->>>>>>> d4cfe932
       logger.log(Level.ALL, "New path formula is", pathFormula);
 
       // check whether to do abstraction
