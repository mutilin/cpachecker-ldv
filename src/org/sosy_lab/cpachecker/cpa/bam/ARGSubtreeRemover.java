--- conflicted
+++ resolved
@@ -36,7 +36,6 @@
 import java.util.Map.Entry;
 import java.util.logging.Level;
 
-import org.sosy_lab.cpachecker.util.Pair;
 import org.sosy_lab.common.log.LogManager;
 import org.sosy_lab.common.time.Timer;
 import org.sosy_lab.cpachecker.cfa.blocks.Block;
@@ -50,6 +49,7 @@
 import org.sosy_lab.cpachecker.cpa.arg.ARGPath;
 import org.sosy_lab.cpachecker.cpa.arg.ARGReachedSet;
 import org.sosy_lab.cpachecker.cpa.arg.ARGState;
+import org.sosy_lab.cpachecker.util.Pair;
 import org.sosy_lab.cpachecker.util.Precisions;
 
 import com.google.common.base.Predicate;
@@ -60,34 +60,13 @@
 
 public class ARGSubtreeRemover {
 
-<<<<<<< HEAD
   protected final BlockPartitioning partitioning;
+  protected final BAMDataManager data;
   protected final Reducer wrappedReducer;
   protected final BAMCache bamCache;
-  protected final ReachedSetFactory reachedSetFactory;
-  protected final Map<AbstractState, ReachedSet> abstractStateToReachedSet;
+  protected final LogManager logger;
   protected final Timer removeCachedSubtreeTimer;
-  protected final LogManager logger;
-
-  public ARGSubtreeRemover(BlockPartitioning partitioning, Reducer reducer,
-                           BAMCache bamCache, ReachedSetFactory reachedSetFactory,
-                           Map<AbstractState, ReachedSet> abstractStateToReachedSet,
-                           Timer removeCachedSubtreeTimer, LogManager logger) {
-    this.partitioning = partitioning;
-    this.wrappedReducer = reducer;
-    this.bamCache = bamCache;
-    this.reachedSetFactory =reachedSetFactory;
-    this.abstractStateToReachedSet = abstractStateToReachedSet;
-    this.removeCachedSubtreeTimer = removeCachedSubtreeTimer;
-    this.logger = logger;
-=======
-  private final BlockPartitioning partitioning;
-  private final BAMDataManager data;
-  private final Reducer wrappedReducer;
-  private final BAMCache bamCache;
-  private final LogManager logger;
-  private final Timer removeCachedSubtreeTimer;
-  private final boolean doPrecisionRefinementForAllStates;
+  protected final boolean doPrecisionRefinementForAllStates;
 
   public ARGSubtreeRemover(BAMCPA bamCpa, Timer pRemoveCachedSubtreeTimer) {
     this.partitioning = bamCpa.getBlockPartitioning();
@@ -97,7 +76,6 @@
     this.logger = bamCpa.getData().logger;
     this.removeCachedSubtreeTimer = pRemoveCachedSubtreeTimer;
     doPrecisionRefinementForAllStates = bamCpa.doPrecisionRefinementForAllStates();
->>>>>>> 19d36863
   }
 
   void removeSubtree(ARGReachedSet mainReachedSet, ARGPath pPath,
@@ -105,16 +83,10 @@
                      List<Predicate<? super Precision>> pNewPrecisionTypes,
                      Map<ARGState, ARGState> pPathElementToReachedState) {
 
-<<<<<<< HEAD
     handleEndOfThePath(pPath, element, pPathElementToReachedState);
 
-    List<ARGState> path = trimPath(pPath, element);
-    assert path.get(path.size() - 1).equals(element);
-    assert path.size() >= 2; // extreme case of length 2: [root, target]
-=======
     final ARGState firstState = (ARGState)mainReachedSet.asReachedSet().getFirstState();
     final ARGState lastState = (ARGState)mainReachedSet.asReachedSet().getLastState();
->>>>>>> 19d36863
 
     assert pPathElementToReachedState.get(pPath.asStatesList().get(0)) == firstState : "path should start with root state";
     assert pPathElementToReachedState.get(Iterables.getLast(pPath.asStatesList())) == lastState : "path should end with target state";
@@ -216,12 +188,7 @@
 
     try {
 
-<<<<<<< HEAD
-      AbstractState reducedRootState = wrappedReducer.getVariableReducedState(rootState, rootSubtree, null, rootNode);
-      ReachedSet reachedSet = abstractStateToReachedSet.get(rootState);
-=======
       logger.log(Level.FINER, "Remove cached subtree for", removeElement, " issued with precision", pNewPrecisions);
->>>>>>> 19d36863
 
       if (removeElement.isDestroyed()) {
         logger.log(Level.FINER, "state was destroyed before");
@@ -240,7 +207,7 @@
       final List<Precision> newPrecision = p.getFirst();
       final List<Predicate<? super Precision>> newPrecisionTypes = p.getSecond();
 
-      AbstractState reducedRootState = wrappedReducer.getVariableReducedState(rootState, rootSubtree, rootNode);
+      AbstractState reducedRootState = wrappedReducer.getVariableReducedState(rootState, rootSubtree, null, rootNode);
       Precision reducedRootPrecision = reachedSet.getPrecision(reachedSet.getFirstState());
       bamCache.removeReturnEntry(reducedRootState, reducedRootPrecision, rootSubtree);
       bamCache.removeBlockEntry(reducedRootState, reducedRootPrecision, rootSubtree);
