--- conflicted
+++ resolved
@@ -40,10 +40,7 @@
 import org.sosy_lab.cpachecker.cfa.ast.c.CIdExpression;
 import org.sosy_lab.cpachecker.cfa.ast.c.CInitializerExpression;
 import org.sosy_lab.cpachecker.cfa.ast.c.CIntegerLiteralExpression;
-<<<<<<< HEAD
-=======
 import org.sosy_lab.cpachecker.cfa.ast.c.CLeftHandSide;
->>>>>>> d7a445a3
 import org.sosy_lab.cpachecker.cfa.ast.c.CParameterDeclaration;
 import org.sosy_lab.cpachecker.cfa.ast.c.CPointerExpression;
 import org.sosy_lab.cpachecker.cfa.ast.c.CSimpleDeclaration;
@@ -223,23 +220,9 @@
     if (pEdge.getStatement() instanceof CAssignment) {
       CAssignment assignment = (CAssignment)pEdge.getStatement();
       ExpressionToFormulaVisitor etfv = getExpressionToFormulaVisitor(pEdge);
-<<<<<<< HEAD
-      InvariantsFormula<CompoundState> value = assignment.getRightHandSide().accept(etfv);
-      CExpression leftHandSide = assignment.getLeftHandSide();
-      if (leftHandSide instanceof CArraySubscriptExpression) {
-        CArraySubscriptExpression arraySubscriptExpression = (CArraySubscriptExpression) leftHandSide;
-        String array = getVarName(arraySubscriptExpression.getArrayExpression(), pEdge);
-        InvariantsFormula<CompoundState> subscript = arraySubscriptExpression.getSubscriptExpression().accept(etfv);
-        return pElement.assignArray(array, subscript, value, pEdge.toString());
-      } else {
-        String varName = getVarName(leftHandSide, pEdge);
-        return pElement.assign(varName, value, pEdge.toString());
-      }
-=======
       CExpression leftHandSide = assignment.getLeftHandSide();
       InvariantsFormula<CompoundState> value = assignment.getRightHandSide().accept(etfv);
       return handleAssignment(pElement, pEdge.getPredecessor().getFunctionName(), pEdge, leftHandSide, value);
->>>>>>> d7a445a3
     }
 
     return pElement;
@@ -293,17 +276,6 @@
       return pElement;
   }
 
-<<<<<<< HEAD
-  static String getVarName(CExpression lhs, CFAEdge edge) throws UnrecognizedCCodeException {
-    if (lhs instanceof CIdExpression) {
-      CIdExpression var = (CIdExpression) lhs;
-      String varName = var.getName();
-      if (var.getDeclaration() != null) {
-        CSimpleDeclaration decl = var.getDeclaration();
-
-        if (!(decl instanceof CDeclaration || decl instanceof CParameterDeclaration)) {
-          throw new UnrecognizedCCodeException("unknown variable declaration", edge, var);
-=======
   public static String getVarName(CExpression pLhs, CFAEdge pEdge) throws UnrecognizedCCodeException {
     return getVarName(pLhs, pEdge, pEdge.getSuccessor().getFunctionName());
   }
@@ -317,28 +289,11 @@
 
         if (!(decl instanceof CDeclaration || decl instanceof CParameterDeclaration)) {
           throw new UnrecognizedCCodeException("unknown variable declaration", pEdge, var);
->>>>>>> d7a445a3
         }
 
         if (decl instanceof CDeclaration && ((CDeclaration)decl).isGlobal()) {
 
         } else {
-<<<<<<< HEAD
-          varName = scope(varName, edge.getPredecessor().getFunctionName());
-        }
-    }
-    return varName;
-    } else if (lhs instanceof CFieldReference) {
-      CFieldReference fieldRef = (CFieldReference) lhs;
-      String varName = fieldRef.getFieldName();
-      CExpression owner = fieldRef.getFieldOwner();
-      if (owner != null) {
-        varName = getVarName(owner, edge) + "." + varName;
-      }
-      return varName;
-    } else if (lhs instanceof CArraySubscriptExpression) {
-      CArraySubscriptExpression arraySubscript = (CArraySubscriptExpression) lhs;
-=======
           varName = scope(varName, pFunctionName);
         }
     }
@@ -353,20 +308,13 @@
       return varName;
     } else if (pLhs instanceof CArraySubscriptExpression) {
       CArraySubscriptExpression arraySubscript = (CArraySubscriptExpression) pLhs;
->>>>>>> d7a445a3
       CExpression subscript = arraySubscript.getSubscriptExpression();
       CExpression owner = arraySubscript.getArrayExpression();
       if (subscript instanceof CIntegerLiteralExpression) {
         CIntegerLiteralExpression literal = (CIntegerLiteralExpression) subscript;
-<<<<<<< HEAD
-        return getVarName(owner, edge) + "[" + literal.asLong()  + "]";
-      } else {
-        return getVarName(owner, edge) + "[*]";
-=======
         return String.format("%s[%d]", getVarName(owner, pEdge, pFunctionName), literal.asLong());
       } else {
         return String.format("%s[*]", getVarName(owner, pEdge, pFunctionName));
->>>>>>> d7a445a3
       }
     } else if (pLhs instanceof CPointerExpression) {
       CPointerExpression pe = (CPointerExpression) pLhs;
@@ -380,10 +328,6 @@
     } else {
       return pLhs.toString(); // This actually seems wrong but is currently the only way to deal with some cases of pointer arithmetics
     }
-<<<<<<< HEAD
-    throw new UnrecognizedCCodeException("unknown left hand side of assignment", edge, lhs);
-=======
->>>>>>> d7a445a3
   }
 
   static String scope(String pVar, String pFunction) {
