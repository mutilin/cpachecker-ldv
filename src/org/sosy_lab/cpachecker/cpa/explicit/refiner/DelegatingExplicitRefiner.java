/*
 *  CPAchecker is a tool for configurable software verification.
 *  This file is part of CPAchecker.
 *
 *  Copyright (C) 2007-2012  Dirk Beyer
 *  All rights reserved.
 *
 *  Licensed under the Apache License, Version 2.0 (the "License");
 *  you may not use this file except in compliance with the License.
 *  You may obtain a copy of the License at
 *
 *      http://www.apache.org/licenses/LICENSE-2.0
 *
 *  Unless required by applicable law or agreed to in writing, software
 *  distributed under the License is distributed on an "AS IS" BASIS,
 *  WITHOUT WARRANTIES OR CONDITIONS OF ANY KIND, either express or implied.
 *  See the License for the specific language governing permissions and
 *  limitations under the License.
 *
 *
 *  CPAchecker web page:
 *    http://cpachecker.sosy-lab.org
 */
package org.sosy_lab.cpachecker.cpa.explicit.refiner;

import java.io.PrintStream;
import java.util.Collection;
import java.util.List;
import java.util.logging.Level;

import org.sosy_lab.common.LogManager;
import org.sosy_lab.common.Pair;
import org.sosy_lab.common.configuration.Configuration;
import org.sosy_lab.common.configuration.InvalidConfigurationException;
import org.sosy_lab.cpachecker.cfa.model.CFANode;
import org.sosy_lab.cpachecker.core.CPAcheckerResult.Result;
import org.sosy_lab.cpachecker.core.CounterexampleInfo;
import org.sosy_lab.cpachecker.core.interfaces.ConfigurableProgramAnalysis;
import org.sosy_lab.cpachecker.core.interfaces.Precision;
import org.sosy_lab.cpachecker.core.interfaces.WrapperCPA;
import org.sosy_lab.cpachecker.core.reachedset.ReachedSet;
import org.sosy_lab.cpachecker.core.reachedset.UnmodifiableReachedSet;
import org.sosy_lab.cpachecker.cpa.arg.ARGReachedSet;
import org.sosy_lab.cpachecker.cpa.arg.ARGState;
import org.sosy_lab.cpachecker.cpa.arg.Path;
import org.sosy_lab.cpachecker.cpa.explicit.ExplicitCPA;
import org.sosy_lab.cpachecker.cpa.explicit.ExplicitPrecision;
import org.sosy_lab.cpachecker.cpa.predicate.PredicateCPA;
import org.sosy_lab.cpachecker.cpa.predicate.PredicateRefinementManager;
import org.sosy_lab.cpachecker.exceptions.CPAException;
import org.sosy_lab.cpachecker.exceptions.CPATransferException;
import org.sosy_lab.cpachecker.util.Precisions;
import org.sosy_lab.cpachecker.util.predicates.AbstractionManager;
import org.sosy_lab.cpachecker.util.predicates.AbstractionPredicate;
import org.sosy_lab.cpachecker.util.predicates.ExtendedFormulaManager;
import org.sosy_lab.cpachecker.util.predicates.FormulaManagerFactory;
import org.sosy_lab.cpachecker.util.predicates.PathFormulaManagerImpl;
import org.sosy_lab.cpachecker.util.predicates.Solver;
import org.sosy_lab.cpachecker.util.predicates.bdd.BDDRegionManager;
import org.sosy_lab.cpachecker.util.predicates.interfaces.Formula;
import org.sosy_lab.cpachecker.util.predicates.interfaces.PathFormulaManager;
import org.sosy_lab.cpachecker.util.predicates.interfaces.RegionManager;
import org.sosy_lab.cpachecker.util.predicates.interfaces.TheoremProver;
import org.sosy_lab.cpachecker.util.predicates.interpolation.AbstractInterpolationBasedRefiner;
import org.sosy_lab.cpachecker.util.predicates.interpolation.CounterexampleTraceInfo;

import com.google.common.collect.Multimap;

public class DelegatingExplicitRefiner
  extends AbstractInterpolationBasedRefiner<Collection<AbstractionPredicate>, Pair<ARGState, CFANode>> {

  /**
   * refiner used for explicit interpolation refinement
   */
  private ExplicitInterpolationBasedExplicitRefiner explicitInterpolatingRefiner;

  /**
   * backup-refiner used for predicate refinement, when explicit refinement fails (due to lack of expressiveness)
   */
  private PredicatingExplicitRefiner predicatingRefiner;

  public static DelegatingExplicitRefiner create(ConfigurableProgramAnalysis cpa) throws CPAException, InvalidConfigurationException {
    if (!(cpa instanceof WrapperCPA)) {
      throw new InvalidConfigurationException(DelegatingExplicitRefiner.class.getSimpleName() + " could not find the ExplicitCPA");
    }

    ExplicitCPA explicitCpa = ((WrapperCPA)cpa).retrieveWrappedCpa(ExplicitCPA.class);
    if (explicitCpa == null) {
      throw new InvalidConfigurationException(DelegatingExplicitRefiner.class.getSimpleName() + " needs a ExplicitCPA");
    }

    DelegatingExplicitRefiner refiner = initialiseExplicitRefiner(cpa, explicitCpa.getConfiguration(), explicitCpa.getLogger());
    explicitCpa.getStats().addRefiner(refiner);

    return refiner;
  }

  private static DelegatingExplicitRefiner initialiseExplicitRefiner(ConfigurableProgramAnalysis cpa, Configuration config, LogManager logger) throws CPAException, InvalidConfigurationException {
    FormulaManagerFactory factory               = null;
    ExtendedFormulaManager formulaManager       = null;
    PathFormulaManager pathFormulaManager       = null;
    Solver solver                               = null;
    AbstractionManager absManager               = null;
    PredicateRefinementManager manager          = null;

    PredicateCPA predicateCpa = ((WrapperCPA)cpa).retrieveWrappedCpa(PredicateCPA.class);
    if(predicateCpa != null) {
      factory                     = predicateCpa.getFormulaManagerFactory();
      formulaManager              = predicateCpa.getFormulaManager();
      pathFormulaManager          = predicateCpa.getPathFormulaManager();
      solver                      = predicateCpa.getSolver();
      absManager                  = predicateCpa.getAbstractionManager();
    } else {
      factory                     = new FormulaManagerFactory(config, logger);
      TheoremProver theoremProver = factory.createTheoremProver();
      RegionManager regionManager = BDDRegionManager.getInstance(config);
      formulaManager              = new ExtendedFormulaManager(factory.getFormulaManager(), config, logger);
      pathFormulaManager          = new PathFormulaManagerImpl(formulaManager, config, logger);
      solver                      = new Solver(formulaManager, theoremProver);
      absManager                  = new AbstractionManager(regionManager, formulaManager, config, logger);
    }

    manager = new PredicateRefinementManager(
        formulaManager,
        pathFormulaManager,
        solver,
        absManager,
        factory,
        config,
        logger);

    return new DelegatingExplicitRefiner(
        config,
        logger,
        cpa,
        formulaManager,
        pathFormulaManager,
        manager);
  }

  protected DelegatingExplicitRefiner(
      final Configuration config,
      final LogManager logger,
      final ConfigurableProgramAnalysis cpa,
      final ExtendedFormulaManager formulaManager,
      final PathFormulaManager pathFormulaManager,
      final PredicateRefinementManager interpolationManager) throws CPAException, InvalidConfigurationException {

    super(config, logger, cpa, interpolationManager);

    explicitInterpolatingRefiner  = new ExplicitInterpolationBasedExplicitRefiner(config, pathFormulaManager);

<<<<<<< HEAD
    if(((WrapperCPA)cpa).retrieveWrappedCpa(PredicateCPA.class) != null) {
      predicatingRefiner = new PredicatingExplicitRefiner();
    }
=======
  /**
   * This method chooses the refiner to be used in the current iteration.
   *
   * The selection is based on the current error path, i.e. if it is a repeated counter-example, and the fact,
   * if a PredicateCPA is available - if so, this PredicateCPA is refined if the ExplicitCPA is not powerful
   * enough to prove a path as infeasible
   *
   * @param errorPath the current error path
   * @return the refiner to be used in the current iteration
   */
  private IExplicitRefiner chooseCurrentRefiner(final Path errorPath, Precision precision) {
    // if explicit refiner made progress, continue with that
    if(explicitRefiner.hasMadeProgress(errorPath, precision)) {
      return explicitRefiner;
    }

    // ... otherwise, try to fall back to predicate refiner, if available
    else {
      if(predicateCpaAvailable) {
        if(predicateRefiner == null) {
          predicateRefiner = new PredicatingExplicitRefiner();
        }

        if(predicateRefiner.hasMadeProgress(errorPath, precision)) {
          return predicateRefiner;
        }
      }
    }

    return null;
>>>>>>> 4c68bf62
  }

  @Override
  protected CounterexampleInfo performRefinement(final ARGReachedSet reached, final Path errorPath)
      throws CPAException, InterruptedException {
<<<<<<< HEAD

    UnmodifiableReachedSet reachedSet = reached.asReachedSet();
    Precision precision = reachedSet.getPrecision(reachedSet.getLastState());

    Multimap<CFANode, String> precisionIncrement = null;

    ARGState interpolationPoint = null;
=======

    UnmodifiableReachedSet reachedSet = reached.asReachedSet();
    Precision precision = reachedSet.getPrecision(reachedSet.getLastElement());

    explicitRefiner.setCurrentErrorPath(errorPath);

    currentRefiner = chooseCurrentRefiner(errorPath, precision);
>>>>>>> 4c68bf62

    precisionIncrement = explicitInterpolatingRefiner.determinePrecisionIncrement(reachedSet, errorPath);
    interpolationPoint = explicitInterpolatingRefiner.determineInterpolationPoint(errorPath);
//System.out.println("\n" + (new Date()) + ": final explicit-precisionIncrement: " + precisionIncrement);

    if(precisionIncrement.size() > 0) {
      ExplicitPrecision explicitPrecision = Precisions.extractPrecisionByType(precision, ExplicitPrecision.class);
      explicitPrecision                   = new ExplicitPrecision(explicitPrecision);
      explicitPrecision.getCegarPrecision().addToMapping(precisionIncrement);

      reached.removeSubtree(interpolationPoint, explicitPrecision);

      return CounterexampleInfo.spurious();
    }

    else if(predicatingRefiner == null) {
      return CounterexampleInfo.feasible(errorPath, null);
    }

    else {
      return super.performRefinement(reached, errorPath);
    }
  }

  @Override
  protected final List<Pair<ARGState, CFANode>> transformPath(Path errorPath) {
    return predicatingRefiner.transformPath(errorPath);
  }

  @Override
  protected List<Formula> getFormulasForPath(List<Pair<ARGState, CFANode>> errorPath, ARGState initialElement)
      throws CPATransferException {
    return predicatingRefiner.getFormulasForPath(errorPath, initialElement);
  }

  @Override
  protected void performRefinement(
      ARGReachedSet pReached,
      List<Pair<ARGState, CFANode>> errorPath,
      CounterexampleTraceInfo<Collection<AbstractionPredicate>> counterexampleTraceInfo,
      boolean pRepeatedCounterexample)
      throws CPAException {

    UnmodifiableReachedSet reached = pReached.asReachedSet();
    Precision oldPrecision = reached.getPrecision(reached.getLastState());

    Pair<ARGState, Precision> result = predicatingRefiner.performRefinement(reached, oldPrecision, errorPath, counterexampleTraceInfo);

    ARGState root = result.getFirst();
    logger.log(Level.FINEST, "Found spurious counterexample,",
        "trying strategy 1: remove everything below", root, "from ART.");
    pReached.removeSubtree(root, result.getSecond());
  }

  @Override
  public void printStatistics(PrintStream out, Result result, ReachedSet reached) {
    super.printStatistics(out, result, reached);

    out.println("Explicit Refinement:");

    explicitInterpolatingRefiner.printStatistics(out, result, reached);

    if(predicatingRefiner != null) {
      predicatingRefiner.printStatistics(out, result, reached);
    }
  }
}<|MERGE_RESOLUTION|>--- conflicted
+++ resolved
@@ -113,7 +113,7 @@
     } else {
       factory                     = new FormulaManagerFactory(config, logger);
       TheoremProver theoremProver = factory.createTheoremProver();
-      RegionManager regionManager = BDDRegionManager.getInstance(config);
+      RegionManager regionManager = BDDRegionManager.getInstance(config, logger);
       formulaManager              = new ExtendedFormulaManager(factory.getFormulaManager(), config, logger);
       pathFormulaManager          = new PathFormulaManagerImpl(formulaManager, config, logger);
       solver                      = new Solver(formulaManager, theoremProver);
@@ -150,48 +150,14 @@
 
     explicitInterpolatingRefiner  = new ExplicitInterpolationBasedExplicitRefiner(config, pathFormulaManager);
 
-<<<<<<< HEAD
     if(((WrapperCPA)cpa).retrieveWrappedCpa(PredicateCPA.class) != null) {
       predicatingRefiner = new PredicatingExplicitRefiner();
     }
-=======
-  /**
-   * This method chooses the refiner to be used in the current iteration.
-   *
-   * The selection is based on the current error path, i.e. if it is a repeated counter-example, and the fact,
-   * if a PredicateCPA is available - if so, this PredicateCPA is refined if the ExplicitCPA is not powerful
-   * enough to prove a path as infeasible
-   *
-   * @param errorPath the current error path
-   * @return the refiner to be used in the current iteration
-   */
-  private IExplicitRefiner chooseCurrentRefiner(final Path errorPath, Precision precision) {
-    // if explicit refiner made progress, continue with that
-    if(explicitRefiner.hasMadeProgress(errorPath, precision)) {
-      return explicitRefiner;
-    }
-
-    // ... otherwise, try to fall back to predicate refiner, if available
-    else {
-      if(predicateCpaAvailable) {
-        if(predicateRefiner == null) {
-          predicateRefiner = new PredicatingExplicitRefiner();
-        }
-
-        if(predicateRefiner.hasMadeProgress(errorPath, precision)) {
-          return predicateRefiner;
-        }
-      }
-    }
-
-    return null;
->>>>>>> 4c68bf62
   }
 
   @Override
   protected CounterexampleInfo performRefinement(final ARGReachedSet reached, final Path errorPath)
       throws CPAException, InterruptedException {
-<<<<<<< HEAD
 
     UnmodifiableReachedSet reachedSet = reached.asReachedSet();
     Precision precision = reachedSet.getPrecision(reachedSet.getLastState());
@@ -199,15 +165,6 @@
     Multimap<CFANode, String> precisionIncrement = null;
 
     ARGState interpolationPoint = null;
-=======
-
-    UnmodifiableReachedSet reachedSet = reached.asReachedSet();
-    Precision precision = reachedSet.getPrecision(reachedSet.getLastElement());
-
-    explicitRefiner.setCurrentErrorPath(errorPath);
-
-    currentRefiner = chooseCurrentRefiner(errorPath, precision);
->>>>>>> 4c68bf62
 
     precisionIncrement = explicitInterpolatingRefiner.determinePrecisionIncrement(reachedSet, errorPath);
     interpolationPoint = explicitInterpolatingRefiner.determineInterpolationPoint(errorPath);
