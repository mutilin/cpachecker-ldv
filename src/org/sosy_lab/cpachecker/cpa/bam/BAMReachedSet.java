--- conflicted
+++ resolved
@@ -52,12 +52,6 @@
 
     assert rootOfSubgraph.getSubgraph().containsAll(path.asStatesList()) : "path should traverse reachable states";
     assert pRootOfSubgraph == path.getFirstState() : "path should start with root-state";
-<<<<<<< HEAD
-    assert subgraph.containsAll(pRootOfSubgraph.getSubgraph()) : "reached states should match states reachable from root";
-    //Lockator: we refine restore several paths before refinement, disable the assertion
-    //assert pRootOfSubgraph.getSubgraph().containsAll(subgraph) : "states reachable from root should match reached states";
-=======
->>>>>>> ed1408bf
   }
 
   @Override
