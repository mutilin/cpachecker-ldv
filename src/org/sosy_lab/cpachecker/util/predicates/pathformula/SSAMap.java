--- conflicted
+++ resolved
@@ -170,27 +170,7 @@
         return ssa;
       }
 
-<<<<<<< HEAD
-       /*ssa = new SSAMap(
-          PathCopyingPersistentTreeMap.<String, Integer>of(),
-          0,
-          ImmutableMultiset.<Pair<String, FormulaList>>of(),
-          PathCopyingPersistentTreeMap.<String, CType>of(),
-          ImmutableMap.<Pair<String, FormulaList>, CType>of());
-     PersistentSortedMap<String, Integer> tmpVars = vars;
-      for (String name : vars.keySet()) {
-        if (!name.equals("mtxCheckSignal::code")) {
-          tmpVars = tmpVars.removeAndCopy(name);
-        }
-      }*/
-      ssa = new SSAMap(vars, varsHashCode,
-                       Objects.firstNonNull(funcsBuilder, ssa.funcs),
-                       varTypes,
-                       Objects.firstNonNull(funcTypesBuilder, ssa.types));
-      funcsBuilder = null;
-=======
       ssa = new SSAMap(vars, varsHashCode, varTypes);
->>>>>>> 96d78841
       return ssa;
     }
 
