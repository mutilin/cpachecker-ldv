--- conflicted
+++ resolved
@@ -631,17 +631,7 @@
                 Util.killProcess(self.process.pid, signal.SIGTERM)
                 self.softtimelimit = self.timelimit
 
-<<<<<<< HEAD
-<<<<<<< HEAD
-            remainingTime = self.timelimit - usedTime + 1
-            self.finished.wait(remainingTime/self.cpuCount)
-=======
-            remainingTime = max(remainingCpuTime/self.cpuCount, remainingWallTime)
-=======
-            remainingTime = min(remainingCpuTime/self.cpuCount, remainingWallTime)
->>>>>>> 0a0d5f0d
             self.finished.wait(remainingTime + 1)
->>>>>>> master
 
     def cancel(self):
         self.finished.set()
