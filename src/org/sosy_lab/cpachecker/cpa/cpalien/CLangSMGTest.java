--- conflicted
+++ resolved
@@ -179,12 +179,7 @@
 
     Assert.assertEquals(obj1, smg_copy.getObjectPointedBy(val1));
 
-<<<<<<< HEAD
-    SMGEdgeHasValueFilter filter = new SMGEdgeHasValueFilter();
-    filter.filterByObject(obj2);
-=======
     SMGEdgeHasValueFilter filter = SMGEdgeHasValueFilter.objectFilter(obj2);
->>>>>>> 9a208ad0
     Assert.assertEquals(hv, smg_copy.getHVEdges(filter).iterator().next());
   }
 
