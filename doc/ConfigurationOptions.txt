# This is an auto-generated file, DO NOT EDIT!
# Run ant to generate it.

# Possible log levels in descending order 
# (lower levels include higher ones):
# OFF:      no logs published
# SEVERE:   error messages
# WARNING:  warnings
# INFO:     messages
# FINE:     logs on main application level
# FINER:    logs on central CPA algorithm level
# FINEST:   logs published by specific CPAs
# ALL:      debugging information
# Care must be taken with levels of FINER or lower, as output files may
# become quite large and memory usage might become an issue.

# single levels to be excluded from being logged
log.consoleExclude = ImmutableList.of()

# log level of console output
log.consoleLevel = Level.INFO

# name of the log file
log.file = "CPALog.txt"

# single levels to be excluded from being logged
log.fileExclude = ImmutableList.of()

# log level of file output
log.level = Level.OFF

# maximum size of log output strings before they will be truncated
log.truncateSize = 10000

# use colors for log messages on console
log.useColors = true

# all used options are printed
log.usedOptions.export = false

# disable all default output files
# (any explicitly given file will still be written)
output.disable = false

# directory to put all output files in
output.path = "output/"

# base directory for all input & output files
# (except for the configuration file itself)
rootDirectory = "."


# maximum number of condition adjustments (-1 for infinite)
adjustableconditions.adjustmentLimit = -1

# stop CPAchecker after startup (internal option, not intended for users)
analysis.disable = false

# entry function
analysis.entryFunction = "main"

# use CBMC as an external tool from CPAchecker
analysis.externalCBMC = false

# create all potential function pointer call edges
analysis.functionPointerCalls = true

# Create edge for skipping a function pointer call if its value is unknown.
analysis.functionPointerEdgesForUnknownPointer = true

# potential targets for call edges created for function pointer calls
analysis.functionPointerTargets = no default value

# run interprocedural analysis
analysis.interprocedural = true

# the machine model, which determines the sizes of types like int
analysis.machineModel = LINUX32
  enum:     [LINUX32, LINUX64]

# A String, denoting the programs to be analyzed
analysis.programNames = no default value

# which reached set implementation to use?
# NORMAL: just a simple set
# LOCATIONMAPPED: a different set per location (faster, states with different
# locations cannot be merged)
# PARTITIONED: partitioning depending on CPAs (e.g Location, Callstack etc.)
analysis.reachedSet = PARTITIONED
  enum:     [NORMAL, LOCATIONMAPPED, PARTITIONED]

# restart the algorithm using a different CPA after unknown result
analysis.restartAfterUnknown = false

# Save results of local analysis
analysis.saveLocalResults = false

# stop after the first error has been found
analysis.stopAfterError = true

# create summary call statement edges
analysis.summaryEdges = false

# which strategy to adopt for visiting states?
analysis.traversal.order = DFS
  enum:     [DFS, BFS, RAND]

# handle states with a deeper callstack first?
# This needs the CallstackCPA to have any effect.
analysis.traversal.useCallstack = false

# handle more abstract states (with less information) first? (only for
# ExplicitCPA)
analysis.traversal.useExplicitInformation = false

# Use an implementation of reverse postorder strategy that allows to select a
# secondary strategy that is used if there are two states with the same
# reverse postorder id. The secondary strategy is selected with
# 'analysis.traversal.order'.
analysis.traversal.useReversePostorder = false

# DEPRECATED: This option was renamed to
# analysis.traversal.useReversePostorder and will soon get removed.
analysis.traversal.useTopsort = false

# use adjustable conditions algorithm
analysis.useAdjustableConditions = false

# use assumption collecting algorithm
analysis.useAssumptionCollector = false

# use CBMC and the BDDCPA Restriction option
analysis.useBDDCPARestriction = false

# use a BMC like algorithm that checks for satisfiability after the analysis
# has finished, works only with PredicateCPA
analysis.useBMC = false

# use CBMC to double-check counter-examples
analysis.useCBMC = false

# add declarations for global variables before entry function
analysis.useGlobalVars = true

# Use McMillan's Impact algorithm for lazy interpolation
analysis.useImpactAlgorithm = false

# use a proof check algorithm to validate a previously generated proof
analysis.useProofCheckAlgorithm = false

# do analysis and then check if reached set fulfills property specified by
# ConfigurableProgramAnalysisWithPropertyChecker
analysis.usePropertyCheckingAlgorithm = false

# use CEGAR algorithm for lazy counter-example guided analysis
# You need to specify a refiner with the cegar.refiner option.
# Currently all refiner require the use of the ARGCPA.
analysis.useRefinement = false

# do analysis and then check analysis result
analysis.useResultCheckAlgorithm = false

# Add a threshold to the automaton, after so many branches on a path the
# automaton will be ignored (0 to disable)
assumptions.automatonBranchingThreshold = 0

# write collected assumptions as automaton to file
assumptions.automatonFile = "AssumptionAutomaton.txt"

# write collected assumptions to file
assumptions.export = true
assumptions.file = "assumptions.txt"

# Size of the BDD cache in relation to the node table size (set to 0 to use
# fixed BDD cache size).
bdd.bddCacheRatio = 0.1

# Size of the BDD cache if cache ratio is not used.
bdd.bddCacheSize = 1000

# Initial size of the BDD node table.
bdd.initBddNodeTableSize = 10000

# Which BDD package should be used?
# - java:  JavaBDD (default, no dependencies, many features)
# - cudd:  CUDD (native library required, reordering not supported)
# - micro: MicroFactory (maximum number of BDD variables is 1024, slow, but
# less memory-comsumption)
# - buddy: Buddy (native library required)
# - cal:   CAL (native library required)
# - jdd:   JDD
bdd.package = "java"
  allowed values: [java, cudd, micro, buddy, cal, jdd]

# Allow reduction of function entries; calculate abstractions alwasy at
# function entries?
blockreducer.allowReduceFunctionEntries = true

# Allow reduction of function exits; calculate abstractions alwasy at
# function exits?
blockreducer.allowReduceFunctionExits = true

# Allow reduction of loop heads; calculate abstractions alwasy at loop heads?
blockreducer.allowReduceLoopHeads = false

# write the reduced cfa to the specified file.
blockreducer.reducedCfaFile = "ReducedCfa.rsf"

# Do at most n summarizations on a node.
blockreducer.reductionThreshold = 100

# If BMC did not find a bug, check whether the bounding did actually remove
# parts of the state space (this is similar to CBMC's unwinding assertions).
bmc.boundingAssertions = true

# Check reachability of target states after analysis (classical BMC). The
# alternative is to check the reachability as soon as the target states are
# discovered, which is done if cpa.predicate.targetStateSatCheck=true.
bmc.checkTargetStates = true

# dump counterexample formula to file
bmc.dumpCounterexampleFormula = "counterexample.smt2"

# try using induction to verify programs with loops
bmc.induction = false

# configuration file for invariant generation
bmc.invariantGenerationConfigFile = no default value

# generate invariants for induction in parallel to the analysis
bmc.parallelInvariantGeneration = false

# file name where to put the path program that is generated as input for
# CBMC. A temporary file is used if this is unspecified.
cbmc.dumpCBMCfile = no default value

# specify the name of the error label
cbmc.options.errorLabel = "ERROR"

# set width of int (16, 32 or 64)
cbmc.options.intWidth = 32

# disable unwinding assertions violation error
cbmc.options.nuaf = false

# specify the limit for unwindings (0 is infinite)
cbmc.options.unwindings = 0

# maximum time limit for CBMC (use milliseconds or specify a unit; 0 for
# infinite)
# maximum time limit for CBMC (0 is infinite)
cbmc.timelimit = 0

# Whether to do refinement immediately after finding an error state, or
# globally after the ARG has been unrolled completely.
cegar.globalRefinement = false

# Which refinement algorithm to use? (give class name, required for CEGAR) If
# the package name starts with 'org.sosy_lab.cpachecker.', this prefix can be
# omitted.
cegar.refiner = no default value

# export CFA as .dot file
cfa.export = true

# export individual CFAs for function as .dot files
cfa.exportPerFunction = true

# export CFA as .dot file
cfa.file = "cfa.dot"

# Also initialize local variables with default values, or leave them
# uninitialized.
cfa.initializeAllVariables = false

# remove paths from CFA that cannot lead to a specification violation
cfa.removeIrrelevantForSpecification = false

# simplify pointer expressions like s->f to (*s).f with this option the cfa
# is simplified until at maximum one pointer is allowed for left- and
# rightHandSide
cfa.simplifyPointerExpressions = false

# combine sequences of simple edges into a single edge
cfa.useMultiEdges = false

# Dump variable classification to a file.
cfa.variableClassification.logfile = "VariableClassification.log"

# Print some information about the variable classification.
cfa.variableClassification.printStatsOnStartup = false

# Dump the complete configuration to a file.
configuration.dumpFile = "UsedConfiguration.properties"

# which model checker to use for verifying counterexamples as a second check
# Currently CBMC or CPAchecker with a different config can be used.
counterexample.checker = "CBMC"
  allowed values: [CBMC, CPACHECKER]

# configuration file for counterexample checks with CPAchecker
counterexample.checker.config = "config/explicitAnalysis-no-cbmc.properties"

# continue analysis after an counterexample was found that was denied by the
# second check
counterexample.continueAfterInfeasibleError = true

# If continueAfterInfeasibleError is true, remove the infeasible
# counterexample before continuing.Setting this to false may prevent a lot of
# similar infeasible counterexamples to get discovered, but is unsound
counterexample.removeInfeasibleErrors = false

# print information about coverage
coverage.output = "coverage.info"

# CPA to use (see doc/Configuration.txt for more documentation on this)
cpa = CompositeCPA.class.getCanonicalName()

# if enabled, cache queries also consider blocks with non-matching precision
# for reuse.
cpa.abm.aggressiveCaching = true

# Type of partitioning (FunctionAndLoopPartitioning or
# DelayedFunctionAndLoopPartitioning)
# or any class that implements a PartitioningHeuristic
cpa.abm.blockHeuristic = FunctionPartitioning.class

# if enabled, the reached set cache is analysed for each cache miss to find
# the cause of the miss.
cpa.abm.gatherCacheMissStatistics = false

# export one variable assignment for error path to file, if one is found
cpa.arg.errorPath.assignment = "ErrorPathAssignment.txt"

# export error path to file as an automaton
cpa.arg.errorPath.automaton = "ErrorPath.spc"

# export error path to file, if one is found
cpa.arg.errorPath.core = "ErrorPathCore.txt"
cpa.arg.errorPath.export = true

# translate error path to C program
cpa.arg.errorPath.exportAsSource = true

# export error path to file, if one is found
cpa.arg.errorPath.file = "ErrorPath.txt"
cpa.arg.errorPath.graph = "ErrorPath.dot"
cpa.arg.errorPath.json = "ErrorPath.json"
cpa.arg.errorPath.source = "ErrorPath.c"

# export final ARG as .dot file
cpa.arg.export = true
cpa.arg.file = "ARG.dot"

# whether to keep covered states in the reached set as addition to keeping
# them in the ARG
cpa.arg.keepCoveredStatesInReached = false

# export simplified ARG that shows all refinements to .dot file
cpa.arg.refinements.file = "ARGRefinements.dot"

# export final ARG as .dot file, showing only loop heads and function
# entries/exits
cpa.arg.simplifiedARG.file = "ARGSimplified.dot"

# signal the analysis to break in case of reached error state
cpa.automaton.breakOnTargetState = true

# export automaton to file
cpa.automaton.dotExport = false

# file for saving the automaton in DOT format (%s will be replaced with
# automaton name)
cpa.automaton.dotExportFile = "%s.dot"

# file with automaton specification for ObserverAutomatonCPA and
# ControlAutomatonCPA
cpa.automaton.inputFile = no default value

# adding a new value to the state can be done from 0 to N or from N to 0
cpa.bdd.addIncreasing = false

# default bitsize for values and vars
cpa.bdd.bitsize = 32

# use a smaller bitsize for all vars, that have only intEqual values
cpa.bdd.compressIntEqual = true

# Pattern for variablenames that will always be tracked with BDDs.This
# pattern should only be used for known variables, i.e. for boolean vars.
cpa.bdd.forceTrackingPattern = ""

# declare the bits of a var from 0 to N or from N to 0
cpa.bdd.initBitsIncreasing = true

# declare first bit of all vars, then second bit,...
cpa.bdd.initBitwise = true

# declare vars partitionwise
cpa.bdd.initPartitions = true

# declare partitions ordered
cpa.bdd.initPartitionsOrdered = true

# Dump tracked variables to a file.
cpa.bdd.logfile = "BDDCPA_tracked_variables.log"

# whether or not to add newly-found variables only to the exact program
# location or to the whole scope of the variable.
cpa.bdd.precision.refinement.useScopedInterpolation = false

# track boolean variables from cfa
cpa.bdd.trackBoolean = true

# track variables, only used in simple calculations (add, sub, gt, lt,
# eq,...) from cfa as bitvectors with (default) 32 bits
cpa.bdd.trackIntAdd = true

# track variables from cfa, that are only compared for equality, they are
# tracked as (small) bitvectors
cpa.bdd.trackIntEqual = true

# depth of recursion bound
cpa.callstack.depth = 0

# Skip recursion. Treat function call as a statement (the same as for
# functions without bodies)
cpa.callstack.skipRecursion = false

# which composite merge operator to use (plain or agree)
# Both delegate to the component cpas, but agree only allows merging if all
# cpas agree on this. This is probably what you want.
cpa.composite.merge = "AGREE"
  allowed values: [PLAIN, AGREE]

# which precision adjustment strategy to use (COMPOSITE or COMPONENT)
# While the COMPOSITE strategy keeps the domain knowledge seperated, and only
# delegates to each component's precision adjustment operator individually,
# the COMPONENT strategy operates with knowledge about all components.
cpa.composite.precAdjust = "COMPOSITE"
  allowed values: [COMPOSITE, COMPONENT]

# Limit for Java heap memory used by CPAchecker (in MiB; -1 for infinite)
cpa.conditions.global.memory.heap = -1

# Limit for process memory used by CPAchecker (in MiB; -1 for infinite)
cpa.conditions.global.memory.process = -1

# Limit for size of reached set (-1 for infinite)
cpa.conditions.global.reached.size = -1

# Limit for cpu time used by CPAchecker (use milliseconds or specify a unit;
# -1 for infinite)
cpa.conditions.global.time.cpu = -1

# Hard limit for cpu time used by CPAchecker (use milliseconds or specify a
# unit; -1 for infinite)
# When using adjustable conditions, analysis will end after this threshold
cpa.conditions.global.time.cpu.hardlimit = -1

# Limit for wall time used by CPAchecker (use milliseconds or specify a unit;
# -1 for infinite)
cpa.conditions.global.time.wall = -1

# Hard limit for wall time used by CPAchecker (use milliseconds or specify a
# unit; -1 for infinite)
# When using adjustable conditions, analysis will end after this threshold
cpa.conditions.global.time.wall.hardlimit = -1

# whether or not to track unique assignments only
cpa.conditions.path.assignments.demandUniqueness = true

# file name where to put the extended stats file
cpa.conditions.path.assignments.extendedStatsFile = no default value

# maximum number of assignments (-1 for infinite)
cpa.conditions.path.assignments.threshold = -1

# maximum number of assume edges length (-1 for infinite)
cpa.conditions.path.assumeedges.limit = -1

# The condition
cpa.conditions.path.condition = no default value

# maximum path length (-1 for infinite)
cpa.conditions.path.length.limit = -1

# maximum repetitions of any edge in a path (-1 for infinite)
cpa.conditions.path.repetitions.limit = -1

# If this Option is enabled, failure of mallocis simulated
cpa.cpalien.enableMallocFail = true

# Filename format for SMG graph dumps
cpa.cpalien.exportSMG.file = "smg-%s.dot"

# Describes when SMG graphs should be dumped. One of: {never, leaf, every}
cpa.cpalien.exportSMGwhen = "never"

# Sets the level of runtime checking: NONE, HALF, FULL
cpa.cpalien.runtimeCheck = NONE
  enum:     [FORCED, NONE, HALF, FULL]

# which merge operator to use for DefUseCPA
cpa.defuse.merge = "sep"
  allowed values: [sep, join]

# restrict abstractions to assume edges
cpa.explicit.blk.alwaysAtAssumes = false

# restrict abstractions to function calls/returns
cpa.explicit.blk.alwaysAtFunctions = false

# restrict abstractions to join points
cpa.explicit.blk.alwaysAtJoins = false

# restrict abstractions to loop heads
cpa.explicit.blk.alwaysAtLoops = false

# if there is an assumption like (x!=0), this option sets unknown
# (uninitialized) variables to 1L, when the true-branch is handled.
cpa.explicit.initAssumptionVars = false

# get an initial precison from file
cpa.explicit.initialPrecisionFile = no default value

# which merge operator to use for ExplicitCPA
cpa.explicit.merge = "SEP"
  allowed values: [SEP, JOIN]

# ignore boolean variables. if this option is used, booleans from the cfa
# should tracked with another CPA, i.e. with BDDCPA.
cpa.explicit.precision.ignoreBoolean = false

# ignore variables, that are only used in simple calculations (add, sub, lt,
# gt, eq). if this option is used, these variables from the cfa should
# tracked with another CPA, i.e. with BDDCPA.
cpa.explicit.precision.ignoreIntAdd = false

# ignore variables, that are only compared for equality. if this option is
# used, these variables from the cfa should tracked with another CPA, i.e.
# with BDDCPA.
cpa.explicit.precision.ignoreIntEqual = false

# the threshold which controls whether or not variable valuations ought to be
# abstracted once the specified number of valuations per variable is reached
# in the set of reached states
cpa.explicit.precision.reachedSetThreshold = -1

# whether to track relevant variables only at the exact program location
# (sharing=location), or within their respective (function-/global-) scope
# (sharing=scoped).
cpa.explicit.precision.sharing = "scope"
  allowed values: [location, scope]

# target file to hold the exported precision
cpa.explicit.precisionFile = no default value

# whether or not to avoid restarting at assume edges after a refinement
cpa.explicit.refiner.avoidAssumes = true

# whether or not to do lazy-abstraction
cpa.explicit.refiner.doLazyAbstraction = true

# use heuristic to extract a precision from the CFA statically on first
# refinement
cpa.explicit.refiner.performInitialStaticRefinement = false

# which stop operator to use for ExplicitCPA
cpa.explicit.stop = "SEP"
  allowed values: [SEP, JOIN, NEVER]

# blacklist regex for variables that won't be tracked by ExplicitCPA
cpa.explicit.variableBlacklist = ""

# Which strategy to use for forced coverings (empty for none)
cpa.forcedCovering = no default value

# When an invalid function pointer is called, do not assume all functions as
# possible targets and instead call no function.
cpa.functionpointer.ignoreInvalidFunctionPointerCalls = false

# When an unknown function pointer is called, do not assume all functions as
# possible targets and instead call no function (this is unsound).
cpa.functionpointer.ignoreUnknownFunctionPointerCalls = false

# whether function pointers with invalid targets (e.g., 0) should be tracked
# in order to find calls to such pointers
cpa.functionpointer.trackInvalidFunctionPointers = false

# which type of merge operator to use for IntervalAnalysisCPA
cpa.interval.merge = "SEP"
  allowed values: [SEP, JOIN]

# decides whether one (false) or two (true) successors should be created when
# an inequality-check is encountered
cpa.interval.splitIntervals = false

# at most that many intervals will be tracked per variable
cpa.interval.threshold = 0

# which merge operator to use for InvariantCPA
cpa.invariants.merge = "JOIN"
  allowed values: [JOIN, SEP]

# functions, which allocate new free memory
cpa.local.allocatefunctions = no default value

# which merge operator to use for LocalCPA
cpa.local.merge = "JOIN"
  allowed values: [SEP, JOIN]

# which stop operator to use for LocalCPA
cpa.local.stop = "SEP"
  allowed values: [SEP, JOIN, NEVER]

#  annotated functions, which are known to works right
cpa.lockStatistics.annotate = no default value

# contains all lock names
cpa.lockStatistics.lockinfo = no default value

# function to reset state
cpa.lockStatistics.lockreset = no default value

# threshold for unrolling loops of the program (0 is infinite)
# works only if assumption storage CPA is enabled, because otherwise it would
# be unsound
cpa.loopstack.maxLoopIterations = 0

# time limit for a single post computation (use milliseconds or specify a
# unit; 0 for infinite)
cpa.monitor.limit = 0

# time limit for all computations on a path in milliseconds (use milliseconds
# or specify a unit; 0 for infinite)
cpa.monitor.pathcomputationlimit = 0

# which merge operator to use for OctagonCPA?
cpa.octagon.merge = "SEP"
  allowed values: [SEP, JOIN]

# which merge operator to use for PointerCPA?
cpa.pointer.merge = "sep"
  allowed values: [sep, join]

# print warnings during analysis when unsafe pointer operations are found
cpa.pointer.printWarnings = true

# which merge operator to use for PointerACPA
cpa.pointerA.merge = "SEP"
  allowed values: [SEP, JOIN]

# which stop operator to use for PointerACPA
cpa.pointerA.stop = "SEP"
  allowed values: [SEP, JOIN, NEVER]

# whether to use auxiliary predidates for reduction
cpa.predicate.abm.auxiliaryPredicateComputer = true

# use caching of region to formula conversions
# use caching of abstractions
cpa.predicate.abs.useCache = true

# whether to use Boolean (false) or Cartesian (true) abstraction
cpa.predicate.abstraction.cartesian = false

# dump the abstraction formulas if they took to long
cpa.predicate.abstraction.dumpHardQueries = false

<<<<<<< HEAD
=======
# Identify those predicates where the result is trivially known before
# abstraction computation and omit them.
cpa.predicate.abstraction.identifyTrivialPredicates = false

>>>>>>> 9a208ad0
# get an initial map of predicates from a list of files (see source
# doc/examples/predmap.txt for an example)
cpa.predicate.abstraction.initialPredicates = ImmutableList.of()

# Apply location-specific predicates to all locations in their function
cpa.predicate.abstraction.initialPredicates.applyFunctionWide = false

# Apply location- and function-specific predicates globally (to all locations
# in the program)
cpa.predicate.abstraction.initialPredicates.applyGlobally = false

# What to use for storing abstractions
cpa.predicate.abstraction.type = "BDD"
  allowed values: [BDD, FORMULA]

# force abstractions immediately after threshold is reached (no effect if
# threshold = 0)
cpa.predicate.blk.alwaysAfterThreshold = true

# abstraction always and only on explicitly computed abstraction nodes.
cpa.predicate.blk.alwaysAndOnlyAtExplicitNodes = false

# force abstractions at each function calls/returns, regardless of threshold
cpa.predicate.blk.alwaysAtFunctions = true

# force abstractions at loop heads, regardless of threshold
cpa.predicate.blk.alwaysAtLoops = true

# abstractions at function calls/returns if threshold has been reached (no
# effect if threshold = 0)
cpa.predicate.blk.functions = false

# abstractions at loop heads if threshold has been reached (no effect if
# threshold = 0)
cpa.predicate.blk.loops = false

# maximum blocksize before abstraction is forced
# (non-negative number, special values: 0 = don't check threshold, 1 = SBE)
cpa.predicate.blk.threshold = 0

# use caching of path formulas
cpa.predicate.blk.useCache = true

# always check satisfiability at end of block, even if precision is empty
cpa.predicate.checkBlockFeasibility = false

# Enable the possibility to precompute explicit abstraction locations.
cpa.predicate.enableBlockreducer = false

# Name of an external function that will be interpreted as if the function
# call would be replaced by an externally defined expression over the program
# variables. This will only work when all variables referenced by the dimacs
# file are global and declared before this function is called.
cpa.predicate.externModelFunctionName = "__VERIFIER_externModelSatisfied"

# where to dump interpolation and abstraction problems (format string)
cpa.predicate.formulaDumpFilePattern = "%s%04d-%s%03d.smt2"

# Handle field access via extract and concat instead of new variables.
cpa.predicate.handleFieldAccess = false

# Handle field aliasing formulas.
cpa.predicate.handleFieldAliasing = false

# Handle aliasing of pointers. This adds disjunctions to the formulas, so be
# careful when using cartesian abstraction.
cpa.predicate.handlePointerAliasing = true

# Allows to ignore Concat and Extract Calls when Bitvector theory was
# replaced.
cpa.predicate.ignoreExtractConcat = true

# export final loop invariants
cpa.predicate.invariants.export = true

# export invariants as precision file?
cpa.predicate.invariants.exportAsPrecision = true

# file for exporting final loop invariants
cpa.predicate.invariants.file = "invariants.txt"

# file for precision that consists of invariants.
cpa.predicate.invariants.precisionFile = "invariantPrecs.txt"

# use uninterpreted functions for *, & and array access
cpa.predicate.lvalsAsUIFs = false

# List of further options which will be passed to Mathsat in addition to the
# default options. Format is 'key1=value1,key2=value2'
cpa.predicate.mathsat5.furtherOptions = ""

# Export solver queries in Smtlib format into a file (for Mathsat5).
cpa.predicate.mathsat5.logAllQueries = false
cpa.predicate.mathsat5.logfile = "mathsat5.%d.smt2"

# list of functions that provide new memory on the heap. This is only used,
# when handling of pointers is enabled.
cpa.predicate.memoryAllocationFunctions = {
      "malloc", "__kmalloc", "kzalloc"
      }

# which merge operator to use for predicate cpa (usually ABE should be used)
cpa.predicate.merge = "ABE"
  allowed values: [SEP, ABE]

# list of functions that should be considered as giving a non-deterministic
# return value
#  Only predicate analysis honors this option. If you specify this option,
# the default values are not added automatically to the list, so you need to
# specify them explicitly if you need them. Mentioning a function in this
# list has only an effect, if it is an 'external function', i.e., no source
# is given in the code for this function.
cpa.predicate.nondetFunctions = {
      "malloc", "__kmalloc", "kzalloc",
      "sscanf",
      "random"}

# Regexp pattern for functions that should be considered as giving a
# non-deterministic return value (c.f. cpa.predicate.nondedFunctions)
cpa.predicate.nondetFunctionsRegexp = "^(__VERIFIER_)?nondet_[a-z]*"

# Handle field aliasing formulas.
cpa.predicate.omitNonPointerInFieldAliasing = true

# Where to apply the found predicates to?
cpa.predicate.precision.sharing = LOCATION
  enum:     [GLOBAL, FUNCTION, LOCATION, LOCATION_INSTANCE]

# export final predicate map
cpa.predicate.predmap.export = true

# file for exporting final predicate map
cpa.predicate.predmap.file = "predmap.txt"

# If an abstraction is computed during refinement, use only the interpolant
# as input, not the concrete block.
cpa.predicate.refinement.abstractInterpolantOnly = false

# refinement will try to build 'well-scoped' predicates, by cutting spurious
# traces as explained in Section 5.2 of the paper 'Abstractions From Proofs'
# (this does not work with function inlining).
# THIS FEATURE IS CURRENTLY NOT AVAILABLE. 
cpa.predicate.refinement.addWellScopedPredicates = false

# use only the atoms from the interpolants as predicates, and not the whole
# interpolant
cpa.predicate.refinement.atomicPredicates = true

# Direction for doing counterexample analysis: from start of trace, from end
# of trace, or alternatingly from start and end of the trace towards the
# middle
cpa.predicate.refinement.cexTraceCheckDirection = FORWARDS
  enum:     [FORWARDS, BACKWARDS, ZIGZAG]

# Actually compute an abstraction, otherwise just convert the interpolants to
# BDDs as they are.
cpa.predicate.refinement.doAbstractionComputation = false

# where to dump the counterexample formula in case the error location is
# reached
cpa.predicate.refinement.dumpCounterexampleFile = "counterexample.smt2"

# dump all interpolation problems
cpa.predicate.refinement.dumpInterpolationProblems = false

# After each refinement, dump the newly found predicates.
cpa.predicate.refinement.dumpPredicates = false

# File name for the predicates dumped after refinements.
cpa.predicate.refinement.dumpPredicatesFile = "refinement%04d-predicates.prec"

# apply deletion-filter to the abstract counterexample, to get a minimal set
# of blocks, before applying interpolation-based refinement
cpa.predicate.refinement.getUsefulBlocks = false

# use incremental search in counterexample analysis, to find the minimal
# infeasible prefix
cpa.predicate.refinement.incrementalCexTraceCheck = false

# During refinement, keep predicates from all removed parts of the ARG.
# Otherwise, only predicates from the error path are kept.
cpa.predicate.refinement.keepAllPredicates = false

# skip refinement if input formula is larger than this amount of bytes
# (ignored if 0)
cpa.predicate.refinement.maxRefinementSize = 0

# use heuristic to extract predicates from the CFA statically on first
# refinement
cpa.predicate.refinement.performInitialStaticRefinement = false
<<<<<<< HEAD

# Where to apply the found predicates to?
cpa.predicate.refinement.predicateSharing = LOCATION
  enum:     [GLOBAL, FUNCTION, LOCATION, LOCATION_INSTANCE]
=======
>>>>>>> 9a208ad0

# Do a complete restart (clearing the reached set) after N refinements. 0 to
# disable, 1 for always.
cpa.predicate.refinement.restartAfterRefinements = 0

# Use a single SMT solver environment for several interpolation queries
cpa.predicate.refinement.reuseInterpolationEnvironment = false

# During refinement, add all new predicates to the precisions of all abstract
# states in the reached set.
cpa.predicate.refinement.sharePredicates = false

# slice block formulas, experimental feature!
cpa.predicate.refinement.sliceBlockFormulas = false

# split each arithmetic equality into two inequalities when extracting
# predicates from interpolants
cpa.predicate.refinement.splitItpAtoms = false

# time limit for refinement (use milliseconds or specify a unit; 0 for
# infinite)
cpa.predicate.refinement.timelimit = 0

# Use BDDs to simplify interpolants (removing irrelevant predicates)
cpa.predicate.refinement.useBddInterpolantSimplification = false

# verify if the interpolants fulfill the interpolant properties
cpa.predicate.refinement.verifyInterpolants = false

# replace the Bitvector with the Rational- and FunctionTheory
cpa.predicate.replaceBitvectorWithRationalAndFunctionTheory = true

# maximum blocksize before a satisfiability check is done
# (non-negative number, 0 means never, if positive should be smaller than
# blocksize)
cpa.predicate.satCheck = 0

# Export solver queries in Smtlib format into a file.
cpa.predicate.smtinterpol.logAllQueries = false
cpa.predicate.smtinterpol.logfile = "smtinterpol.smt2"

# Whether to use MathSAT 5 or SmtInterpol as SMT solver
cpa.predicate.solver = MATHSAT5
  allowed values: [MATHSAT5, SMTINTERPOL]

# Encode program variables as INTEGER variables, instead of using REALs. Not
# all solvers might support this.
cpa.predicate.solver.useIntegers = false

# whether to include the symbolic path formula in the coverage checks or do
# only the fast abstract checks
cpa.predicate.symbolicCoverageCheck = false

# check satisfiability when a target state has been found (should be true)
cpa.predicate.targetStateSatCheck = true

# try to add some useful static-learning-like axioms for bitwise operations
# (which are encoded as UFs): essentially, we simply collect all the numbers
# used in bitwise operations, and add axioms like (0 & n = 0)
cpa.predicate.useBitwiseAxioms = false

# add special information to formulas about non-deterministic functions
cpa.predicate.useNondetFlags = false

# Qualified name for class which checks that the computed abstraction adheres
# to the desired property.
cpa.propertychecker.className = "org.sosy_lab.cpachecker.pcc.propertychecker.DefaultPropertyChecker"

# List of parameters for constructor of propertychecker.className. Parameter
# values are specified in the order the parameters are defined in the
# respective constructor. Every parameter value is finished with ",". The
# empty string represents an empty parameter list.
cpa.propertychecker.parameters = ""

# which merge operator to use for ReachingDefCPA
cpa.reachdef.merge = "JOIN"
  allowed values: [SEP, JOIN, IGNORECALLSTACK]

# which stop operator to use for ReachingDefCPA
cpa.reachdef.stop = "SEP"
  allowed values: [SEP, JOIN, IGNORECALLSTACK]

# which merge operator to use for UninitializedVariablesCPA?
cpa.uninitvars.merge = "sep"
  allowed values: [sep, join]

# print warnings during analysis when uninitialized variables are used
cpa.uninitvars.printWarnings = "true"

# which stop operator to use for UninitializedVariablesCPA?
cpa.uninitvars.stop = "sep"
  allowed values: [sep, join]

# functions, which stops analysis
cpa.usagestatistics.abortfunctions = no default value

# functions, which are used to bind variables (like list elements are binded
# to list variable)
cpa.usagestatistics.binderFunctions = no default value

# do we need to collect statistics to generate file for Lcov
cpa.usagestatistics.covering = false

# should we use local analysis?
cpa.usagestatistics.localanalysis = false

# which merge operator to use for LockStatisticsCPA
cpa.usagestatistics.merge = "SEP"
  allowed values: [SEP, JOIN]

# path to write results
cpa.usagestatistics.output = "test/rawstat"

# functions, which we don't analize
cpa.usagestatistics.skippedfunctions = no default value

# variables, which will not be saved in statistics
cpa.usagestatistics.skippedvariables = no default value

# which stop operator to use for LockStatisticsCPA
cpa.usagestatistics.stop = "SEP"
  allowed values: [SEP, JOIN, NEVER]

# which data process we should use
cpa.usagestatistics.unsafeDetectorType = "PAIR"
  allowed values: [PAIR, SETDIFF]

# variables, which will be unsafes even only with read access (they can be
# changed invisibly)
cpa.usagestatistics.unsafedetector.detectByReadAccess = no default value

# enable the Forced Covering optimization
impact.useForcedCovering = true

# Specify the class code path to search for java class or interface
# definitions
java.classpath = ""

# use the following encoding for java files
java.encoding = "utf8"

# export TypeHierarchy as .dot file
java.exportTypeHierarchy = true

# Specify the source code path to search for java class or interface
# definitions
java.sourcepath = ""

# export TypeHierarchy as .dot file
java.typeHierarchyFile = "typeHierarchy.dot"

# Specifies the java version of source code accepted
java.version = JavaCore.VERSION_1_7

# C or Java?
language = C
  enum:     [C, JAVA]

# C dialect for parser
parser.dialect = GNUC
  enum:     [C99, GNUC]

# The command line for calling the preprocessor. May contain binary name and
# arguments, but won't be expanded by a shell. The source file name will be
# appended to this string. The preprocessor needs to print the output to
# stdout.
parser.preprocessor = "cpp"

# For C files, run the preprocessor on them before parsing. Note that all
# file numbers printed by CPAchecker will refer to the pre-processed file,
# not the original input file.
parser.usePreprocessor = false

pcc.checkPropertyPerElement = false

# file in which proof representation needed for proof checking is stored
pcc.proofFile = "arg.obj"

pcc.proofgen.doPCC = false

# Qualified name for class which implements certification strategy, hence
# proof writing, to be used.
# Qualified name for class which implements proof checking strategy to be
# used.
pcc.strategy = "org.sosy_lab.cpachecker.pcc.strategy.ARGProofCheckerStrategy"

# print reached set to text file
reachedSet.export = true
reachedSet.file = "reached.txt"

# if it's true, we always run other algorithm, even previous is sound and
# finished correctly
restartAlgorithm.alwaysrun = false

# list of files with configurations to use
restartAlgorithm.configFiles = no default value

# comma-separated list of files with specifications that should be checked
# (see config/specification/ for examples)
specification = no default value

# Apply mined predicates on the corresponding scope. false = add them to the
# global precision.
staticRefiner.applyScoped = true

# collect at most this number of assumes along a path, backwards from each
# target (= error) location
staticRefiner.maxBackscanPathAssumes = 1

# write some statistics to disk
statistics.export = true
statistics.file = "Statistics.txt"

# track memory usage of JVM during runtime
statistics.memory = true

# print statistics to console
statistics.print = false
<|MERGE_RESOLUTION|>--- conflicted
+++ resolved
@@ -668,13 +668,10 @@
 # dump the abstraction formulas if they took to long
 cpa.predicate.abstraction.dumpHardQueries = false
 
-<<<<<<< HEAD
-=======
 # Identify those predicates where the result is trivially known before
 # abstraction computation and omit them.
 cpa.predicate.abstraction.identifyTrivialPredicates = false
 
->>>>>>> 9a208ad0
 # get an initial map of predicates from a list of files (see source
 # doc/examples/predmap.txt for an example)
 cpa.predicate.abstraction.initialPredicates = ImmutableList.of()
@@ -865,13 +862,6 @@
 # use heuristic to extract predicates from the CFA statically on first
 # refinement
 cpa.predicate.refinement.performInitialStaticRefinement = false
-<<<<<<< HEAD
-
-# Where to apply the found predicates to?
-cpa.predicate.refinement.predicateSharing = LOCATION
-  enum:     [GLOBAL, FUNCTION, LOCATION, LOCATION_INSTANCE]
-=======
->>>>>>> 9a208ad0
 
 # Do a complete restart (clearing the reached set) after N refinements. 0 to
 # disable, 1 for always.
