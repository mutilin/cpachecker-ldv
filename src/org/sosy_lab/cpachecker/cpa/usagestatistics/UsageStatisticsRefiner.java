--- conflicted
+++ resolved
@@ -160,18 +160,7 @@
         public boolean apply(@Nullable ARGState pInput) {
           return AbstractStates.extractStateByType(pInput, PredicateAbstractState.class).isAbstractionState();
         }
-<<<<<<< HEAD
-      }).*/transform(new Function<ARGState, ARGState>() {
-        @Override
-        @Nullable
-        public ARGState apply(@Nullable ARGState pInput) {
-          assert subgraphStatesToReachedState.containsKey(pInput);
-          return subgraphStatesToReachedState.get(pInput);
-        }
-      }).toList();
-=======
       }).*/transform(TRANSLATE_TO_ORIGIN_STATES).toList();
->>>>>>> c4ae3e96
       for (List<ARGState> previousTrace : refinedStates) {
         if (abstractTrace.containsAll(previousTrace)) {
           logger.log(Level.INFO, "Hey! I found repeated trace " + target + ". I don't want to refine it");
@@ -188,8 +177,6 @@
             new BAMReachedSet(transfer, new ARGReachedSet(pReached), pPath, subgraphStatesToReachedState, (ARGState)pReached.getFirstState()), pPath);
         refinementFinish |= counterexample.isSpurious();
         if (counterexample.isSpurious()) {
-<<<<<<< HEAD
-=======
 
           List<CFAEdge> edges = pPath.getInnerEdges();
           edges = from(edges).filter(new Predicate<CFAEdge>() {
@@ -209,23 +196,11 @@
               }
             }
           }).toList();
->>>>>>> c4ae3e96
           Iterator<Pair<Object, PathTemplate>> pairIterator = counterexample.getAllFurtherInformation().iterator();
           List<BooleanFormula> formulas = (List<BooleanFormula>) pairIterator.next().getFirst();
           List<ARGState> interpolants = (List<ARGState>) pairIterator.next().getFirst();
           pStat.CacheInterpolantsTime.start();
-<<<<<<< HEAD
-          interpolants = from(interpolants).transform(new Function<ARGState, ARGState>() {
-            @Override
-            @Nullable
-            public ARGState apply(@Nullable ARGState pInput) {
-              assert subgraphStatesToReachedState.containsKey(pInput);
-              return subgraphStatesToReachedState.get(pInput);
-            }
-          }).toList();
-=======
           interpolants = from(interpolants).transform(TRANSLATE_TO_ORIGIN_STATES).toList();
->>>>>>> c4ae3e96
           refinedStates.add(interpolants);
           pStat.CacheInterpolantsTime.stop();
           pStat.CacheTime.start();
