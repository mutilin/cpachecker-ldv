/*
 *  CPAchecker is a tool for configurable software verification.
 *  This file is part of CPAchecker.
 *
 *  Copyright (C) 2007-2014  Dirk Beyer
 *  All rights reserved.
 *
 *  Licensed under the Apache License, Version 2.0 (the "License");
 *  you may not use this file except in compliance with the License.
 *  You may obtain a copy of the License at
 *
 *      http://www.apache.org/licenses/LICENSE-2.0
 *
 *  Unless required by applicable law or agreed to in writing, software
 *  distributed under the License is distributed on an "AS IS" BASIS,
 *  WITHOUT WARRANTIES OR CONDITIONS OF ANY KIND, either express or implied.
 *  See the License for the specific language governing permissions and
 *  limitations under the License.
 *
 *
 *  CPAchecker web page:
 *    http://cpachecker.sosy-lab.org
 */
package org.sosy_lab.cpachecker.util.predicates.pathformula.ctoformula;

import static org.sosy_lab.cpachecker.util.predicates.pathformula.ctoformula.CtoFormulaTypeUtils.*;

import java.util.ArrayList;
import java.util.Collections;
import java.util.HashMap;
import java.util.HashSet;
import java.util.List;
import java.util.Map;
import java.util.Set;
import java.util.logging.Level;

import org.sosy_lab.common.Pair;
import org.sosy_lab.common.Triple;
import org.sosy_lab.common.log.LogManager;
import org.sosy_lab.common.log.LogManagerWithoutDuplicates;
import org.sosy_lab.cpachecker.cfa.ast.AAstNode;
import org.sosy_lab.cpachecker.cfa.ast.c.CAssignment;
import org.sosy_lab.cpachecker.cfa.ast.c.CExpression;
import org.sosy_lab.cpachecker.cfa.ast.c.CExpressionStatement;
import org.sosy_lab.cpachecker.cfa.ast.c.CFieldReference;
import org.sosy_lab.cpachecker.cfa.ast.c.CFloatLiteralExpression;
import org.sosy_lab.cpachecker.cfa.ast.c.CFunctionCall;
import org.sosy_lab.cpachecker.cfa.ast.c.CFunctionCallAssignmentStatement;
import org.sosy_lab.cpachecker.cfa.ast.c.CFunctionCallExpression;
import org.sosy_lab.cpachecker.cfa.ast.c.CFunctionCallStatement;
import org.sosy_lab.cpachecker.cfa.ast.c.CFunctionDeclaration;
import org.sosy_lab.cpachecker.cfa.ast.c.CIdExpression;
import org.sosy_lab.cpachecker.cfa.ast.c.CInitializerList;
import org.sosy_lab.cpachecker.cfa.ast.c.CInitializers;
import org.sosy_lab.cpachecker.cfa.ast.c.CIntegerLiteralExpression;
import org.sosy_lab.cpachecker.cfa.ast.c.CLeftHandSide;
import org.sosy_lab.cpachecker.cfa.ast.c.CParameterDeclaration;
import org.sosy_lab.cpachecker.cfa.ast.c.CRightHandSide;
import org.sosy_lab.cpachecker.cfa.ast.c.CRightHandSideVisitor;
import org.sosy_lab.cpachecker.cfa.ast.c.CSimpleDeclaration;
import org.sosy_lab.cpachecker.cfa.ast.c.CStatement;
import org.sosy_lab.cpachecker.cfa.ast.c.CUnaryExpression;
import org.sosy_lab.cpachecker.cfa.ast.c.CUnaryExpression.UnaryOperator;
import org.sosy_lab.cpachecker.cfa.ast.c.CVariableDeclaration;
import org.sosy_lab.cpachecker.cfa.model.BlankEdge;
import org.sosy_lab.cpachecker.cfa.model.CFAEdge;
import org.sosy_lab.cpachecker.cfa.model.FunctionExitNode;
import org.sosy_lab.cpachecker.cfa.model.MultiEdge;
import org.sosy_lab.cpachecker.cfa.model.c.CAssumeEdge;
import org.sosy_lab.cpachecker.cfa.model.c.CDeclarationEdge;
import org.sosy_lab.cpachecker.cfa.model.c.CFunctionCallEdge;
import org.sosy_lab.cpachecker.cfa.model.c.CFunctionEntryNode;
import org.sosy_lab.cpachecker.cfa.model.c.CFunctionReturnEdge;
import org.sosy_lab.cpachecker.cfa.model.c.CFunctionSummaryEdge;
import org.sosy_lab.cpachecker.cfa.model.c.CReturnStatementEdge;
import org.sosy_lab.cpachecker.cfa.model.c.CStatementEdge;
import org.sosy_lab.cpachecker.cfa.types.MachineModel;
import org.sosy_lab.cpachecker.cfa.types.c.CArrayType;
import org.sosy_lab.cpachecker.cfa.types.c.CComplexType.ComplexTypeKind;
import org.sosy_lab.cpachecker.cfa.types.c.CCompositeType;
import org.sosy_lab.cpachecker.cfa.types.c.CCompositeType.CCompositeTypeMemberDeclaration;
import org.sosy_lab.cpachecker.cfa.types.c.CElaboratedType;
import org.sosy_lab.cpachecker.cfa.types.c.CEnumType;
import org.sosy_lab.cpachecker.cfa.types.c.CFunctionType;
import org.sosy_lab.cpachecker.cfa.types.c.CNumericTypes;
import org.sosy_lab.cpachecker.cfa.types.c.CPointerType;
import org.sosy_lab.cpachecker.cfa.types.c.CSimpleType;
import org.sosy_lab.cpachecker.cfa.types.c.CType;
import org.sosy_lab.cpachecker.core.AnalysisDirection;
import org.sosy_lab.cpachecker.core.ShutdownNotifier;
import org.sosy_lab.cpachecker.cpa.value.AbstractExpressionValueVisitor;
import org.sosy_lab.cpachecker.cpa.value.type.NumericValue;
import org.sosy_lab.cpachecker.cpa.value.type.Value;
import org.sosy_lab.cpachecker.exceptions.UnrecognizedCCodeException;
import org.sosy_lab.cpachecker.exceptions.UnrecognizedCFAEdgeException;
import org.sosy_lab.cpachecker.exceptions.UnsupportedCCodeException;
import org.sosy_lab.cpachecker.util.VariableClassification;
import org.sosy_lab.cpachecker.util.VariableClassificationBuilder;
import org.sosy_lab.cpachecker.util.predicates.interfaces.BitvectorFormula;
import org.sosy_lab.cpachecker.util.predicates.interfaces.BooleanFormula;
import org.sosy_lab.cpachecker.util.predicates.interfaces.FloatingPointFormula;
import org.sosy_lab.cpachecker.util.predicates.interfaces.Formula;
import org.sosy_lab.cpachecker.util.predicates.interfaces.FormulaType;
import org.sosy_lab.cpachecker.util.predicates.interfaces.NumeralFormula.IntegerFormula;
import org.sosy_lab.cpachecker.util.predicates.interfaces.UninterpretedFunctionDeclaration;
import org.sosy_lab.cpachecker.util.predicates.interfaces.view.BitvectorFormulaManagerView;
import org.sosy_lab.cpachecker.util.predicates.interfaces.view.BooleanFormulaManagerView;
import org.sosy_lab.cpachecker.util.predicates.interfaces.view.FormulaManagerView;
import org.sosy_lab.cpachecker.util.predicates.interfaces.view.FunctionFormulaManagerView;
import org.sosy_lab.cpachecker.util.predicates.interfaces.view.NumeralFormulaManagerView;
import org.sosy_lab.cpachecker.util.predicates.pathformula.ErrorConditions;
import org.sosy_lab.cpachecker.util.predicates.pathformula.PathFormula;
import org.sosy_lab.cpachecker.util.predicates.pathformula.SSAMap;
import org.sosy_lab.cpachecker.util.predicates.pathformula.SSAMap.SSAMapBuilder;
import org.sosy_lab.cpachecker.util.predicates.pathformula.pointeraliasing.PointerTargetSet;
import org.sosy_lab.cpachecker.util.predicates.pathformula.pointeraliasing.PointerTargetSetBuilder;
import org.sosy_lab.cpachecker.util.predicates.pathformula.pointeraliasing.PointerTargetSetBuilder.DummyPointerTargetSetBuilder;

import com.google.common.base.CharMatcher;
import com.google.common.base.Optional;
import com.google.common.collect.ImmutableSet;

/**
 * Class containing all the code that converts C code into a formula.
 */
public class CtoFormulaConverter {

  // list of functions that are pure (no side-effects from the perspective of this analysis)
  public static final Set<String> PURE_EXTERNAL_FUNCTIONS
      = ImmutableSet.of("abort", "exit", "__assert_fail", "__VERIFIER_error",
          "free", "kfree",
          "fprintf", "printf", "puts", "printk", "sprintf", "swprintf",
          "strcasecmp", "strchr", "strcmp", "strlen", "strncmp", "strrchr", "strstr"
          );

  // set of functions that may not appear in the source code
  // the value of the map entry is the explanation for the user
  public static final Map<String, String> UNSUPPORTED_FUNCTIONS
<<<<<<< HEAD
      = Collections.emptyMap();//ImmutableMap.of("pthread_create", "threads", "fesetround", "floating-point rounding modes");
=======
      = ImmutableMap.of("fesetround", "floating-point rounding modes");
>>>>>>> 2b5aba17

  //names for special variables needed to deal with functions
  @Deprecated
  public static final String RETURN_VARIABLE_NAME = VariableClassificationBuilder.FUNCTION_RETURN_VARIABLE;
  public static final String PARAM_VARIABLE_NAME = "__param__";

  private static final Set<String> SAFE_VAR_ARG_FUNCTIONS = ImmutableSet.of(
      "printf", "printk"
      );

  private static final CharMatcher ILLEGAL_VARNAME_CHARACTERS = CharMatcher.anyOf("|\\");

  private final Map<String, Formula> stringLitToFormula = new HashMap<>();
  private int nextStringLitIndex = 0;

  final FormulaEncodingOptions options;
  protected final MachineModel machineModel;
  private final Optional<VariableClassification> variableClassification;
  final CtoFormulaTypeHandler typeHandler;

  protected final FormulaManagerView fmgr;
  protected final BooleanFormulaManagerView bfmgr;
  private final NumeralFormulaManagerView<IntegerFormula, IntegerFormula> nfmgr;
  private final BitvectorFormulaManagerView efmgr;
  protected final FunctionFormulaManagerView ffmgr;
  protected final LogManagerWithoutDuplicates logger;
  protected final ShutdownNotifier shutdownNotifier;

  protected final AnalysisDirection direction;

  // Index that is used to read from variables that were not assigned yet
  private static final int VARIABLE_UNINITIALIZED = 1;

  // Index to be used for first assignment to a variable (must be higher than VARIABLE_UNINITIALIZED!)
  private static final int VARIABLE_FIRST_ASSIGNMENT = 2;

  private final UninterpretedFunctionDeclaration<?> stringUfDecl;

  protected final HashSet<CVariableDeclaration> globalDeclarations = new HashSet<>();

  public CtoFormulaConverter(FormulaEncodingOptions pOptions, FormulaManagerView fmgr,
      MachineModel pMachineModel, Optional<VariableClassification> pVariableClassification,
      LogManager logger, ShutdownNotifier pShutdownNotifier,
      CtoFormulaTypeHandler pTypeHandler, AnalysisDirection pDirection) {

    this.fmgr = fmgr;
    this.options = pOptions;
    this.machineModel = pMachineModel;
    this.variableClassification = pVariableClassification;
    this.typeHandler = pTypeHandler;

    this.bfmgr = fmgr.getBooleanFormulaManager();
    this.nfmgr = fmgr.getIntegerFormulaManager(); // NumeralMgr is only used for String-Literals, so Int or Real does not matter, however Princess only supports Int.
    this.efmgr = fmgr.getBitvectorFormulaManager();
    this.ffmgr = fmgr.getFunctionFormulaManager();
    this.logger = new LogManagerWithoutDuplicates(logger);
    this.shutdownNotifier = pShutdownNotifier;

    this.direction = pDirection;

    stringUfDecl = ffmgr.declareUninterpretedFunction(
            "__string__", typeHandler.getPointerType(), FormulaType.IntegerType);
  }

  void logfOnce(Level level, CFAEdge edge, String msg, Object... args) {
    if (logger.wouldBeLogged(level)) {
      logger.logfOnce(level, "%s: %s: %s",
          edge.getFileLocation(),
          String.format(msg, args),
          edge.getDescription());
    }
  }

  /**
   * Returns the size in bytes of the given type.
   * Always use this method instead of machineModel.getSizeOf,
   * because this method can handle dereference-types.
   * @param pType the type to calculate the size of.
   * @return the size in bytes of the given type.
   */
  protected int getSizeof(CType pType) {
    return typeHandler.getSizeof(pType);
  }

  protected boolean isRelevantField(final CCompositeType compositeType,
                          final String fieldName) {
    return !variableClassification.isPresent() ||
           !options.ignoreIrrelevantVariables() ||
           variableClassification.get().getRelevantFields().containsEntry(compositeType, fieldName);
  }

  protected boolean isRelevantLeftHandSide(final CLeftHandSide lhs) {
    if (!options.trackFunctionPointers()) {
      CType lhsType = lhs.getExpressionType().getCanonicalType();
      if (lhsType instanceof CPointerType) {
        CType innerType = ((CPointerType)lhsType).getType();
        if (innerType instanceof CFunctionType) {
          return false;
        }
      }
    }

    if (options.ignoreIrrelevantVariables() && variableClassification.isPresent()) {
      return lhs.accept(new IsRelevantLhsVisitor(this));
    } else {
      return true;
    }
  }

  protected final boolean isRelevantVariable(final CSimpleDeclaration var) {
    if (options.ignoreIrrelevantVariables() && variableClassification.isPresent()) {
      return var.getName().equals(RETURN_VARIABLE_NAME) ||
           variableClassification.get().getRelevantVariables().contains(var.getQualifiedName());
    }
    return true;
  }

  public FormulaType<?> getFormulaTypeFromCType(CType type) {
    return typeHandler.getFormulaTypeFromCType(type);
  }

  /**
   * This method produces a String representation of an arbitrary expression
   * that can be used as a variable name in a formula.
   * The name is not globally unique.
   *
   * @param e the expression which should be named
   * @return the name of the expression
   */
  static String exprToVarNameUnscoped(AAstNode e) {
    return ILLEGAL_VARNAME_CHARACTERS.replaceFrom(
        CharMatcher.WHITESPACE.removeFrom(e.toASTString()),
        '_');
  }

  /**
   * This method produces a String representation of an arbitrary expression
   * that can be used as a variable name in a formula.
   * The name is local to the given function.
   *
   * @param e the expression which should be named
   * @return the name of the expression
   */
  static String exprToVarName(AAstNode e, String function) {
    return (function + "::" + exprToVarNameUnscoped(e)).intern().intern();
  }

  /**
   * Produces a fresh new SSA index for an assignment
   * and updates the SSA map.
   */
  protected int makeFreshIndex(String name, CType type, SSAMapBuilder ssa) {
    int idx = getFreshIndex(name, type, ssa);
    ssa.setIndex(name, type, idx);
    return idx;
  }

  /**
   * Produces a fresh new SSA index for an assignment,
   * but does _not_ update the SSA map.
   * Usually you should use {@link #makeFreshIndex(String, CType, SSAMapBuilder)}
   * instead, because using variables with indices that are not stored in the SSAMap
   * is not a good idea (c.f. the comment inside getIndex()).
   * If you use this method, you need to make sure to update the SSAMap correctly.
   */
  protected int getFreshIndex(String name, CType type, SSAMapBuilder ssa) {
    checkSsaSavedType(name, type, ssa.getType(name));
    int idx = ssa.getFreshIndex(name);
    if (idx <= 0) {
      idx = VARIABLE_FIRST_ASSIGNMENT;
    }
    return idx;
  }

  /**
   * This method returns the index of the given variable in the ssa map, if there
   * is none, it creates one with the value 1.
   *
   * @return the index of the variable
   */
  protected int getIndex(String name, CType type, SSAMapBuilder ssa) {
    checkSsaSavedType(name, type, ssa.getType(name));
    int idx = ssa.getIndex(name);
    if (idx <= 0) {
      logger.log(Level.ALL, "WARNING: Auto-instantiating variable:", name);
      idx = VARIABLE_UNINITIALIZED;

      // It is important to store the index in the variable here.
      // If getIndex() was called with a specific name,
      // this means that name@idx will appear in formulas.
      // Thus we need to make sure that calls to FormulaManagerView.instantiate()
      // will also add indices for this name,
      // which it does exactly if the name is in the SSAMap.
      ssa.setIndex(name, type, idx);
    }

    return idx;
  }

  protected void checkSsaSavedType(String name, CType type, CType t) {

    // Check if types match

    // Assert when a variable already exists, that it has the same type
    // TODO: Un-comment when parser and code-base is stable enough
//    Variable t;
//    assert
//         (t = ssa.getType(name)) == null
//      || CTypeUtils.equals(t, type)
//      : "Saving variables with mutliple types is not possible!";
    if (t != null && !areEqualWithMatchingPointerArray(t, type)) {

      if (!getFormulaTypeFromCType(t).equals(getFormulaTypeFromCType(type))) {
        throw new UnsupportedOperationException(
            "Variable " + name + " used with types of different sizes! " +
                "(Type1: " + t + ", Type2: " + type + ")");
      } else {
        logger.logf(Level.FINEST, "Variable %s was found with multiple types!"
                + " (Type1: %s, Type2: %s)", name, t, type);
      }
    }
  }

  /**
   * Create a formula for a given variable, which is assumed to be constant.
   * This method does not handle scoping!
   */
  protected Formula makeConstant(String name, CType type) {
    return fmgr.makeVariable(getFormulaTypeFromCType(type), name);
  }

  /**
   * Create a formula for a given variable.
   * This method does not handle scoping and the NON_DET_VARIABLE!
   *
   * This method does not update the index of the variable.
   */
  protected Formula makeVariable(String name, CType type, SSAMapBuilder ssa) {
    int useIndex = getIndex(name, type, ssa);
    return fmgr.makeVariable(this.getFormulaTypeFromCType(type), name, useIndex);
  }

  /**
   * Create a formula for a given variable with a fresh index for the left-hand
   * side of an assignment.
   * This method does not handle scoping and the NON_DET_VARIABLE!
   */
  protected Formula makeFreshVariable(String name, CType type, SSAMapBuilder ssa) {
    int useIndex;

    if (direction == AnalysisDirection.BACKWARD) {
      useIndex = getIndex(name, type, ssa);
    } else {
      useIndex = makeFreshIndex(name, type, ssa);
    }

    Formula result = fmgr.makeVariable(this.getFormulaTypeFromCType(type), name, useIndex);

    if (direction == AnalysisDirection.BACKWARD) {
      makeFreshIndex(name, type, ssa);
    }

    return result;
  }

  Formula makeStringLiteral(String literal) {
    Formula result = stringLitToFormula.get(literal);

    if (result == null) {
      // generate a new string literal. We generate a new UIf
      int n = nextStringLitIndex++;
      result = ffmgr.callUninterpretedFunction(
          stringUfDecl, nfmgr.makeNumber(n));
      stringLitToFormula.put(literal, result);
    }

    return result;
  }

  /**
   * Used for implicit and explicit type casts between CTypes.
   * @param fromType the origin Type of the expression.
   * @param toType the type to cast into.
   * @param formula the formula of the expression.
   * @return the new formula after the cast.
   */
  protected Formula makeCast(final CType pFromType, final CType pToType,
      Formula formula, Constraints constraints, CFAEdge edge) throws UnrecognizedCCodeException {
    // UNDEFINED: Casting a numeric value into a value that can't be represented by the target type (either directly or via static_cast)

    CType fromType = pFromType.getCanonicalType();
    CType toType = pToType.getCanonicalType();

    if (fromType.equals(toType)) {
      return formula; // No cast required;
    }

    if (fromType instanceof CFunctionType) {
      // references to functions can be seen as function pointers
      fromType = new CPointerType(false, false, fromType);
    }

    final boolean fromIsPointer = fromType instanceof CPointerType;
    final boolean toIsPointer = toType instanceof CPointerType;
    final boolean fromCanBeHandledAsInt =
        (fromIsPointer ||
         fromType instanceof CEnumType ||
        (fromType instanceof CElaboratedType &&
            ((CElaboratedType)fromType).getKind() == ComplexTypeKind.ENUM));
    final boolean toCanBeHandledAsInt =
        (toIsPointer ||
         toType instanceof CEnumType ||
        (toType instanceof CElaboratedType &&
            ((CElaboratedType)toType).getKind() == ComplexTypeKind.ENUM));

    if (fromCanBeHandledAsInt || toCanBeHandledAsInt) {
      // See Enums/Pointers as Integers
      if (fromCanBeHandledAsInt) {
        fromType = fromIsPointer ? machineModel.getPointerEquivalentSimpleType() : CNumericTypes.INT;
        fromType = fromType.getCanonicalType();
      }

      if (toCanBeHandledAsInt) {
        toType = toIsPointer ? machineModel.getPointerEquivalentSimpleType() : CNumericTypes.INT;
        toType = toType.getCanonicalType();
      }
    }

    if (fromType instanceof CSimpleType) {
      CSimpleType sfromType = (CSimpleType)fromType;
      if (toType instanceof CSimpleType) {
        CSimpleType stoType = (CSimpleType)toType;
        return makeSimpleCast(sfromType, stoType, formula, constraints);
      }
    }

    if (fromType instanceof CPointerType ||
        toType instanceof CPointerType) {
      // Ignore casts between Pointer and right sized types
      if (getFormulaTypeFromCType(toType).equals(getFormulaTypeFromCType(fromType))) {
        return formula;
      }
    }

    if (getSizeof(fromType) == getSizeof(toType)) {
      // We can most likely just ignore this cast
      logger.logfOnce(Level.WARNING, "Ignoring cast from %s to %s.", fromType, toType);
      return formula;
    } else {
      throw new UnrecognizedCCodeException("Cast from " + pFromType + " to " + pToType + " not supported!", edge);
    }
  }

  protected CExpression makeCastFromArrayToPointerIfNecessary(CExpression exp, CType targetType) {
    if (exp.getExpressionType().getCanonicalType() instanceof CArrayType) {
      targetType = targetType.getCanonicalType();
      if (targetType instanceof CPointerType || targetType instanceof CSimpleType) {
        return makeCastFromArrayToPointer(exp);
      }
    }
    return exp;
  }

  private static CExpression makeCastFromArrayToPointer(CExpression arrayExpression) {
    // array-to-pointer conversion
    CArrayType arrayType = (CArrayType)arrayExpression.getExpressionType().getCanonicalType();
    CPointerType pointerType = new CPointerType(arrayType.isConst(),
        arrayType.isVolatile(), arrayType.getType());

    return new CUnaryExpression(arrayExpression.getFileLocation(), pointerType,
        arrayExpression, UnaryOperator.AMPER);
  }

  /**
   * Handles casts between simple types.
   * When the fromType is a signed type a bit-extension will be done,
   * on any other case it will be filled with 0 bits.
   */
  private Formula makeSimpleCast(CSimpleType pFromCType, CSimpleType pToCType,
      Formula pFormula, Constraints constraints) {
    final FormulaType<?> fromType = typeHandler.getFormulaTypeFromCType(pFromCType);
    final FormulaType<?> toType = typeHandler.getFormulaTypeFromCType(pToCType);

    final Formula ret;
    if (fromType.equals(toType)) {
      ret = pFormula;

    } else if (fromType.isBitvectorType() && toType.isBitvectorType()) {
      int fromSize = ((FormulaType.BitvectorType)fromType).getSize();
      int toSize = ((FormulaType.BitvectorType)toType).getSize();
      if (fromSize > toSize) {
        ret = fmgr.makeExtract(pFormula, toSize-1, 0);

      } else if (fromSize < toSize) {
        ret = fmgr.makeExtend(pFormula, (toSize - fromSize), machineModel.isSigned(pFromCType));

      } else {
        ret = pFormula;
      }

    } else if (fromType.isFloatingPointType()) {
      ret = fmgr.getFloatingPointFormulaManager().castTo(
          (FloatingPointFormula)pFormula, toType);

    } else if (toType.isFloatingPointType()) {
      ret = fmgr.getFloatingPointFormulaManager().castFrom(pFormula,
          machineModel.isSigned(pFromCType), (FormulaType.FloatingPointType)toType);

    } else {
      throw new IllegalArgumentException("Cast from " + pFromCType + " to " + pToCType
          + " needs theory conversion between " + fromType + " and " + toType);
    }

    assert fmgr.getFormulaType(ret).equals(toType) : "types do not match: " + fmgr.getFormulaType(ret) + " vs " + toType;
    return ret;
  }

  /**
   * If the given expression is a integer literal,
   * and the given type is a floating-point type,
   * convert the literal into a floating-point literal.
   * Otherwise return the expression unchanged.
   */
  public CExpression convertLiteralToFloatIfNecessary(final CExpression pExp, final CType targetType) {
    if (!isFloatingPointType(targetType)) {
      return pExp;
    }
    CExpression e = pExp;

    boolean negative = false;
    if (e instanceof CUnaryExpression
        && ((CUnaryExpression)e).getOperator() == UnaryOperator.MINUS) {
      e = ((CUnaryExpression)e).getOperand();
      negative = true;
    }

    if (e instanceof CIntegerLiteralExpression) {
      NumericValue intValue = new NumericValue(((CIntegerLiteralExpression)e).getValue());
      if (negative) {
        intValue = intValue.negate();
      }
      Value floatValue = AbstractExpressionValueVisitor.castCValue(
          intValue, e.getExpressionType(), targetType,
          machineModel, logger, e.getFileLocation());
      return new CFloatLiteralExpression(e.getFileLocation(), targetType,
          floatValue.asNumericValue().bigDecimalValue());
    }
    return pExp;
  }

  private static boolean isFloatingPointType(final CType pType) {
    if (pType instanceof CSimpleType) {
      return ((CSimpleType)pType).getType().isFloatingPointType();
    }
    return false;
  }


//  @Override
  public PathFormula makeAnd(PathFormula oldFormula,
      CFAEdge edge, ErrorConditions errorConditions)
      throws UnrecognizedCCodeException, UnrecognizedCFAEdgeException, InterruptedException {

    String function = (edge.getPredecessor() != null)
                          ? edge.getPredecessor().getFunctionName() : null;

    SSAMapBuilder ssa = oldFormula.getSsa().builder();
    Constraints constraints = new Constraints(bfmgr);
    PointerTargetSetBuilder pts = createPointerTargetSetBuilder(oldFormula.getPointerTargetSet());

    // param-constraints must be added _before_ handling the edge (some lines below),
    // because this edge could write a global value.
    if (edge.getPredecessor() instanceof CFunctionEntryNode) {
      addParameterConstraints(edge, function, ssa, pts, constraints, errorConditions, (CFunctionEntryNode)edge.getPredecessor());
      addGlobalAssignmentConstraints(edge, function, ssa, pts, constraints, errorConditions, PARAM_VARIABLE_NAME, false);
    }

    // handle the edge
    BooleanFormula edgeFormula = createFormulaForEdge(edge, function, ssa, pts, constraints, errorConditions);

    // result-constraints must be added _after_ handling the edge (some lines above),
    // because this edge could write a global value.
    if (edge.getSuccessor() instanceof FunctionExitNode) {
      addGlobalAssignmentConstraints(edge, function, ssa, pts, constraints, errorConditions, RETURN_VARIABLE_NAME, true);
    }

    edgeFormula = bfmgr.and(edgeFormula, constraints.get());

    SSAMap newSsa = ssa.build();
    PointerTargetSet newPts = pts.build();

    if (bfmgr.isTrue(edgeFormula)
        && (newSsa == oldFormula.getSsa())
        && newPts.equals(oldFormula.getPointerTargetSet())) {
      // formula is just "true" and rest is equal
      // i.e. no writes to SSAMap, no branching and length should stay the same
      return oldFormula;
    }

    BooleanFormula newFormula = bfmgr.and(oldFormula.getFormula(), edgeFormula);
    int newLength = oldFormula.getLength() + 1;
    return new PathFormula(newFormula, newSsa, newPts, newLength);
  }


  /**
   * Create and add constraints about parameters: param1=tmp_param1, param2=tmp_param2, ...
   * The tmp-variables are also used before the function-entry as "argument-constraints".
   *
   * This function is usually only relevant with options.useParameterVariables().
   * We also add the same constraints for the entry function, though,
   * to ensure that the parameters of the entry function have been assigned once
   * and are in the SSAMap (otherwise instantiate and uninstantiate will be wrong).
   * TODO: This would be also necessary when the analysis starts in the middle of a CFA.
   */
  private void addParameterConstraints(final CFAEdge edge, final String function,
                                       final SSAMapBuilder ssa, final PointerTargetSetBuilder pts,
                                       final Constraints constraints, final ErrorConditions errorConditions,
                                       final CFunctionEntryNode entryNode)
          throws UnrecognizedCCodeException, InterruptedException {

    if (options.useParameterVariables()
        || entryNode.getNumEnteringEdges() == 0 /* entry function */ ) {
      for (CParameterDeclaration formalParam : entryNode.getFunctionParameters()) {

        // create expressions for each formal param: "f::x" --> "f::x__param__"
        CParameterDeclaration tmpParameterExpression = new CParameterDeclaration(
                formalParam.getFileLocation(), formalParam.getType(), formalParam.getName() + PARAM_VARIABLE_NAME);
        tmpParameterExpression.setQualifiedName(formalParam.getQualifiedName() + PARAM_VARIABLE_NAME);

        CIdExpression lhs = new CIdExpression(formalParam.getFileLocation(), formalParam);
        CIdExpression rhs = new CIdExpression(formalParam.getFileLocation(), tmpParameterExpression);

        // add assignment to constraints: "f::x" = "f::x__param__"
        BooleanFormula eq = makeAssignment(lhs, rhs, edge, function, ssa, pts, constraints, errorConditions);
        constraints.addConstraint(eq);
      }
    }
  }

  /** this function is only executed, if the option useParameterVariablesForGlobals is used,
   * otherwise it does nothing.
   * create and add constraints about a global variable: tmp_1_f==global1, tmp_2_f==global2, ...
   * @param tmpAsLHS if tmpAsLHS:  tmp_result1_f := global1
   *                 else          global1       := tmp_result1_f
   */
  private void addGlobalAssignmentConstraints(final CFAEdge edge, final String function,
                                              final SSAMapBuilder ssa, final PointerTargetSetBuilder pts,
                                              final Constraints constraints, final ErrorConditions errorConditions,
                                              final String tmpNamePart, final boolean tmpAsLHS)
          throws UnrecognizedCCodeException, InterruptedException {

    if (options.useParameterVariablesForGlobals()) {

      // make assignments: tmp_param1_f==global1, tmp_param2_f==global2, ...
      // function-name is important, because otherwise the name is not unique over several function-calls.
      for (final CVariableDeclaration decl : globalDeclarations) {
        final CParameterDeclaration tmpParameter = new CParameterDeclaration(
                decl.getFileLocation(), decl.getType(), decl.getName() + tmpNamePart + function);
        tmpParameter.setQualifiedName(decl.getQualifiedName() + tmpNamePart + function);

        final CIdExpression tmp = new CIdExpression(decl.getFileLocation(), tmpParameter);
        final CIdExpression glob = new CIdExpression(decl.getFileLocation(), decl);

        final BooleanFormula eq;
        if (tmpAsLHS) {
          eq = makeAssignment(tmp, glob, glob, edge, function, ssa, pts, constraints, errorConditions);
        } else {
          eq = makeAssignment(glob, glob, tmp, edge, function, ssa, pts, constraints, errorConditions);
        }
        constraints.addConstraint(eq);
      }

    }
  }

  /**
   * This helper method creates a formula for an CFA edge, given the current function, SSA map and constraints.
   *
   * @param edge the edge for which to create the formula
   * @param function the current scope
   * @param ssa the current SSA map
   * @param constraints the current constraints
   * @return the formula for the edge
   */
  private BooleanFormula createFormulaForEdge(
      final CFAEdge edge, final String function,
      final SSAMapBuilder ssa, final PointerTargetSetBuilder pts,
      final Constraints constraints, final ErrorConditions errorConditions)
          throws UnrecognizedCCodeException, UnrecognizedCFAEdgeException, InterruptedException {
    switch (edge.getEdgeType()) {
    case StatementEdge: {
      return makeStatement((CStatementEdge) edge, function,
          ssa, pts, constraints, errorConditions);
    }

    case ReturnStatementEdge: {
      CReturnStatementEdge returnEdge = (CReturnStatementEdge)edge;
      return makeReturn(returnEdge.asAssignment(), returnEdge, function,
          ssa, pts, constraints, errorConditions);
    }

    case DeclarationEdge: {
      return makeDeclaration((CDeclarationEdge)edge, function, ssa, pts, constraints, errorConditions);
    }

    case AssumeEdge: {
      CAssumeEdge assumeEdge = (CAssumeEdge)edge;
      return makePredicate(assumeEdge.getExpression(), assumeEdge.getTruthAssumption(),
          assumeEdge, function, ssa, pts, constraints, errorConditions);
    }

    case BlankEdge: {
      return bfmgr.makeBoolean(true);
    }

    case FunctionCallEdge: {
      return makeFunctionCall((CFunctionCallEdge)edge, function,
          ssa, pts, constraints, errorConditions);
    }

    case FunctionReturnEdge: {
      // get the expression from the summary edge
      CFunctionSummaryEdge ce = ((CFunctionReturnEdge)edge).getSummaryEdge();
      return makeExitFunction(ce, function,
          ssa, pts, constraints, errorConditions);
    }

    case MultiEdge: {
      List<BooleanFormula> multiEdgeFormulas = new ArrayList<>(((MultiEdge)edge).getEdges().size());

      // unroll the MultiEdge
      for (CFAEdge singleEdge : (MultiEdge)edge) {
        if (singleEdge instanceof BlankEdge) {
          continue;
        }
        multiEdgeFormulas.add(createFormulaForEdge(singleEdge, function, ssa, pts, constraints, errorConditions));
        shutdownNotifier.shutdownIfNecessary();
      }

      // Big conjunction at the end is better than creating a new conjunction
      // after each edge for some SMT solvers.
      return bfmgr.and(multiEdgeFormulas);
    }

    case CallToReturnEdge:
      //In case of recursion
      return bfmgr.makeBoolean(true);

    default:
      throw new UnrecognizedCFAEdgeException(edge);
    }
  }

  protected BooleanFormula makeStatement(
      final CStatementEdge statement, final String function,
      final SSAMapBuilder ssa, final PointerTargetSetBuilder pts,
      final Constraints constraints, final ErrorConditions errorConditions)
          throws UnrecognizedCCodeException, InterruptedException {

    CStatement stmt = statement.getStatement();
    if (stmt instanceof CAssignment) {
      CAssignment assignment = (CAssignment)stmt;
      return makeAssignment(assignment.getLeftHandSide(), assignment.getRightHandSide(),
          statement, function, ssa, pts, constraints, errorConditions);

    } else {
      if (stmt instanceof CFunctionCallStatement) {
        CRightHandSideVisitor<Formula, UnrecognizedCCodeException> ev = createCRightHandSideVisitor(
            statement, function, ssa, pts, constraints, errorConditions);
        CFunctionCallStatement callStmt = (CFunctionCallStatement)stmt;
        callStmt.getFunctionCallExpression().accept(ev);

      } else if (!(stmt instanceof CExpressionStatement)) {
        throw new UnrecognizedCCodeException("Unknown statement", statement, stmt);
      }

      // side-effect free statement, ignore
      return bfmgr.makeBoolean(true);
    }
  }

  protected BooleanFormula makeDeclaration(
      final CDeclarationEdge edge, final String function,
      final SSAMapBuilder ssa, final PointerTargetSetBuilder pts,
      final Constraints constraints, final ErrorConditions errorConditions)
          throws UnrecognizedCCodeException, InterruptedException {

    if (!(edge.getDeclaration() instanceof CVariableDeclaration)) {
      // struct prototype, function declaration, typedef etc.
      logfOnce(Level.FINEST, edge, "Ignoring declaration");
      return bfmgr.makeBoolean(true);
    }

    CVariableDeclaration decl = (CVariableDeclaration)edge.getDeclaration();
    final String varName = decl.getQualifiedName();

    if (!isRelevantVariable(decl)) {
      logger.logfOnce(Level.FINEST, "%s: Ignoring declaration of unused variable: %s",
          decl.getFileLocation(), decl.toASTString());
      return bfmgr.makeBoolean(true);
    }

    CType declarationType = decl.getType().getCanonicalType();
    if (declarationType instanceof CArrayType) {
      CType elementType = ((CArrayType)declarationType).getType();
      if (elementType instanceof CSimpleType && ((CSimpleType)elementType).getType().isFloatingPointType()) {

        CExpression length = ((CArrayType)declarationType).getLength();
        if (length instanceof CIntegerLiteralExpression) {
          if (((CIntegerLiteralExpression) length).getValue().longValue() > 100) {
            throw new UnsupportedCCodeException("large floating-point array", edge);
          }
        }
      }
    }

    if (options.useParameterVariablesForGlobals() && decl.isGlobal()) {
      globalDeclarations.add(decl);
    }

    // if the var is unsigned, add the constraint that it should
    // be > 0
    //    if (((CSimpleType)spec).isUnsigned()) {
    //    long z = mathsat.api.msat_make_number(msatEnv, "0");
    //    long mvar = buildMsatVariable(var, idx);
    //    long t = mathsat.api.msat_make_gt(msatEnv, mvar, z);
    //    t = mathsat.api.msat_make_and(msatEnv, m1.getTerm(), t);
    //    m1 = new MathsatFormula(t);
    //    }

    // just increment index of variable in SSAMap
    // (a declaration contains an implicit assignment, even without initializer)
    // In case of an existing initializer, we increment the index twice
    // (here and below) so that the index 2 only occurs for uninitialized variables.
    // DO NOT OMIT THIS CALL, even without an initializer!
    if (direction == AnalysisDirection.FORWARD) {
      makeFreshIndex(varName, decl.getType(), ssa);
    }

    // if there is an initializer associated to this variable,
    // take it into account
    BooleanFormula result = bfmgr.makeBoolean(true);

    if (decl.getInitializer() instanceof CInitializerList) {
      // If there is an initializer, all fields/elements not mentioned
      // in the initializer are set to 0 (C standard § 6.7.9 (21)

      int size = machineModel.getSizeof(decl.getType());
      if (size > 0) {
        Formula var = makeVariable(varName, decl.getType(), ssa);
        CType elementCType = decl.getType();
        FormulaType<?> elementFormulaType = getFormulaTypeFromCType(elementCType);
        Formula zero = fmgr.makeNumber(elementFormulaType, 0L);
        result = bfmgr.and(result, fmgr.assignment(var, zero));
      }
    }

    for (CAssignment assignment : CInitializers.convertToAssignments(decl, edge)) {
      result = bfmgr.and(result,
          makeAssignment(
              assignment.getLeftHandSide(),
              assignment.getRightHandSide(),
              edge,
              function,
              ssa,
              pts,
              constraints,
              errorConditions));
    }

    return result;
  }

  protected BooleanFormula makeExitFunction(
      final CFunctionSummaryEdge ce, final String calledFunction,
      final SSAMapBuilder ssa, final PointerTargetSetBuilder pts,
      final Constraints constraints, final ErrorConditions errorConditions)
          throws UnrecognizedCCodeException, InterruptedException {

    addGlobalAssignmentConstraints(ce, calledFunction, ssa, pts, constraints, errorConditions, RETURN_VARIABLE_NAME, false);

    CFunctionCall retExp = ce.getExpression();
    if (retExp instanceof CFunctionCallStatement) {
      // this should be a void return, just do nothing...
      return bfmgr.makeBoolean(true);

    } else if (retExp instanceof CFunctionCallAssignmentStatement) {
      CFunctionCallAssignmentStatement exp = (CFunctionCallAssignmentStatement)retExp;
      CFunctionCallExpression funcCallExp = exp.getRightHandSide();

      String callerFunction = ce.getSuccessor().getFunctionName();
      final Optional<CVariableDeclaration> returnVariableDeclaration = ce.getFunctionEntry().getReturnVariable();
      if (!returnVariableDeclaration.isPresent()) {
        throw new UnrecognizedCCodeException("Void function used in assignment", ce, retExp);
      }
      final CIdExpression rhs = new CIdExpression(funcCallExp.getFileLocation(),
          returnVariableDeclaration.get());

      return makeAssignment(exp.getLeftHandSide(), rhs, ce, callerFunction, ssa, pts, constraints, errorConditions);
    } else {
      throw new UnrecognizedCCodeException("Unknown function exit expression", ce, retExp);
    }
  }

  protected CType getReturnType(CFunctionCallExpression funcCallExp, CFAEdge edge) throws UnrecognizedCCodeException {
    // NOTE: When funCallExp.getExpressionType() does always return the return type of the function we don't
    // need this function. However I'm not sure because there can be implicit casts. Just to be safe.
    CType retType;
    CFunctionDeclaration funcDecl = funcCallExp.getDeclaration();
    if (funcDecl == null) {
      // Check if we have a function pointer here.
      CExpression functionNameExpression = funcCallExp.getFunctionNameExpression();
      CType expressionType = functionNameExpression.getExpressionType().getCanonicalType();
      if (expressionType instanceof CFunctionType) {
        CFunctionType funcPtrType = (CFunctionType)expressionType;
        retType = funcPtrType.getReturnType();
      } else if (expressionType instanceof CPointerType &&
                 ((CPointerType) expressionType).getType().getCanonicalType() instanceof CFunctionType) {
        CFunctionType funcPtrType = (CFunctionType) ((CPointerType) expressionType).getType().getCanonicalType();
        retType = funcPtrType.getReturnType();
      } else {
        throw new UnrecognizedCCodeException("Cannot handle function pointer call with unknown type " + expressionType, edge, funcCallExp);
      }
      assert retType != null;
    } else {
      retType = funcDecl.getType().getReturnType();
    }

    CType expType = funcCallExp.getExpressionType();
    if (!expType.getCanonicalType().equals(retType.getCanonicalType())) {
      // Bit ignore for now because we sometimes just get ElaboratedType instead of CompositeType
      String functionName = funcDecl != null ? funcDecl.getName() : funcCallExp.getFunctionNameExpression().toASTString();
      logfOnce(Level.WARNING, edge,
          "Return type of function %s is %s, but result is used as type %s",
          functionName, retType, expType);
    }
    return expType;
  }


  protected BooleanFormula makeFunctionCall(
      final CFunctionCallEdge edge, final String callerFunction,
      final SSAMapBuilder ssa, final PointerTargetSetBuilder pts,
      final Constraints constraints, final ErrorConditions errorConditions)
          throws UnrecognizedCCodeException, InterruptedException {

    List<CExpression> actualParams = edge.getArguments();

    CFunctionEntryNode fn = edge.getSuccessor();
    List<CParameterDeclaration> formalParams = fn.getFunctionParameters();

    if (fn.getFunctionDefinition().getType().takesVarArgs()) {
      if (formalParams.size() > actualParams.size()) {
        throw new UnrecognizedCCodeException("Number of parameters on function call does " +
            "not match function definition", edge);
      }

      if (!SAFE_VAR_ARG_FUNCTIONS.contains(fn.getFunctionName())) {
        logfOnce(Level.WARNING, edge,
            "Ignoring parameters passed as varargs to function %s",
            fn.getFunctionName());
      }

    } else {
      if (formalParams.size() != actualParams.size()) {
        throw new UnrecognizedCCodeException("Number of parameters on function call does " +
            "not match function definition", edge);
      }
    }

    int i = 0;
    BooleanFormula result = bfmgr.makeBoolean(true);
    for (CParameterDeclaration formalParam : formalParams) {
      CExpression paramExpression = actualParams.get(i++);
      CIdExpression lhs = new CIdExpression(paramExpression.getFileLocation(), formalParam);
      final CIdExpression paramLHS;
      if (options.useParameterVariables()) {
        // make assignments: tmp_param1==arg1, tmp_param2==arg2, ...
        CParameterDeclaration tmpParameter = new CParameterDeclaration(
                formalParam.getFileLocation(), formalParam.getType(), formalParam.getName() + PARAM_VARIABLE_NAME);
        tmpParameter.setQualifiedName(formalParam.getQualifiedName() + PARAM_VARIABLE_NAME);
        paramLHS = new CIdExpression(paramExpression.getFileLocation(), tmpParameter);
      } else {
        paramLHS = lhs;
      }

      BooleanFormula eq = makeAssignment(paramLHS, lhs, paramExpression, edge, callerFunction, ssa, pts, constraints, errorConditions);
      result = bfmgr.and(result, eq);
    }

    addGlobalAssignmentConstraints(edge, fn.getFunctionName(), ssa, pts, constraints, errorConditions, PARAM_VARIABLE_NAME, true);

    return result;
  }

  protected BooleanFormula makeReturn(final Optional<CAssignment> assignment,
      final CReturnStatementEdge edge, final String function,
      final SSAMapBuilder ssa, final PointerTargetSetBuilder pts,
      final Constraints constraints, final ErrorConditions errorConditions)
          throws UnrecognizedCCodeException, InterruptedException {
    if (!assignment.isPresent()) {
      // this is a return from a void function, do nothing
      return bfmgr.makeBoolean(true);
    } else {

      return makeAssignment(assignment.get().getLeftHandSide(), assignment.get().getRightHandSide(),
          edge, function, ssa, pts, constraints, errorConditions);
    }
  }

  /**
   * Creates formula for the given assignment.
   * @param lhs the left-hand-side of the assignment
   * @param rhs the right-hand-side of the assignment
   * @return the assignment formula
   * @throws UnrecognizedCCodeException
   * @throws InterruptedException
   */
  private BooleanFormula makeAssignment(
      final CLeftHandSide lhs, CRightHandSide rhs,
      final CFAEdge edge, final String function,
      final SSAMapBuilder ssa, final PointerTargetSetBuilder pts,
      final Constraints constraints, final ErrorConditions errorConditions)
          throws UnrecognizedCCodeException, InterruptedException {
    // lhs is used twice, also as lhsForChecking!
    return makeAssignment(lhs, lhs, rhs, edge, function, ssa, pts, constraints, errorConditions);
  }

  /**
   * Creates formula for the given assignment.
   * @param lhs the left-hand-side of the assignment
   * @param lhsForChecking a left-hand-side of the assignment (for most cases: lhs == lhsForChecking),
   *                       that is used to check, if the assignment is important.
   *                       If the assignment is not important, we return TRUE.
   * @param rhs the right-hand-side of the assignment
   * @return the assignment formula
   * @throws UnrecognizedCCodeException
   * @throws InterruptedException
   */
  protected BooleanFormula makeAssignment(
          final CLeftHandSide lhs, final CLeftHandSide lhsForChecking, CRightHandSide rhs,
          final CFAEdge edge, final String function,
          final SSAMapBuilder ssa, final PointerTargetSetBuilder pts,
          final Constraints constraints, final ErrorConditions errorConditions)
          throws UnrecognizedCCodeException, InterruptedException {

    if (!isRelevantLeftHandSide(lhsForChecking)) {
      // Optimization for unused variables and fields
      return bfmgr.makeBoolean(true);
    }

    CType lhsType = lhs.getExpressionType().getCanonicalType();

    if (lhsType instanceof CArrayType) {
      // Probably a (string) initializer, ignore assignments to arrays
      // as they cannot behandled precisely anyway.
      return bfmgr.makeBoolean(true);
    }

    if (rhs instanceof CExpression) {
      rhs = makeCastFromArrayToPointerIfNecessary((CExpression)rhs, lhsType);
    }

    Formula l = null, r = null;
    if (direction == AnalysisDirection.BACKWARD) {
      l = buildLvalueTerm(lhs, edge, function, ssa, pts, constraints, errorConditions);
      r = buildTerm(rhs, edge, function, ssa, pts, constraints, errorConditions);
    } else {
      r = buildTerm(rhs, edge, function, ssa, pts, constraints, errorConditions);
      l = buildLvalueTerm(lhs, edge, function, ssa, pts, constraints, errorConditions);
    }

    r = makeCast(
          rhs.getExpressionType(),
          lhsType,
          r,
          constraints,
          edge);

    return fmgr.assignment(l, r);
  }

  /**
   * Convert a simple C expression to a formula consistent with the
   * current state of the {@code pFormula}.
   *
   * @param pFormula Current {@link PathFormula}.
   * @param expr Expression to convert.
   * @param edge Reference edge, used for log messages only.
   * @return Created formula.
   * @throws UnrecognizedCCodeException
   */
  public Formula buildTermFromPathFormula(PathFormula pFormula,
      CIdExpression expr,
      CFAEdge edge) throws UnrecognizedCCodeException {

    String functionName = edge.getPredecessor().getFunctionName();
    Constraints constraints = new Constraints(bfmgr);
    return buildTerm(
        expr,
        edge,
        functionName,
        pFormula.getSsa().builder(),
        createPointerTargetSetBuilder(pFormula.getPointerTargetSet()),
        constraints,
        ErrorConditions.dummyInstance(bfmgr)
    );
  }

  protected Formula buildTerm(CRightHandSide exp, CFAEdge edge, String function,
      SSAMapBuilder ssa, PointerTargetSetBuilder pts,
      Constraints constraints, ErrorConditions errorConditions)
          throws UnrecognizedCCodeException {
    return exp.accept(createCRightHandSideVisitor(edge, function, ssa, pts, constraints, errorConditions));
  }

  protected Formula buildLvalueTerm(CLeftHandSide exp,
      CFAEdge edge, String function,
      SSAMapBuilder ssa, PointerTargetSetBuilder pts,
      Constraints constraints, ErrorConditions errorConditions) throws UnrecognizedCCodeException {
    return exp.accept(new LvalueVisitor(this, edge, function, ssa, pts, constraints, errorConditions));
  }

  <T extends Formula> T ifTrueThenOneElseZero(FormulaType<T> type, BooleanFormula pCond) {
    T one = fmgr.makeNumber(type, 1);
    T zero = fmgr.makeNumber(type, 0);
    return bfmgr.ifThenElse(pCond, one, zero);
  }

  protected final <T extends Formula> BooleanFormula toBooleanFormula(T pF) {
    // If this is not a predicate, make it a predicate by adding a "!= 0"
    assert !fmgr.getFormulaType(pF).isBooleanType();

    T zero = fmgr.makeNumber(fmgr.getFormulaType(pF), 0);

    if (bfmgr.isIfThenElse(pF)) {
      Triple<BooleanFormula, T, T> parts = bfmgr.splitIfThenElse(pF);

      T one = fmgr.makeNumber(fmgr.getFormulaType(pF), 1);

      if (parts.getSecond().equals(one) && parts.getThird().equals(zero)) {
        return parts.getFirst();
      } else if (parts.getSecond().equals(zero) && parts.getThird().equals(one)) {
        return bfmgr.not(parts.getFirst());
      }
    }

    return bfmgr.not(fmgr.makeEqual(pF, zero));
  }

  protected BooleanFormula makePredicate(CExpression exp, boolean isTrue, CFAEdge edge,
      String function, SSAMapBuilder ssa, PointerTargetSetBuilder pts, Constraints constraints, ErrorConditions errorConditions) throws UnrecognizedCCodeException, InterruptedException {

    Formula f = exp.accept(createCRightHandSideVisitor(edge, function, ssa, pts, constraints, errorConditions));
    BooleanFormula result = toBooleanFormula(f);

    if (!isTrue) {
      result = bfmgr.not(result);
    }
    return result;
  }

  public BooleanFormula makePredicate(CExpression exp, CFAEdge edge, String function, SSAMapBuilder ssa) throws UnrecognizedCCodeException, InterruptedException {
    PointerTargetSetBuilder pts = createPointerTargetSetBuilder(PointerTargetSet.emptyPointerTargetSet());
    Constraints constraints = new Constraints(bfmgr);
    ErrorConditions errorConditions = ErrorConditions.dummyInstance(bfmgr);
    BooleanFormula f = makePredicate(exp, true, edge, function, ssa, pts, constraints, errorConditions);
    return bfmgr.and(f, constraints.get());
  }

  protected PointerTargetSetBuilder createPointerTargetSetBuilder(PointerTargetSet pts) {
    return DummyPointerTargetSetBuilder.INSTANCE;
  }

  protected CRightHandSideVisitor<Formula, UnrecognizedCCodeException> createCRightHandSideVisitor(
      CFAEdge pEdge, String pFunction,
      SSAMapBuilder ssa, PointerTargetSetBuilder pts,
      Constraints constraints, ErrorConditions errorConditions) {
    return new ExpressionToFormulaVisitor(this, fmgr, pEdge, pFunction, ssa, constraints);
  }

  /**
   * Creates a Formula which accesses the given bits.
   */
  private BitvectorFormula accessField(Pair<Integer, Integer> msb_Lsb, BitvectorFormula f) {
    return fmgr.makeExtract(f, msb_Lsb.getFirst(), msb_Lsb.getSecond());
  }

  /**
   * Creates a Formula which accesses the given Field
   */
  BitvectorFormula accessField(CFieldReference fExp, Formula f) throws UnrecognizedCCodeException {
    assert options.handleFieldAccess() : "Fieldaccess if only allowed with handleFieldAccess";
    assert f instanceof BitvectorFormula : "Fields need to be represented with bitvectors";
    // Get the underlaying structure
    Pair<Integer, Integer> msb_Lsb = getFieldOffsetMsbLsb(fExp);
    return accessField(msb_Lsb, (BitvectorFormula)f);
  }

  /**
   * Return the bitvector for a struct with the bits for one field replaced
   * by another bitvector, or left out completely.
   * @param fExp The field of the struct to replace.
   * @param pLVar The full struct.
   * @param pRightVariable The replacement bitvector, or nothing.
   * @return If pRightVariable is present, a formula of the same size as pLVar, but with some bits replaced.
   * If pRightVariable is not present, a formula that is smaller then pLVar (with the field bits missing).
   */
  Formula replaceField(CFieldReference fExp, Formula pLVar, Optional<Formula> pRightVariable) throws UnrecognizedCCodeException {
    assert options.handleFieldAccess() : "Fieldaccess if only allowed with handleFieldAccess";

    Pair<Integer, Integer> msb_Lsb = getFieldOffsetMsbLsb(fExp);

    int size = efmgr.getLength((BitvectorFormula) pLVar);
    assert size > msb_Lsb.getFirst() : "pLVar is too small";
    assert 0 <= msb_Lsb.getSecond() && msb_Lsb.getFirst() >= msb_Lsb.getSecond() : "msb_Lsb is invalid";

    // create a list with three formulas:
    // - prefix of struct (before the field)
    // - the replaced field
    // - suffix of struct (after the field)
    List<Formula> parts = new ArrayList<>(3);

    if (msb_Lsb.getFirst() + 1 < size) {
      parts.add(fmgr.makeExtract(pLVar, size - 1, msb_Lsb.getFirst() + 1));
    }

    if (pRightVariable.isPresent()) {
      assert efmgr.getLength((BitvectorFormula) pRightVariable.get()) == msb_Lsb.getFirst() + 1 - msb_Lsb.getSecond() : "The new formula has not the right size";
      parts.add(pRightVariable.get());
    }

    if (msb_Lsb.getSecond() > 0) {
      parts.add(fmgr.makeExtract(pLVar, msb_Lsb.getSecond() - 1, 0));
    }

    if (parts.isEmpty()) {
      // struct with no other fields, return empty bitvector
      return efmgr.makeBitvector(0, 0);
    }
    return fmgr.makeConcat(parts);
  }

  /**
   * Returns the offset of the given CFieldReference within the structure in bits.
   */
  private Pair<Integer, Integer> getFieldOffsetMsbLsb(CFieldReference fExp) throws UnrecognizedCCodeException {
    CExpression fieldRef = getRealFieldOwner(fExp);
    CCompositeType structType = (CCompositeType)fieldRef.getExpressionType().getCanonicalType();

    // f is now the structure, access it:
    int bitsPerByte = machineModel.getSizeofCharInBits();

    int offset;
    switch (structType.getKind()) {
    case UNION:
      offset = 0;
      break;
    case STRUCT:
      offset = getFieldOffset(structType, fExp.getFieldName()) * bitsPerByte;
      break;
    default:
      throw new UnrecognizedCCodeException("Unexpected field access", fExp);
    }

    int fieldSize = getSizeof(fExp.getExpressionType()) * bitsPerByte;

    // Crude hack for unions with zero-sized array fields produced by LDV
    // (ldv-consumption/32_7a_cilled_true_linux-3.8-rc1-32_7a-fs--ceph--ceph.ko-ldv_main7_sequence_infinite_withcheck_stateful.cil.out.c)
    if (fieldSize == 0 && structType.getKind() == ComplexTypeKind.UNION) {
      fieldSize = getSizeof(fieldRef.getExpressionType());
    }

    int lsb = offset;
    int msb = offset + fieldSize - 1;
    assert (lsb >= 0);
    assert (msb >= lsb);
    Pair<Integer, Integer> msb_Lsb = Pair.of(msb, lsb);
    return msb_Lsb;
  }

  /**
   * Returns the offset of the given field in the given struct in bytes.
   *
   * This function does not handle UNIONs or ENUMs!
   */
  private int getFieldOffset(CCompositeType structType, String fieldName) {
    int off = 0;
    for (CCompositeTypeMemberDeclaration member : structType.getMembers()) {
      if (member.getName().equals(fieldName)) {
        return off;
      }

      off += getSizeof(member.getType());
    }

    throw new AssertionError("field " + fieldName + " was not found in " + structType);
  }

  /**
   * We call this method for unsupported Expressions and just make a new Variable.
   */
  Formula makeVariableUnsafe(CExpression exp, String function, SSAMapBuilder ssa,
      boolean makeFresh) {

    if (makeFresh) {
      logger.logOnce(Level.WARNING, "Program contains array, or pointer (multiple level of indirection), or field (enable handleFieldAccess and handleFieldAliasing) access; analysis is imprecise in case of aliasing.");
    }
    logger.logfOnce(Level.FINEST, "%s: Unhandled expression treated as free variable: %s",
        exp.getFileLocation(), exp.toASTString());

    String var = exprToVarName(exp, function);
    if (makeFresh) {
      return makeFreshVariable(var, exp.getExpressionType(), ssa);
    } else {
      return makeVariable(var, exp.getExpressionType(), ssa);
    }
  }
}<|MERGE_RESOLUTION|>--- conflicted
+++ resolved
@@ -136,11 +136,7 @@
   // set of functions that may not appear in the source code
   // the value of the map entry is the explanation for the user
   public static final Map<String, String> UNSUPPORTED_FUNCTIONS
-<<<<<<< HEAD
       = Collections.emptyMap();//ImmutableMap.of("pthread_create", "threads", "fesetround", "floating-point rounding modes");
-=======
-      = ImmutableMap.of("fesetround", "floating-point rounding modes");
->>>>>>> 2b5aba17
 
   //names for special variables needed to deal with functions
   @Deprecated
