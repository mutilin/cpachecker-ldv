#!/usr/bin/env python

"""
CPAchecker is a tool for configurable software verification.
This file is part of CPAchecker.

Copyright (C) 2007-2012  Dirk Beyer
All rights reserved.

Licensed under the Apache License, Version 2.0 (the "License");
you may not use this file except in compliance with the License.
You may obtain a copy of the License at

    http://www.apache.org/licenses/LICENSE-2.0

Unless required by applicable law or agreed to in writing, software
distributed under the License is distributed on an "AS IS" BASIS,
WITHOUT WARRANTIES OR CONDITIONS OF ANY KIND, either express or implied.
See the License for the specific language governing permissions and
limitations under the License.


CPAchecker web page:
  http://cpachecker.sosy-lab.org
"""

# prepare for Python 3
from __future__ import absolute_import, print_function, unicode_literals

import sys
sys.dont_write_bytecode = True # prevent creation of .pyc files

from datetime import date

try:
  import Queue
except ImportError: # Queue was renamed to queue in Python 3
  import queue as Queue

import time
import logging
import argparse
import os
import re
import resource
import signal
import subprocess
import threading
import xml.etree.ElementTree as ET

import benchmark.filewriter as filewriter
import benchmark.result as result
import benchmark.runexecutor as runexecutor
import benchmark.util as Util


MEMLIMIT = runexecutor.MEMLIMIT
TIMELIMIT = runexecutor.TIMELIMIT
CORELIMIT = runexecutor.CORELIMIT

DEFAULT_CLOUD_TIMELIMIT = 3600
DEFAULT_CLOUD_MEMLIMIT = None

# colors for column status in terminal
USE_COLORS = True
COLOR_GREEN = "\033[32;1m{0}\033[m"
COLOR_RED = "\033[31;1m{0}\033[m"
COLOR_ORANGE = "\033[33;1m{0}\033[m"
COLOR_MAGENTA = "\033[35;1m{0}\033[m"
COLOR_DEFAULT = "{0}"
COLOR_DIC = {result.RESULT_CORRECT_SAFE:   COLOR_GREEN,
             result.RESULT_CORRECT_UNSAFE: COLOR_GREEN,
             result.RESULT_UNKNOWN:        COLOR_ORANGE,
             result.RESULT_ERROR:          COLOR_MAGENTA,
             result.RESULT_WRONG_UNSAFE:   COLOR_RED,
             result.RESULT_WRONG_SAFE:     COLOR_RED,
             result.CATEGORY_UNKNOWN:      COLOR_DEFAULT,
             None: COLOR_DEFAULT}

TERMINAL_TITLE=''
_term = os.environ.get('TERM', '')
if _term.startswith('xterm') or _term.startswith('rxvt'):
    TERMINAL_TITLE = "\033]0;Benchmark {0}\007"
elif _term.startswith('screen'):
    TERMINAL_TITLE = "\033kBenchmark {0}\033\\"

# the number of digits after the decimal separator of the time column,
# for the other columns it can be configured in the xml-file
TIME_PRECISION = 2


# next lines are needed for stopping the script
WORKER_THREADS = []
STOPPED_BY_INTERRUPT = False

"""
Naming conventions:

TOOL: a verifier program that should be executed
EXECUTABLE: the executable file that should be called for running a TOOL
SOURCEFILE: one file that contains code that should be verified
RUN: one execution of a TOOL on one SOURCEFILE
RUNSET: a set of RUNs of one TOOL with at most one RUN per SOURCEFILE
RUNDEFINITION: a template for the creation of a RUNSET with RUNS from one or more SOURCEFILESETs
BENCHMARK: a list of RUNDEFINITIONs and SOURCEFILESETs for one TOOL
OPTION: a user-specified option to add to the command-line of the TOOL when it its run
CONFIG: the configuration of this script consisting of the command-line arguments given by the user

"run" always denotes a job to do and is never used as a verb.
"execute" is only used as a verb (this is what is done with a run).
A benchmark or a run set can also be executed, which means to execute all contained runs.

Variables ending with "file" contain filenames.
Variables ending with "tag" contain references to XML tag objects created by the XML parser.
"""


class Benchmark:
    """
    The class Benchmark manages the import of source files, options, columns and
    the tool from a benchmarkFile.
    This class represents the <benchmark> tag.
    """

    def __init__(self, benchmarkFile):
        """
        The constructor of Benchmark reads the source files, options, columns and the tool
        from the XML in the benchmarkFile..
        """
        logging.debug("I'm loading the benchmark {0}.".format(benchmarkFile))

        self.benchmarkFile = benchmarkFile

        # get benchmark-name
        self.name = os.path.basename(benchmarkFile)[:-4] # remove ending ".xml"
        if config.name:
            self.name += "."+config.name

        # get current date as String to avoid problems, if script runs over midnight
        currentTime = time.localtime()
        self.date = time.strftime("%y-%m-%d_%H%M", currentTime)
        self.dateISO = time.strftime("%y-%m-%d %H:%M", currentTime)

        # parse XML
        rootTag = ET.ElementTree().parse(benchmarkFile)

        # get tool
        toolName = rootTag.get('tool')
        if not toolName:
            sys.exit('A tool needs to be specified in the benchmark definition file.')
        toolModule = "benchmark.tools." + toolName
        try:
            self.tool = __import__(toolModule, fromlist=['Tool']).Tool()
        except ImportError:
            sys.exit('Unsupported tool "{0}" specified.'.format(toolName))
        except AttributeError:
            sys.exit('The module for "{0}" does not define the necessary class.'.format(toolName))

        self.toolName = self.tool.getName()
        self.executable = self.tool.getExecutable()
        self.toolVersion = self.tool.getVersion(self.executable)

        logging.debug("The tool to be benchmarked is {0}.".format(repr(self.tool)))

        self.rlimits = {}
        keys = list(rootTag.keys())
        if MEMLIMIT in keys:
            self.rlimits[MEMLIMIT] = int(rootTag.get(MEMLIMIT))
        if TIMELIMIT in keys:
            self.rlimits[TIMELIMIT] = int(rootTag.get(TIMELIMIT))
        if CORELIMIT in keys:
            self.rlimits[CORELIMIT] = int(rootTag.get(CORELIMIT))

        # override limits from XML with values from command line
        if config.memorylimit != None:
            memorylimit = int(config.memorylimit)
            if memorylimit == -1: # infinity
                if MEMLIMIT in self.rlimits:
                    self.rlimits.pop(MEMLIMIT)
            else:
                self.rlimits[MEMLIMIT] = memorylimit

        if config.timelimit != None:
            timelimit = int(config.timelimit)
            if timelimit == -1: # infinity
                if TIMELIMIT in self.rlimits:
                    self.rlimits.pop(TIMELIMIT)
            else:
                self.rlimits[TIMELIMIT] = timelimit

        if config.corelimit != None:
            corelimit = int(config.corelimit)
            if corelimit == -1: # infinity
                if CORELIMIT in self.rlimits:
                    self.rlimits.pop(CORELIMIT)
            else:
                self.rlimits[CORELIMIT] = corelimit

        # get number of threads, default value is 1
        self.numOfThreads = int(rootTag.get("threads")) if ("threads" in keys) else 1
        if config.numOfThreads != None:
            self.numOfThreads = config.numOfThreads
        if self.numOfThreads < 1:
            logging.error("At least ONE thread must be given!")
            sys.exit()

        # create folder for file-specific log-files.
        # existing files (with the same name) will be OVERWRITTEN!
        self.outputBase = OUTPUT_PATH + self.name + "." + self.date
        self.logFolder = self.outputBase + ".logfiles/"
        if not os.path.isdir(self.logFolder):
            os.makedirs(self.logFolder)

        # get global options
        self.options = getOptionsFromXML(rootTag)

        # get columns
        self.columns = Benchmark.loadColumns(rootTag.find("columns"))

        # get global source files, they are used in all run sets
        globalSourcefilesTags = rootTag.findall("sourcefiles")

        # get required files
        self._requiredFiles = []
        baseDir = os.path.dirname(self.benchmarkFile)
        for requiredFilesTag in rootTag.findall('requiredfiles'):
            requiredFiles = Util.expandFileNamePattern(requiredFilesTag.text, baseDir)
            self._requiredFiles.extend(requiredFiles)

        # get requirements
        self.requirements = Requirements()
        for requireTag in rootTag.findall("require"):
            requirements = Requirements(requireTag.get('cpuModel', None),
                                        requireTag.get('cpuCores', None),
                                        requireTag.get('memory',   None)
                                        )
            self.requirements = Requirements.merge(self.requirements, config.cloudCpuModel)
        
        self.requirements = Requirements.mergeWithCpuModel(self.requirements, config.cloudCpuModel)
        self.requirements = Requirements.mergeWithLimits(self.requirements, self.rlimits)

        self.requirements = Requirements.mergeWithLimits(self.requirements, self.rlimits)

        # get benchmarks
        self.runSets = []
        i = 1
        for rundefinitionTag in rootTag.findall("rundefinition"):
            self.runSets.append(RunSet(rundefinitionTag, self, i, globalSourcefilesTags))
            i += 1

        if not self.runSets:
            for rundefinitionTag in rootTag.findall("test"):
                self.runSets.append(RunSet(rundefinitionTag, self, i, globalSourcefilesTags))
                i += 1
            if self.runSets:
                logging.warning("Benchmark file {0} uses deprecated <test> tags. Please rename them to <rundefinition>.".format(benchmarkFile))
            else:
                logging.warning("Benchmark file {0} specifies no runs to execute (no <rundefinition> tags found).".format(benchmarkFile))

        self.outputHandler = OutputHandler(self)

    def requiredFiles(self):
        return self._requiredFiles + self.tool.getProgrammFiles(self.executable)

    @staticmethod
    def loadColumns(columnsTag):
        """
        @param columnsTag: the columnsTag from the XML file
        @return: a list of Columns()
        """

        logging.debug("I'm loading some columns for the outputfile.")
        columns = []
        if columnsTag != None: # columnsTag is optional in XML file
            for columnTag in columnsTag.findall("column"):
                pattern = columnTag.text
                title = columnTag.get("title", pattern)
                numberOfDigits = columnTag.get("numberOfDigits") # digits behind comma
                column = Column(pattern, title, numberOfDigits)
                columns.append(column)
                logging.debug('Column "{0}" with title "{1}" loaded from XML file.'
                          .format(column.text, column.title))
        return columns


class RunSet:
    """
    The class RunSet manages the import of files and options of a run set.
    """

    def __init__(self, rundefinitionTag, benchmark, index, globalSourcefilesTags=[]):
        """
        The constructor of RunSet reads run-set name and the source files from rundefinitionTag.
        Source files can be included or excluded, and imported from a list of
        names in another file. Wildcards and variables are expanded.
        @param rundefinitionTag: a rundefinitionTag from the XML file
        """

        self.benchmark = benchmark

        # get name of run set, name is optional, the result can be "None"
        self.realName = rundefinitionTag.get("name")

        # index is the number of the run set
        self.index = index

        self.logFolder = benchmark.logFolder
        if self.realName:
            self.logFolder += self.realName + "."

        # get all run-set-specific options from rundefinitionTag
        self.options = benchmark.options + getOptionsFromXML(rundefinitionTag)

        # get all runs, a run contains one sourcefile with options
        self.blocks = self.extractRunsFromXML(globalSourcefilesTags + rundefinitionTag.findall("sourcefiles"))
        self.runs = [run for block in self.blocks for run in block.runs]

        names = [self.realName]
        if len(self.blocks) == 1:
            # there is exactly one source-file set to run, append its name to run-set name
            names.append(self.blocks[0].realName)
        self.name = '.'.join(filter(None, names))
        self.fullName = self.benchmark.name + (("." + self.name) if self.name else "")


    def shouldBeExecuted(self):
        return not config.selectedRunDefinitions \
            or self.realName in config.selectedRunDefinitions


    def extractRunsFromXML(self, sourcefilesTagList):
        '''
        This function builds a list of SourcefileSets (containing filename with options).
        The files and their options are taken from the list of sourcefilesTags.
        '''
        # runs are structured as sourcefile sets, one set represents one sourcefiles tag
        blocks = []
        baseDir = os.path.dirname(self.benchmark.benchmarkFile)

        for index, sourcefilesTag in enumerate(sourcefilesTagList):
            sourcefileSetName = sourcefilesTag.get("name")
            matchName = sourcefileSetName or str(index)
            if (config.selectedSourcefileSets and matchName not in config.selectedSourcefileSets):
                continue

            # get list of filenames
            sourcefiles = self.getSourcefilesFromXML(sourcefilesTag, baseDir)

            # get file-specific options for filenames
            fileOptions = getOptionsFromXML(sourcefilesTag)

            currentRuns = []
            for sourcefile in sourcefiles:
                currentRuns.append(Run(sourcefile, fileOptions, self))

            blocks.append(SourcefileSet(sourcefileSetName, index, currentRuns))
        return blocks


    def getSourcefilesFromXML(self, sourcefilesTag, baseDir):
        sourcefiles = []

        # get included sourcefiles
        for includedFiles in sourcefilesTag.findall("include"):
            sourcefiles += self.expandFileNamePattern(includedFiles.text, baseDir)

        # get sourcefiles from list in file
        for includesFilesFile in sourcefilesTag.findall("includesfile"):

            for file in self.expandFileNamePattern(includesFilesFile.text, baseDir):

                # check for code (if somebody confuses 'include' and 'includesfile')
                if Util.isCode(file):
                    logging.error("'" + file + "' seems to contain code instead of a set of source file names.\n" + \
                        "Please check your benchmark definition file or remove bracket '{' from this file.")
                    sys.exit()

                # read files from list
                fileWithList = open(file, 'rt')
                for line in fileWithList:

                    # strip() removes 'newline' behind the line
                    line = line.strip()

                    # ignore comments and empty lines
                    if not Util.isComment(line):
                        sourcefiles += self.expandFileNamePattern(line, os.path.dirname(file))

                fileWithList.close()

        # remove excluded sourcefiles
        for excludedFiles in sourcefilesTag.findall("exclude"):
            excludedFilesList = self.expandFileNamePattern(excludedFiles.text, baseDir)
            for excludedFile in excludedFilesList:
                sourcefiles = Util.removeAll(sourcefiles, excludedFile)

        return sourcefiles


    def expandFileNamePattern(self, pattern, baseDir):
        """
        The function expandFileNamePattern expands a filename pattern to a sorted list
        of filenames. The pattern can contain variables and wildcards.
        If baseDir is given and pattern is not absolute, baseDir and pattern are joined.
        """

        # store pattern for fallback
        shortFileFallback = pattern

        # replace vars like ${benchmark_path},
        # with converting to list and back, we can use the function 'substituteVars()'
        expandedPattern = substituteVars([pattern], self)
        assert len(expandedPattern) == 1
        expandedPattern = expandedPattern[0]

        if expandedPattern != pattern:
            logging.debug("Expanded variables in expression {0} to {1}."
                .format(repr(pattern), repr(expandedPattern)))

        fileList = Util.expandFileNamePattern(expandedPattern, baseDir)

        # sort alphabetical,
        fileList.sort()

        if not fileList:
                logging.warning("No files found matching {0}."
                            .format(repr(pattern)))

        return fileList


class SourcefileSet():
    """
    A SourcefileSet contains a list of runs and a name.
    """
    def __init__(self, name, index, runs):
        self.realName = name # this name is optional
        self.name = name or str(index) # this name is always non-empty
        self.runs = runs


class Run():
    """
    A Run contains one sourcefile and options.
    """

    def __init__(self, sourcefile, fileOptions, runSet):
        self.sourcefile = sourcefile
        self.runSet = runSet
        self.benchmark = runSet.benchmark
        self.specificOptions = fileOptions # options that are specific for this run
        self.logFile = runSet.logFolder + os.path.basename(sourcefile) + ".log"
        self.options = substituteVars(runSet.options + fileOptions, # all options to be used when executing this run
                                      runSet,
                                      sourcefile)

        # Copy columns for having own objects in run
        # (we need this for storing the results in them).
        self.columns = [Column(c.text, c.title, c.numberOfDigits) for c in self.benchmark.columns]

        # dummy values, for output in case of interrupt
        self.status = ""
        self.cpuTime = 0
        self.wallTime = 0
        self.memUsage = None
        self.host = None
        
        self.tool = self.benchmark.tool
        args = self.tool.getCmdline(self.benchmark.executable, self.options, self.sourcefile)
        args = [os.path.expandvars(arg) for arg in args]
        args = [os.path.expanduser(arg) for arg in args]
        self.args = args;



    def afterExecution(self, returnvalue, output):
        
        rlimits = self.benchmark.rlimits
        
        # calculation: returnvalue == (returncode * 256) + returnsignal
        # highest bit of returnsignal shows only whether a core file was produced, we clear it
        returnsignal = returnvalue & 0x7F
        returncode = returnvalue >> 8
        logging.debug("My subprocess returned {0}, code {1}, signal {2}.".format(returnvalue, returncode, returnsignal))
        self.status = self.tool.getStatus(returncode, returnsignal, output, self._isTimeout())
        self.tool.addColumnValues(output, self.columns)
       
        # Tools sometimes produce a result even after a timeout.
        # This should not be counted, so we overwrite the result with TIMEOUT
        # here. if this is the case.
        # However, we don't want to forget more specific results like SEGFAULT,
        # so we do this only if the result is a "normal" one like SAFE.
        if not self.status in ['SAFE', 'UNSAFE', 'UNKNOWN']:
            if TIMELIMIT in rlimits:
                timeLimit = rlimits[TIMELIMIT] + 20
                if self.wallTime > timeLimit or self.cpuTime > timeLimit:
                    self.status = "TIMEOUT"
        if returnsignal == 9 \
                and MEMLIMIT in rlimits \
                and self.memUsage \
                and int(self.memUsage) >= (rlimits[MEMLIMIT] * 1024 * 1024):
            self.status = 'OUT OF MEMORY'

        self.benchmark.outputHandler.outputAfterRun(self)

    def execute(self, numberOfThread):
        """
        This function executes the tool with a sourcefile with options.
        It also calls functions for output before and after the run.
        @param numberOfThread: runs are executed in different threads
        """
        self.benchmark.outputHandler.outputBeforeRun(self)

        rlimits = self.benchmark.rlimits

        (self.wallTime, self.cpuTime, self.memUsage, returnvalue, output) = runexecutor.executeRun(self.args, rlimits, self.logFile, numberOfThread)

        if STOPPED_BY_INTERRUPT:
            # If the run was interrupted, we ignore the result and cleanup.
            self.wallTime = 0
            self.cpuTime = 0
            try:
                os.remove(self.logFile)
            except OSError:
                pass
            return

        self.afterExecution(returnvalue, output)

    def _isTimeout(self):
        ''' try to find out whether the tool terminated because of a timeout '''
        rlimits = self.benchmark.rlimits
        if TIMELIMIT in rlimits:
            limit = rlimits[TIMELIMIT]
        else:
            limit = float('inf')

        return self.cpuTime > limit*0.99


class Column:
    """
    The class Column contains text, title and numberOfDigits of a column.
    """

    def __init__(self, text, title, numOfDigits):
        self.text = text
        self.title = title
        self.numberOfDigits = numOfDigits
        self.value = ""


class Requirements:
    def __init__(self, cpuModel=None, cpuCores=None, memory=None):
        self._cpuModel = cpuModel
        self._cpuCores = int(cpuCores) if cpuCores is not None else None
        self._memory   = int(memory) if memory is not None else None

        if self.cpuCores() <= 0:
            raise Exception('Invalid value {} for required CPU cores.'.format(cpuCores))

        if self.memory() <= 0:
            raise Exception('Invalid value {} for required memory.'.format(memory))

    def cpuModel(self):
        return self._cpuModel or ""

    def cpuCores(self):
        return self._cpuCores or 1

    def memory(self):
        return self._memory or 15000

    @classmethod
    def merge(cls, r1, r2):
        if r1._cpuModel is not None and r2._cpuModel is not None:
            raise Exception('Double specification of required CPU model.')
        if r1._cpuCores and r2._cpuCores:
            raise Exception('Double specification of required CPU cores.')
        if r1._memory and r2._memory:
            raise Exception('Double specification of required memory.')

        return cls(r1._cpuModel if r1._cpuModel is not None else r2._cpuModel,
                   r1._cpuCores or r2._cpuCores,
                   r1._memory or r2._memory)
        
    @classmethod
    def mergeWithLimits(cls, r, l):
        _cpuModel = r._cpuModel
        _cpuCores = r._cpuCores
        _memory = r._memory
        
        if(_cpuCores is None and CORELIMIT in l):
            _cpuCores = l[CORELIMIT]
        if(_memory is None and MEMLIMIT in l):
            _memory = l[MEMLIMIT]

        return cls(_cpuModel, _cpuCores, _memory)
<<<<<<< HEAD
=======

    @classmethod
    def mergeWithCpuModel(cls, r, cpuModel):
        _cpuCores = r._cpuCores
        _memory = r._memory
        
        if(cpuModel is None):
            return r
        else:
            return cls(cpuModel, _cpuCores, _memory)

>>>>>>> 9a208ad0

    def __repr__(self):
        return "%s(%r)" % (self.__class__, self.__dict__)

    def __str__(self):
        s = ""
        if self._cpuModel:
            s += " CPU='" + self._cpuModel + "'"
        if self._cpuCores:
            s += " Cores=" + str(self._cpuCores)
        if self._memory:
            s += " Memory=" + str(self._memory) + "MB"

        return "Requirements:" + (s if s else " None")


class OutputHandler:
    """
    The class OutputHandler manages all outputs to the terminal and to files.
    """

    printLock = threading.Lock()

    def __init__(self, benchmark):
        """
        The constructor of OutputHandler collects information about the benchmark and the computer.
        """

        self.allCreatedFiles = []
        self.benchmark = benchmark
        self.statistics = Statistics()

        # get information about computer
        (opSystem, cpuModel, numberOfCores, maxFrequency, memory, hostname) = self.getSystemInfo()
        version = self.benchmark.toolVersion

        memlimit = None
        timelimit = None
        corelimit = None
        if MEMLIMIT in self.benchmark.rlimits:
            memlimit = str(self.benchmark.rlimits[MEMLIMIT]) + " MB"
        if TIMELIMIT in self.benchmark.rlimits:
            timelimit = str(self.benchmark.rlimits[TIMELIMIT]) + " s"
        if CORELIMIT in self.benchmark.rlimits:
            corelimit = str(self.benchmark.rlimits[CORELIMIT])

        self.storeHeaderInXML(version, memlimit, timelimit, corelimit, opSystem, cpuModel,
                              numberOfCores, maxFrequency, memory, hostname)
        self.writeHeaderToLog(version, memlimit, timelimit, corelimit, opSystem, cpuModel,
                              numberOfCores, maxFrequency, memory, hostname)

        self.XMLFileNames = []



    def storeSystemInfo(self, opSystem, cpuModel, numberOfCores, maxFrequency, memory, hostname):
        osElem = ET.Element("os", {"name":opSystem})
        cpuElem = ET.Element("cpu", {"model":cpuModel, "cores":numberOfCores, "frequency":maxFrequency})
        ramElem = ET.Element("ram", {"size":memory})
        systemInfo = ET.Element("systeminfo", {"hostname":hostname})
        systemInfo.append(osElem)
        systemInfo.append(cpuElem)
        systemInfo.append(ramElem)
        self.XMLHeader.append(systemInfo)

    def storeHeaderInXML(self, version, memlimit, timelimit, corelimit, opSystem,
                         cpuModel, numberOfCores, maxFrequency, memory, hostname):

        # store benchmarkInfo in XML
        self.XMLHeader = ET.Element("result",
                    {"benchmarkname": self.benchmark.name, "date": self.benchmark.dateISO,
                     "tool": self.benchmark.toolName, "version": version})
        if memlimit:
            self.XMLHeader.set(MEMLIMIT, memlimit)
        if timelimit:
            self.XMLHeader.set(TIMELIMIT, timelimit)
        if corelimit:
            self.XMLHeader.set(CORELIMIT, corelimit)

        if(not config.cloud):
            # store systemInfo in XML
            self.storeSystemInfo(opSystem, cpuModel, numberOfCores, maxFrequency, memory, hostname)

        # store columnTitles in XML
        columntitlesElem = ET.Element("columns")
        columntitlesElem.append(ET.Element("column", {"title": "status"}))
        columntitlesElem.append(ET.Element("column", {"title": "cputime"}))
        columntitlesElem.append(ET.Element("column", {"title": "walltime"}))
        for column in self.benchmark.columns:
            columnElem = ET.Element("column", {"title": column.title})
            columntitlesElem.append(columnElem)
        self.XMLHeader.append(columntitlesElem)

        # Build dummy entries for output, later replaced by the results,
        # The dummy XML elements are shared over all runs.
        self.XMLDummyElems = [ET.Element("column", {"title": "status", "value": ""}),
                      ET.Element("column", {"title": "cputime", "value": ""}),
                      ET.Element("column", {"title": "walltime", "value": ""})]
        for column in self.benchmark.columns:
            self.XMLDummyElems.append(ET.Element("column",
                        {"title": column.title, "value": ""}))


    def writeHeaderToLog(self, version, memlimit, timelimit, corelimit, opSystem,
                         cpuModel, numberOfCores, maxFrequency, memory, hostname):
        """
        This method writes information about benchmark and system into TXTFile.
        """

        columnWidth = 20
        simpleLine = "-" * (60) + "\n\n"

        header = "   BENCHMARK INFORMATION\n"\
                + "benchmark:".ljust(columnWidth) + self.benchmark.name + "\n"\
                + "date:".ljust(columnWidth) + self.benchmark.dateISO + "\n"\
                + "tool:".ljust(columnWidth) + self.benchmark.toolName\
                + " " + version + "\n"

        if memlimit:
            header += "memlimit:".ljust(columnWidth) + memlimit + "\n"
        if timelimit:
            header += "timelimit:".ljust(columnWidth) + timelimit + "\n"
        if corelimit:
            header += "CPU cores used:".ljust(columnWidth) + corelimit + "\n"
        header += simpleLine

        systemInfo = "   SYSTEM INFORMATION\n"\
                + "host:".ljust(columnWidth) + hostname + "\n"\
                + "os:".ljust(columnWidth) + opSystem + "\n"\
                + "cpu:".ljust(columnWidth) + cpuModel + "\n"\
                + "- cores:".ljust(columnWidth) + numberOfCores + "\n"\
                + "- max frequency:".ljust(columnWidth) + maxFrequency + "\n"\
                + "ram:".ljust(columnWidth) + memory + "\n"\
                + simpleLine

        self.description = header + systemInfo

        runSetName = None
        runSets = [runSet for runSet in self.benchmark.runSets if runSet.shouldBeExecuted()]
        if len(runSets) == 1:
            # in case there is only a single run set to to execute, we can use its name
            runSetName = runSets[0].name

        # write to file
        TXTFileName = self.getFileName(runSetName, "txt")
        self.TXTFile = filewriter.FileWriter(TXTFileName, self.description)
        self.allCreatedFiles.append(TXTFileName)

    def getSystemInfo(self):
        """
        This function returns some information about the computer.
        """

        # get info about OS
        (sysname, name, kernel, version, machine) = os.uname()
        opSystem = sysname + " " + kernel + " " + machine

        # get info about CPU
        cpuInfo = dict()
        maxFrequency = 'unknown'
        cpuInfoFilename = '/proc/cpuinfo'
        if os.path.isfile(cpuInfoFilename) and os.access(cpuInfoFilename, os.R_OK):
            cpuInfoFile = open(cpuInfoFilename, 'rt')
            cpuInfo = dict(tuple(str.split(':')) for str in
                            cpuInfoFile.read()
                            .replace('\n\n', '\n').replace('\t', '')
                            .strip('\n').split('\n'))
            cpuInfoFile.close()
        cpuModel = cpuInfo.get('model name', 'unknown').strip()
        numberOfCores = cpuInfo.get('cpu cores', 'unknown').strip()
        if 'cpu MHz' in cpuInfo:
            maxFrequency = cpuInfo['cpu MHz'].split('.')[0].strip() + ' MHz'

        # modern cpus may not work with full speed the whole day
        # read the number from cpufreq and overwrite maxFrequency from above
        freqInfoFilename = '/sys/devices/system/cpu/cpu0/cpufreq/cpuinfo_max_freq'
        if os.path.isfile(freqInfoFilename) and os.access(freqInfoFilename, os.R_OK):
            frequencyInfoFile = open(freqInfoFilename, 'rt')
            maxFrequency = frequencyInfoFile.read().strip('\n')
            frequencyInfoFile.close()
            maxFrequency = str(int(maxFrequency) // 1000) + ' MHz'

        # get info about memory
        memInfo = dict()
        memInfoFilename = '/proc/meminfo'
        if os.path.isfile(memInfoFilename) and os.access(memInfoFilename, os.R_OK):
            memInfoFile = open(memInfoFilename, 'rt')
            memInfo = dict(tuple(str.split(': ')) for str in
                            memInfoFile.read()
                            .replace('\t', '')
                            .strip('\n').split('\n'))
            memInfoFile.close()
        memTotal = memInfo.get('MemTotal', 'unknown').strip()

        return (opSystem, cpuModel, numberOfCores, maxFrequency, memTotal, name)


    def outputBeforeRunSet(self, runSet):
        """
        The method outputBeforeRunSet() calculates the length of the
        first column for the output in terminal and stores information
        about the runSet in XML.
        @param runSet: current run set
        """

        self.runSet = runSet
        numberOfFiles = len(runSet.runs)

        logging.debug("Run set {0} consists of {1} sourcefiles.".format(
                runSet.index, numberOfFiles))

        sourcefiles = [run.sourcefile for run in runSet.runs]

        # common prefix of file names
        self.commonPrefix = os.path.commonprefix(sourcefiles) # maybe with parts of filename
        self.commonPrefix = self.commonPrefix[: self.commonPrefix.rfind('/') + 1] # only foldername

        # length of the first column in terminal
        self.maxLengthOfFileName = max([len(file) for file in sourcefiles])
        self.maxLengthOfFileName = max(20, self.maxLengthOfFileName - len(self.commonPrefix))

        # write run set name to terminal
        numberOfFiles = ("     (1 file)" if numberOfFiles == 1
                        else "     ({0} files)".format(numberOfFiles))
        Util.printOut("\nexecuting run set"
            + (" '" + runSet.name + "'" if runSet.name else "")
            + numberOfFiles
            + (TERMINAL_TITLE.format(runSet.fullName) if USE_COLORS and sys.stdout.isatty() else ""))

        # write information about the run set into TXTFile
        self.writeRunSetInfoToLog(runSet)

        # prepare information for text output
        for run in runSet.runs:
            run.resultline = self.formatSourceFileName(run.sourcefile)

        # prepare XML structure for each run and runSet
            run.xml = ET.Element("sourcefile", {"name": run.sourcefile})
            if run.specificOptions:
                run.xml.set("options", " ".join(run.specificOptions))
            run.xml.extend(self.XMLDummyElems)

        runSet.xml = self.runsToXML(runSet, runSet.runs)

        # write (empty) results to TXTFile and XML
        self.TXTFile.append(self.runSetToTXT(runSet), False)
        XMLFileName = self.getFileName(runSet.name, "xml")
        self.XMLFile = filewriter.FileWriter(XMLFileName,
                       Util.XMLtoString(runSet.xml))
        self.XMLFile.lastModifiedTime = time.time()
        self.allCreatedFiles.append(XMLFileName)
        self.XMLFileNames.append(XMLFileName)


    def outputForSkippingRunSet(self, runSet, reason=None):
        '''
        This function writes a simple message to terminal and logfile,
        when a run set is skipped.
        There is no message about skipping a run set in the xml-file.
        '''

        # print to terminal
        Util.printOut("\nSkipping run set" +
               (" '" + runSet.name + "'" if runSet.name else "") +
               (" " + reason if reason else "")
              )

        # write into TXTFile
        runSetInfo = "\n\n"
        if runSet.name:
            runSetInfo += runSet.name + "\n"
        runSetInfo += "Run set {0} of {1}: skipped {2}\n".format(
                runSet.index, len(self.benchmark.runSets), reason or "")
        self.TXTFile.append(runSetInfo)


    def writeRunSetInfoToLog(self, runSet):
        """
        This method writes the information about a run set into the TXTFile.
        """

        runSetInfo = "\n\n"
        if runSet.name:
            runSetInfo += runSet.name + "\n"
        runSetInfo += "Run set {0} of {1} with options: {2}\n\n".format(
                runSet.index, len(self.benchmark.runSets),
                " ".join(runSet.options))

        titleLine = self.createOutputLine("sourcefile", "status", "cpu time",
                            "wall time", self.benchmark.columns, True)

        runSet.simpleLine = "-" * (len(titleLine))

        runSetInfo += titleLine + "\n" + runSet.simpleLine + "\n"

        # write into TXTFile
        self.TXTFile.append(runSetInfo)


    def outputBeforeRun(self, run):
        """
        The method outputBeforeRun() prints the name of a file to terminal.
        It returns the name of the logfile.
        @param run: a Run object
        """
        # output in terminal
        try:
            OutputHandler.printLock.acquire()

            timeStr = time.strftime("%H:%M:%S", time.localtime()) + "   "
            progressIndicator = " ({0}/{1})".format(self.runSet.runs.index(run), len(self.runSet.runs))
            terminalTitle = TERMINAL_TITLE.format(self.runSet.fullName + progressIndicator) if USE_COLORS and sys.stdout.isatty() else ""
            if self.benchmark.numOfThreads == 1:
                Util.printOut(terminalTitle
                              + timeStr + self.formatSourceFileName(run.sourcefile), '')
            else:
                Util.printOut(terminalTitle + timeStr + "starting   " + self.formatSourceFileName(run.sourcefile))
        finally:
            OutputHandler.printLock.release()

        # get name of file-specific log-file
        self.allCreatedFiles.append(run.logFile)


    def outputAfterRun(self, run):
        """
        The method outputAfterRun() prints filename, result, time and status
        of a run to terminal and stores all data in XML
        """

        # format times, type is changed from float to string!
        cpuTimeStr = Util.formatNumber(run.cpuTime, TIME_PRECISION)
        wallTimeStr = Util.formatNumber(run.wallTime, TIME_PRECISION)

        # format numbers, numberOfDigits is optional, so it can be None
        for column in run.columns:
            if column.numberOfDigits is not None:

                # if the number ends with "s" or another letter, remove it
                if (not column.value.isdigit()) and column.value[-2:-1].isdigit():
                    column.value = column.value[:-1]

                try:
                    floatValue = float(column.value)
                    column.value = Util.formatNumber(floatValue, column.numberOfDigits)
                except ValueError: # if value is no float, don't format it
                    pass

        # store information in run
        run.resultline = self.createOutputLine(run.sourcefile, run.status,
                cpuTimeStr, wallTimeStr, run.columns)
        self.addValuesToRunXML(run, cpuTimeStr, wallTimeStr)

        # output in terminal/console
        statusRelation = result.getResultCategory(run.sourcefile, run.status)
        if USE_COLORS and sys.stdout.isatty(): # is terminal, not file
            statusStr = COLOR_DIC[statusRelation].format(run.status.ljust(8))
        else:
            statusStr = run.status.ljust(8)

        try:
            OutputHandler.printLock.acquire()

            valueStr = statusStr + cpuTimeStr.rjust(8) + wallTimeStr.rjust(8)
            if self.benchmark.numOfThreads == 1:
                Util.printOut(valueStr)
            else:
                timeStr = time.strftime("%H:%M:%S", time.localtime()) + " "*14
                Util.printOut(timeStr + self.formatSourceFileName(run.sourcefile) + valueStr)

            # write result in TXTFile and XML
            self.TXTFile.append(self.runSetToTXT(run.runSet), False)
            self.statistics.addResult(statusRelation)

            # we don't want to write this file to often, it can slow down the whole script,
            # so we wait at least 10 seconds between two write-actions
            currentTime = time.time()
            if currentTime - self.XMLFile.lastModifiedTime > 10:
                self.XMLFile.replace(Util.XMLtoString(run.runSet.xml))
                self.XMLFile.lastModifiedTime = currentTime

        finally:
            OutputHandler.printLock.release()


    def outputAfterRunSet(self, runSet, cpuTime, wallTime):
        """
        The method outputAfterRunSet() stores the times of a run set in XML.
        @params cpuTime, wallTime: accumulated times of the run set
        """

        # write results to files
        self.XMLFile.replace(Util.XMLtoString(runSet.xml))

        if len(runSet.blocks) > 1:
            for block in runSet.blocks:
                blockFileName = self.getFileName(runSet.name, block.name + ".xml")
                filewriter.writeFile(blockFileName,
                    Util.XMLtoString(self.runsToXML(runSet, block.runs, block.name)))
                self.allCreatedFiles.append(blockFileName)

        self.TXTFile.append(self.runSetToTXT(runSet, True, cpuTime, wallTime))


    def runSetToTXT(self, runSet, finished=False, cpuTime=0, wallTime=0):
        lines = []

        # store values of each run
        for run in runSet.runs: lines.append(run.resultline)

        lines.append(runSet.simpleLine)

        # write endline into TXTFile
        if finished:
            endline = ("Run set {0}".format(runSet.index))

            # format time, type is changed from float to string!
            if(cpuTime == None):
                cpuTimeStr = str(cpuTime)
            else:
                cpuTimeStr = Util.formatNumber(cpuTime, TIME_PRECISION)
            if(wallTime == None):
                wallTimeStr = str(wallTime)
            else:
                wallTimeStr = Util.formatNumber(wallTime, TIME_PRECISION)

            lines.append(self.createOutputLine(endline, "done", cpuTimeStr,
                             wallTimeStr, []))

        return "\n".join(lines) + "\n"

    def runsToXML(self, runSet, runs, blockname=None):
        """
        This function creates the XML structure for a list of runs
        """
        # copy benchmarkinfo, limits, columntitles, systeminfo from XMLHeader
        runsElem = Util.getCopyOfXMLElem(self.XMLHeader)
        runsElem.set("options", " ".join(runSet.options))
        if blockname is not None:
            runsElem.set("block", blockname)
            runsElem.set("name", ((runSet.realName + ".") if runSet.realName else "") + blockname)
        elif runSet.realName:
            runsElem.set("name", runSet.realName)

        # collect XMLelements from all runs
        for run in runs: runsElem.append(run.xml)

        return runsElem


    def addValuesToRunXML(self, run, cpuTimeStr, wallTimeStr):
        """
        This function adds the result values to the XML representation of a run.
        """
        runElem = run.xml
        for elem in list(runElem):
            runElem.remove(elem)
        runElem.append(ET.Element("column", {"title": "status", "value": run.status}))
        runElem.append(ET.Element("column", {"title": "cputime", "value": cpuTimeStr}))
        runElem.append(ET.Element("column", {"title": "walltime", "value": wallTimeStr}))
        if run.memUsage is not None:
            runElem.append(ET.Element("column", {"title": "memUsage", "value": str(run.memUsage)}))
        if run.host:
            runElem.append(ET.Element("column", {"title": "host", "value": run.host}))

        for column in run.columns:
            runElem.append(ET.Element("column",
                        {"title": column.title, "value": column.value}))


    def createOutputLine(self, sourcefile, status, cpuTimeDelta, wallTimeDelta, columns, isFirstLine=False):
        """
        @param sourcefile: title of a sourcefile
        @param status: status of programm
        @param cpuTimeDelta: time from running the programm
        @param wallTimeDelta: time from running the programm
        @param columns: list of columns with a title or a value
        @param isFirstLine: boolean for different output of headline and other lines
        @return: a line for the outputFile
        """

        lengthOfStatus = 8
        lengthOfTime = 11
        minLengthOfColumns = 8

        outputLine = self.formatSourceFileName(sourcefile) + \
                     status.ljust(lengthOfStatus) + \
                     cpuTimeDelta.rjust(lengthOfTime) + \
                     wallTimeDelta.rjust(lengthOfTime)

        for column in columns:
            columnLength = max(minLengthOfColumns, len(column.title)) + 2

            if isFirstLine:
                value = column.title
            else:
                value = column.value

            outputLine = outputLine + str(value).rjust(columnLength)

        return outputLine


    def outputAfterBenchmark(self):
        self.statistics.printToTerminal()

        if self.XMLFileNames:
            Util.printOut("In order to get HTML and CSV tables, run\n{0} '{1}'"
                          .format(os.path.join(os.path.dirname(__file__), 'table-generator.py'),
                                  "' '".join(self.XMLFileNames)))

        if STOPPED_BY_INTERRUPT:
            Util.printOut("\nScript was interrupted by user, some runs may not be done.\n")


    def getFileName(self, runSetName, fileExtension):
        '''
        This function returns the name of the file for a run set
        with an extension ("txt", "xml").
        '''

        fileName = self.benchmark.outputBase + ".results."

        if runSetName:
            fileName += runSetName + "."

        return fileName + fileExtension


    def formatSourceFileName(self, fileName):
        '''
        Formats the file name of a program for printing on console.
        '''
        fileName = fileName.replace(self.commonPrefix, '', 1)
        return fileName.ljust(self.maxLengthOfFileName + 4)


class Statistics:

    def __init__(self):
        self.dic = dict((status,0) for status in COLOR_DIC)
        self.counter = 0

    def addResult(self, statusRelation):
        self.counter += 1
        assert statusRelation in self.dic
        self.dic[statusRelation] += 1


    def printToTerminal(self):
        Util.printOut('\n'.join(['\nStatistics:' + str(self.counter).rjust(13) + ' Files',
                 '    correct:        ' + str(self.dic[result.RESULT_CORRECT_SAFE] + \
                                              self.dic[result.RESULT_CORRECT_UNSAFE]).rjust(4),
                 '    unknown:        ' + str(self.dic[result.RESULT_UNKNOWN] + \
                                              self.dic[result.RESULT_ERROR]).rjust(4),
                 '    false positives:' + str(self.dic[result.RESULT_WRONG_UNSAFE]).rjust(4) + \
                 '        (file is safe, result is unsafe)',
                 '    false negatives:' + str(self.dic[result.RESULT_WRONG_SAFE]).rjust(4) + \
                 '        (file is unsafe, result is safe)',
                 '']))


def getOptionsFromXML(optionsTag):
    '''
    This function searches for options in a tag
    and returns a list with command-line arguments.
    '''
    return Util.toSimpleList([(option.get("name"), option.text)
               for option in optionsTag.findall("option")])


def substituteVars(oldList, runSet, sourcefile=None):
    """
    This method replaces special substrings from a list of string
    and return a new list.
    """

    benchmark = runSet.benchmark

    # list with tuples (key, value): 'key' is replaced by 'value'
    keyValueList = [('${benchmark_name}', benchmark.name),
                    ('${benchmark_date}', benchmark.date),
                    ('${benchmark_path}', os.path.dirname(benchmark.benchmarkFile)),
                    ('${benchmark_path_abs}', os.path.abspath(os.path.dirname(benchmark.benchmarkFile))),
                    ('${benchmark_file}', os.path.basename(benchmark.benchmarkFile)),
                    ('${benchmark_file_abs}', os.path.abspath(os.path.basename(benchmark.benchmarkFile))),
                    ('${logfile_path}',   os.path.dirname(runSet.logFolder)),
                    ('${logfile_path_abs}', os.path.abspath(runSet.logFolder)),
                    ('${rundefinition_name}', runSet.realName if runSet.realName else ''),
                    ('${test_name}',      runSet.realName if runSet.realName else '')]

    if sourcefile:
        keyValueList.append(('${sourcefile_name}', os.path.basename(sourcefile)))
        keyValueList.append(('${sourcefile_path}', os.path.dirname(sourcefile)))
        keyValueList.append(('${sourcefile_path_abs}', os.path.dirname(os.path.abspath(sourcefile))))

    # do not use keys twice
    assert len(set((key for (key, value) in keyValueList))) == len(keyValueList)

    newList = []

    for oldStr in oldList:
        newStr = oldStr
        for (key, value) in keyValueList:
            newStr = newStr.replace(key, value)
        if '${' in newStr:
            logging.warn("a variable was not replaced in '{0}'".format(newStr))
        newList.append(newStr)

    return newList



class Worker(threading.Thread):
    """
    A Worker is a deamonic thread, that takes jobs from the workingQueue and runs them.
    """
    workingQueue = Queue.Queue()

    def __init__(self, number):
        threading.Thread.__init__(self) # constuctor of superclass
        self.number = number
        self.setDaemon(True)
        self.start()

    def run(self):
        while not Worker.workingQueue.empty() and not STOPPED_BY_INTERRUPT:
            currentRun = Worker.workingQueue.get_nowait()
            try:
                currentRun.execute(self.number)
            except BaseException as e:
                print(e)
            Worker.workingQueue.task_done()
            
def executeBenchmarkLocaly(benchmark):
    outputHandler = benchmark.outputHandler
    runSetsExecuted = 0

    logging.debug("I will use {0} threads.".format(benchmark.numOfThreads))

    # iterate over run sets
    for runSet in benchmark.runSets:

        if STOPPED_BY_INTERRUPT: break

        (mod, rest) = config.moduloAndRest

        if not runSet.shouldBeExecuted() \
                or (runSet.index % mod != rest):
            outputHandler.outputForSkippingRunSet(runSet)

        elif not runSet.runs:
            outputHandler.outputForSkippingRunSet(runSet, "because it has no files")

        else:
            runSetsExecuted += 1
            # get times before runSet
            ruBefore = resource.getrusage(resource.RUSAGE_CHILDREN)
            wallTimeBefore = time.time()

            outputHandler.outputBeforeRunSet(runSet)

            # put all runs into a queue
            for run in runSet.runs:
                Worker.workingQueue.put(run)

            # create some workers
            for i in range(benchmark.numOfThreads):
                WORKER_THREADS.append(Worker(i))

            # wait until all tasks are done,
            # instead of queue.join(), we use a loop and sleep(1) to handle KeyboardInterrupt
            finished = False
            while not finished and not STOPPED_BY_INTERRUPT:
                try:
                    Worker.workingQueue.all_tasks_done.acquire()
                    finished = (Worker.workingQueue.unfinished_tasks == 0)
                finally:
                    Worker.workingQueue.all_tasks_done.release()

                try:
                    time.sleep(0.1) # sleep some time
                except KeyboardInterrupt:
                    killScript()

            # get times after runSet
            wallTimeAfter = time.time()
            usedWallTime = wallTimeAfter - wallTimeBefore
            ruAfter = resource.getrusage(resource.RUSAGE_CHILDREN)
            usedCpuTime = (ruAfter.ru_utime + ruAfter.ru_stime) \
                        - (ruBefore.ru_utime + ruBefore.ru_stime)

            outputHandler.outputAfterRunSet(runSet, usedCpuTime, usedWallTime)

    outputHandler.outputAfterBenchmark()

    if config.commit and not STOPPED_BY_INTERRUPT and runSetsExecuted > 0:
        Util.addFilesToGitRepository(OUTPUT_PATH, outputHandler.allCreatedFiles,
                                     config.commitMessage+'\n\n'+outputHandler.description)


def parseCloudResultFile(filePath):
    
    wallTime = None
    cpuTime = None
    memUsage = None
    returnValue = None
    
    with open(filePath, 'rt') as file:

        try:
            wallTime = float(file.readline().split(":")[-1])
        except ValueError:
            pass
        try:
            cpuTime = float(file.readline().split(":")[-1])
        except ValueError:
            pass
        try:
            memUsage = int(file.readline().split(":")[-1]);
        except ValueError:
            pass
        try:
            returnValue = int(file.readline().split(":")[-1])
        except ValueError:
            pass
    
    return (wallTime, cpuTime, memUsage, returnValue)

def parseAndSetCloudWorkerHostInformation(filePath, outputHandler):

    runToHostMap = {}
    try:
        with open(filePath, 'rt') as file:
            outputHandler.allCreatedFiles.append(filePath)
            
            name = file.readline().split("=")[-1].strip()
            osName = file.readline().split("=")[-1].strip()
            memory = file.readline().split("=")[-1].strip()
            cpuName = file.readline().split("=")[-1].strip()
            frequency = file.readline().split("=")[-1].strip()
            cores = file.readline().split("=")[-1].strip()
            outputHandler.storeSystemInfo(osName, cpuName, cores, frequency, memory, name)

            # skip all further hostdescriptions for now and wait for separator line
            while file.readline() != '\n':
                pass

            for line in file:
                line = line.strip()
                if not line:
                    continue # skip empty lines

                runInfo = line.split('\t')
                runToHostMap[runInfo[1].strip()] = runInfo[0].strip()

    except IOError:
        logging.warning("Host information file not found: " + filePath)
    return runToHostMap
 
def executeBenchmarkInCloud(benchmark):
    
    outputHandler = benchmark.outputHandler

    absWorkingDir = os.path.abspath(os.curdir)
    logging.debug("Working dir: " + absWorkingDir)
    toolpaths = benchmark.requiredFiles()
    for file in toolpaths:
        if not os.path.exists(file):
            logging.error("Missing file {0}, cannot run benchmark within cloud.".format(os.path.normpath(file)))
            return

    requirements = str(benchmark.requirements.memory()) + "\t" + \
                str(benchmark.requirements.cpuCores())
                    
    if(benchmark.requirements.cpuModel() is not ""):
        requirements += "\t" + benchmark.requirements.cpuModel()                         
                            
    cloudRunExecutorDir = os.path.abspath(os.path.dirname(__file__))
    outputDir = benchmark.logFolder
    absOutputDir = os.path.abspath(outputDir)

    runDefinitions = []
    absSourceFiles = []
    numOfRunDefLines = 0
    
    # iterate over run sets
    for runSet in benchmark.runSets:
        if not runSet.shouldBeExecuted():
            continue

        if STOPPED_BY_INTERRUPT: break
        
        numOfRunDefLines += (len(runSet.runs) + 1)
        
        timeLimit = str(DEFAULT_CLOUD_TIMELIMIT)
        memLimit = str(DEFAULT_CLOUD_MEMLIMIT)
        if(TIMELIMIT in benchmark.rlimits):
            timeLimit = str(benchmark.rlimits[TIMELIMIT])
        if(MEMLIMIT in benchmark.rlimits):
            memLimit = str(benchmark.rlimits[MEMLIMIT])
            
        runSetHeadLine = str(len(runSet.runs)) + "\t" + \
                        timeLimit + "\t" + \
                       memLimit
                       
        if(CORELIMIT in benchmark.rlimits):
           coreLimit = str(benchmark.rlimits[CORELIMIT])
           runSetHeadLine += ("\t" + coreLimit)
         
        runDefinitions.append(runSetHeadLine)
        
        # iterate over runs
        for run in runSet.runs:
            #escape delimiter char
            args = []
            for arg in run.args:
                args.append(arg.replace(" ", "  "))
            argString = " ".join(args)
            
            logFile = os.path.relpath(run.logFile, outputDir)
            runDefinitions.append(argString + "\t" + run.sourcefile + "\t" + \
                                    logFile)
            absSourceFiles.append(os.path.abspath(run.sourcefile))

    if not absSourceFiles:
        logging.warning("Skipping benchmark without source files.")
        return

    #preparing cloud input
    absToolpaths = list(map(os.path.abspath, toolpaths))
    sourceFilesBaseDir = os.path.commonprefix(absSourceFiles)
    toolPathsBaseDir = os.path.commonprefix(absToolpaths)
    baseDir = os.path.commonprefix([sourceFilesBaseDir, toolPathsBaseDir, cloudRunExecutorDir])
    
    if(baseDir == ""):
        sys.exit("No common base dir found.")
        
    #os.path.commonprefix works on charakters not on the file system
    if(baseDir[-1]!='/'):
        baseDir = os.path.split(baseDir)[0];
     
    numOfRunDefLinesAndPriorityStr = str(numOfRunDefLines)
    if(config.cloudPriority):
        numOfRunDefLinesAndPriorityStr += "\t" + config.cloudPriority

    cloudInput = "\t".join(absToolpaths) + "\n" + \
                cloudRunExecutorDir + "\n" + \
                baseDir + "\t" + absOutputDir + "\t" + absWorkingDir +"\n" + \
                requirements + "\n" + \
                numOfRunDefLinesAndPriorityStr + "\n" + \
                "\n".join(runDefinitions)

    # install cloud and dependencies
    ant = subprocess.Popen(["ant", "resolve-benchmark-dependencies"])
    ant.communicate()
    ant.wait()

    # start cloud and wait for exit
    logging.debug("Starting cloud.")
    if(config.debug):
        logLevel =  "FINER"
    else:
        logLevel = "INFO"
    libDir = os.path.abspath("./lib/java-benchmark")
    cloud = subprocess.Popen(["java", "-jar", libDir + "/vcloud.jar", "benchmark", "--master", config.cloud, "--loglevel", logLevel], stdin=subprocess.PIPE)
    try:
        (out, err) = cloud.communicate(cloudInput.encode('utf-8'))
    except KeyboardInterrupt:
        killScript()
    returnCode = cloud.wait()

    if returnCode and not STOPPED_BY_INTERRUPT:
        logging.warn("Cloud return code: {0}".format(returnCode))

    if not os.path.isdir(outputDir) or not os.listdir(outputDir):
        #outputDir does not exist or is empty
        logging.warning("Cloud produced no results.")
        return

    #Write worker host informations in xml
    filePath = os.path.join(outputDir, "hostInformation.txt")
    runToHostMap = parseAndSetCloudWorkerHostInformation(filePath, outputHandler)
    
    executedAllRuns = True;
    
    #write results in runs and
    #handle output after all runs are done
    for runSet in benchmark.runSets:
        if not runSet.shouldBeExecuted():
            outputHandler.outputForSkippingRunSet(runSet)
            continue

        outputHandler.outputBeforeRunSet(runSet)     
        for run in runSet.runs:
            try:
                stdoutFile = run.logFile + ".stdOut"
                (run.wallTime, run.cpuTime, run.memUsage, returnValue) = parseCloudResultFile(stdoutFile)
                
                if(run.sourcefile in runToHostMap):
                    run.host = runToHostMap[run.sourcefile]

                if returnValue is not None:
                    # Do not delete stdOut file if there was some problem
                    os.remove(stdoutFile)
                else:
                    executedAllRuns = False;
                    
            except EnvironmentError as e:
                logging.warning("Cannot extract measured values from output for file {0}: {1}".format(run.sourcefile, e))
                executedAllRuns = False;
                continue

            outputHandler.outputBeforeRun(run)
            output = ''
            try:
                with open(run.logFile, 'rt') as f:
                    output = f.read()
            except IOError as e:
                logging.warning("Cannot read log file: " + e.strerror)

            run.afterExecution(returnValue, output)
        outputHandler.outputAfterRunSet(runSet, None, None)
        
    outputHandler.outputAfterBenchmark()
    
    if not executedAllRuns:
         logging.warning("Not all runs were executed in the cloud!")

    if config.commit and not STOPPED_BY_INTERRUPT:
        Util.addFilesToGitRepository(OUTPUT_PATH, outputHandler.allCreatedFiles,
                                     config.commitMessage+'\n\n'+outputHandler.description)


def executeBenchmark(benchmarkFile):
    benchmark = Benchmark(benchmarkFile)

    logging.debug("I'm benchmarking {0} consisting of {1} run sets.".format(
            repr(benchmarkFile), len(benchmark.runSets)))
    
    if(config.cloud):
        executeBenchmarkInCloud(benchmark)
    else:
        executeBenchmarkLocaly(benchmark)


def main(argv=None):

    if argv is None:
        argv = sys.argv
    parser = argparse.ArgumentParser(description=
        """Run benchmarks with a verification tool.
        Documented example files for the benchmark definitions
        can be found as 'doc/examples/benchmark*.xml'.
        Use the table-generator.py script to create nice tables
        from the output of this script.""")

    parser.add_argument("files", nargs='+', metavar="FILE",
                      help="XML file with benchmark definition")
    parser.add_argument("-d", "--debug",
                      action="store_true",
                      help="Enable debug output")

    parser.add_argument("-r", "--rundefinition", dest="selectedRunDefinitions",
                      action="append",
                      help="Run only the specified RUN_DEFINITION from the benchmark definition file. "
                            + "This option can be specified several times.",
                      metavar="RUN_DEFINITION")

    parser.add_argument("-t", "--test", dest="selectedRunDefinitions",
                      action="append",
                      help="Same as -r/--rundefinition (deprecated)",
                      metavar="TEST")

    parser.add_argument("-s", "--sourcefiles", dest="selectedSourcefileSets",
                      action="append",
                      help="Run only the files from the sourcefiles tag with SOURCE as name. "
                            + "This option can be specified several times.",
                      metavar="SOURCES")

    parser.add_argument("-n", "--name",
                      dest="name", default=None,
                      help="Set name of benchmark execution to NAME",
                      metavar="NAME")

    parser.add_argument("-o", "--outputpath",
                      dest="output_path", type=str,
                      default="./test/results/",
                      help="Output prefix for the generated results. "
                            + "If the path is a folder files are put into it,"
                            + "otherwise it is used as a prefix for the resulting files.")

    parser.add_argument("-T", "--timelimit",
                      dest="timelimit", default=None,
                      help="Time limit in seconds for each run (-1 to disable)",
                      metavar="SECONDS")

    parser.add_argument("-M", "--memorylimit",
                      dest="memorylimit", default=None,
                      help="Memory limit in MB (-1 to disable)",
                      metavar="MB")

    parser.add_argument("-N", "--numOfThreads",
                      dest="numOfThreads", default=None, type=int,
                      help="Run n benchmarks in parallel",
                      metavar="n")

    parser.add_argument("-x", "--moduloAndRest",
                      dest="moduloAndRest", default=(1,0), nargs=2, type=int,
                      help="Run only a subset of run definitions for which (i %% a == b) holds" +
                            "with i being the index of the run definition in the benchmark definition file " +
                            "(starting with 1).",
                      metavar=("a","b"))

    parser.add_argument("-c", "--limitCores", dest="corelimit",
                      type=int, default=None,
                      metavar="N",
                      help="Limit each run of the tool to N CPU cores (-1 to disable).")

    parser.add_argument("--commit", dest="commit",
                      action="store_true",
                      help="If the output path is a git repository without local changes,"
                            + "add and commit the result files.")

    parser.add_argument("--message",
                      dest="commitMessage", type=str,
                      default="Results for benchmark run",
                      help="Commit message if --commit is used.")
    
    parser.add_argument("--cloud",
                      dest="cloud",
                      metavar="HOST",
                      help="Use cloud with given host as master.")
    
    parser.add_argument("--cloudPriority",
                      dest="cloudPriority",
                      metavar="PRIORITY",
<<<<<<< HEAD
                      help="Sets the priority for this benchmark used in the cloud.")
=======
                      help="Sets the priority for this benchmark used in the cloud. Possible values are IDLE, LOW, HIGH, URGENT.")
    
    parser.add_argument("--cloudCpuModel",
                      dest="cloudCpuModel",
                      metavar="CPU_MODEL",
                      help="Only execute runs on CPU models that contain the given string.")
>>>>>>> 9a208ad0

    global config, OUTPUT_PATH
    config = parser.parse_args(argv[1:])
    if os.path.isdir(config.output_path):
        OUTPUT_PATH = os.path.normpath(config.output_path) + os.sep
    else:
        OUTPUT_PATH = config.output_path


    if config.debug:
        logging.basicConfig(format="%(asctime)s - %(levelname)s - %(message)s",
                            level=logging.DEBUG)
    else:
        logging.basicConfig(format="%(asctime)s - %(levelname)s - %(message)s")

    for arg in config.files:
        if not os.path.exists(arg) or not os.path.isfile(arg):
            parser.error("File {0} does not exist.".format(repr(arg)))

    if not config.cloud:
        try:
            processes = subprocess.Popen(['ps', '-eo', 'cmd'], stdout=subprocess.PIPE).communicate()[0]
            if len(re.findall("python.*benchmark\.py", Util.decodeToString(processes))) > 1:
                logging.warn("Already running instance of this script detected. " + \
                             "Please make sure to not interfere with somebody else's benchmarks.")
        except OSError:
            pass # this does not work on Windows

        # do this after logger has been configured
        runexecutor.init()

    for arg in config.files:
        if STOPPED_BY_INTERRUPT: break
        logging.debug("Benchmark {0} is started.".format(repr(arg)))
        executeBenchmark(arg)
        logging.debug("Benchmark {0} is done.".format(repr(arg)))

    logging.debug("I think my job is done. Have a nice day!")


def killScript():
        # set global flag
        global STOPPED_BY_INTERRUPT
        STOPPED_BY_INTERRUPT = True

        # kill running jobs
        Util.printOut("killing subprocesses...")
        runexecutor.killAllProcesses()

        # wait until all threads are stopped
        for worker in WORKER_THREADS:
            worker.join()


def signal_handler_ignore(signum, frame):
    logging.warn('Received signal %d, ignoring it' % signum)

if __name__ == "__main__":
    # ignore SIGTERM
    signal.signal(signal.SIGTERM, signal_handler_ignore)
    try:
        sys.exit(main())
    except KeyboardInterrupt: # this block is reached, when interrupt is thrown before or after a run set execution
        killScript()
        Util.printOut("\n\nScript was interrupted by user, some runs may not be done.")<|MERGE_RESOLUTION|>--- conflicted
+++ resolved
@@ -237,8 +237,6 @@
             self.requirements = Requirements.merge(self.requirements, config.cloudCpuModel)
         
         self.requirements = Requirements.mergeWithCpuModel(self.requirements, config.cloudCpuModel)
-        self.requirements = Requirements.mergeWithLimits(self.requirements, self.rlimits)
-
         self.requirements = Requirements.mergeWithLimits(self.requirements, self.rlimits)
 
         # get benchmarks
@@ -596,8 +594,6 @@
             _memory = l[MEMLIMIT]
 
         return cls(_cpuModel, _cpuCores, _memory)
-<<<<<<< HEAD
-=======
 
     @classmethod
     def mergeWithCpuModel(cls, r, cpuModel):
@@ -609,7 +605,6 @@
         else:
             return cls(cpuModel, _cpuCores, _memory)
 
->>>>>>> 9a208ad0
 
     def __repr__(self):
         return "%s(%r)" % (self.__class__, self.__dict__)
@@ -1647,16 +1642,12 @@
     parser.add_argument("--cloudPriority",
                       dest="cloudPriority",
                       metavar="PRIORITY",
-<<<<<<< HEAD
-                      help="Sets the priority for this benchmark used in the cloud.")
-=======
                       help="Sets the priority for this benchmark used in the cloud. Possible values are IDLE, LOW, HIGH, URGENT.")
     
     parser.add_argument("--cloudCpuModel",
                       dest="cloudCpuModel",
                       metavar="CPU_MODEL",
                       help="Only execute runs on CPU models that contain the given string.")
->>>>>>> 9a208ad0
 
     global config, OUTPUT_PATH
     config = parser.parse_args(argv[1:])
