/*
 *  CPAchecker is a tool for configurable software verification.
 *  This file is part of CPAchecker.
 *
 *  Copyright (C) 2007-2017  Dirk Beyer
 *  All rights reserved.
 *
 *  Licensed under the Apache License, Version 2.0 (the "License");
 *  you may not use this file except in compliance with the License.
 *  You may obtain a copy of the License at
 *
 *      http://www.apache.org/licenses/LICENSE-2.0
 *
 *  Unless required by applicable law or agreed to in writing, software
 *  distributed under the License is distributed on an "AS IS" BASIS,
 *  WITHOUT WARRANTIES OR CONDITIONS OF ANY KIND, either express or implied.
 *  See the License for the specific language governing permissions and
 *  limitations under the License.
 *
 *
 *  CPAchecker web page:
 *    http://cpachecker.sosy-lab.org
 */
package org.sosy_lab.cpachecker.cpa.interval;

import org.sosy_lab.cpachecker.cfa.blocks.Block;
import org.sosy_lab.cpachecker.cfa.model.CFANode;
import org.sosy_lab.cpachecker.cfa.model.FunctionExitNode;
import org.sosy_lab.cpachecker.core.defaults.GenericReducer;
import org.sosy_lab.cpachecker.core.interfaces.Precision;
<<<<<<< HEAD
import org.sosy_lab.cpachecker.core.interfaces.Reducer;
import org.sosy_lab.cpachecker.util.Pair;

=======
import org.sosy_lab.cpachecker.util.Pair;
>>>>>>> ed1408bf


class IntervalAnalysisReducer extends GenericReducer<IntervalAnalysisState, Precision> {

  @Override
<<<<<<< HEAD
  public AbstractState getVariableReducedState(AbstractState pExpandedState, Block pContext, Block outerBlock, CFANode pCallNode) {
    IntervalAnalysisState expandedState = (IntervalAnalysisState)pExpandedState;

    IntervalAnalysisState clonedElement = IntervalAnalysisState.copyOf(expandedState);
    for (String trackedVar : expandedState.getIntervalMap().keySet()) {
=======
  protected IntervalAnalysisState getVariableReducedState0(
      IntervalAnalysisState pExpandedState, Block pContext, CFANode pCallNode) {
    IntervalAnalysisState clonedElement = pExpandedState;
    for (String trackedVar : pExpandedState.getIntervalMap().keySet()) {
>>>>>>> ed1408bf
      // ignore offset (like "3" from "array[3]") to match assignments in loops ("array[i]=12;")
      if (!pContext.getVariables().contains(trackedVar)) {
        clonedElement = clonedElement.removeInterval(trackedVar);
      }
    }
    return clonedElement;
  }

  @Override
<<<<<<< HEAD
  public AbstractState getVariableExpandedState(AbstractState pRootState, Block pReducedContext, Block outerBlock,
      AbstractState pReducedState) {
    IntervalAnalysisState rootState = (IntervalAnalysisState)pRootState;
    IntervalAnalysisState reducedState = (IntervalAnalysisState)pReducedState;

=======
  protected IntervalAnalysisState getVariableExpandedState0(
      IntervalAnalysisState pRootState,
      Block pReducedContext,
      IntervalAnalysisState pReducedState) {
>>>>>>> ed1408bf
    // the expanded state will contain:
    // - all variables of the reduced state -> copy the state
    // - all non-block variables of the rootState -> copy those values
    // - not the variables of rootState used in the block -> just ignore those values
    IntervalAnalysisState diffElement = pReducedState;

    for (String trackedVar : pRootState.getIntervalMap().keySet()) {
      // ignore offset ("3" from "array[3]") to match assignments in loops ("array[i]=12;")
      if (!pReducedContext.getVariables().contains(trackedVar)) {
        diffElement = diffElement.addInterval(trackedVar, pRootState.getInterval(trackedVar), -1);

      //} else {
        // ignore this case, the variables are part of the reduced state
        // (or might even be deleted, then they must stay unknown)
      }
    }

    return diffElement;
  }

  @Override
  protected Precision getVariableReducedPrecision0(Precision pPrecision, Block pContext) {

    // TODO: anything meaningful we can do here?

    return pPrecision;
  }

  @Override
  protected Precision getVariableExpandedPrecision0(
      Precision pRootPrecision, Block pRootContext, Precision pReducedPrecision) {

    // TODO: anything meaningful we can do here?

    return pReducedPrecision;
  }

  @Override
  protected Object getHashCodeForState0(
      IntervalAnalysisState pElementKey, Precision pPrecisionKey) {
    return Pair.of(pElementKey.getIntervalMap(), pPrecisionKey);
  }

  @Override
<<<<<<< HEAD
  public int measurePrecisionDifference(Precision pPrecision, Precision pOtherPrecision) {
    return 0;
  }

  @Override
  public AbstractState getVariableReducedStateForProofChecking(AbstractState pExpandedState, Block pContext,
      CFANode pCallNode) {
    return getVariableReducedState(pExpandedState, pContext, null, pCallNode);
  }

  @Override
  public AbstractState getVariableExpandedStateForProofChecking(AbstractState pRootState, Block pReducedContext,
      AbstractState pReducedState) {
    return getVariableExpandedState(pRootState, pReducedContext, null, pReducedState);
  }

  @Override
  public AbstractState rebuildStateAfterFunctionCall(AbstractState pRootState, AbstractState entryState,
      AbstractState pExpandedState, FunctionExitNode exitLocation) {

    IntervalAnalysisState rootState = (IntervalAnalysisState)pRootState;
    IntervalAnalysisState expandedState = (IntervalAnalysisState)pExpandedState;
=======
  protected IntervalAnalysisState rebuildStateAfterFunctionCall0(
      IntervalAnalysisState pRootState,
      IntervalAnalysisState entryState,
      IntervalAnalysisState pExpandedState,
      FunctionExitNode exitLocation) {

    IntervalAnalysisState rootState = pRootState;
    IntervalAnalysisState expandedState = pExpandedState;
>>>>>>> ed1408bf

    return expandedState.rebuildStateAfterFunctionCall(rootState, exitLocation);
  }

  @Override
  public Object getHashCodeForState(AbstractState pStateKey) {
    IntervalAnalysisState elementKey = (IntervalAnalysisState)pStateKey;
    return elementKey.getIntervalMap();
  }
}<|MERGE_RESOLUTION|>--- conflicted
+++ resolved
@@ -28,30 +28,16 @@
 import org.sosy_lab.cpachecker.cfa.model.FunctionExitNode;
 import org.sosy_lab.cpachecker.core.defaults.GenericReducer;
 import org.sosy_lab.cpachecker.core.interfaces.Precision;
-<<<<<<< HEAD
-import org.sosy_lab.cpachecker.core.interfaces.Reducer;
 import org.sosy_lab.cpachecker.util.Pair;
-
-=======
-import org.sosy_lab.cpachecker.util.Pair;
->>>>>>> ed1408bf
 
 
 class IntervalAnalysisReducer extends GenericReducer<IntervalAnalysisState, Precision> {
 
   @Override
-<<<<<<< HEAD
-  public AbstractState getVariableReducedState(AbstractState pExpandedState, Block pContext, Block outerBlock, CFANode pCallNode) {
-    IntervalAnalysisState expandedState = (IntervalAnalysisState)pExpandedState;
-
-    IntervalAnalysisState clonedElement = IntervalAnalysisState.copyOf(expandedState);
-    for (String trackedVar : expandedState.getIntervalMap().keySet()) {
-=======
   protected IntervalAnalysisState getVariableReducedState0(
       IntervalAnalysisState pExpandedState, Block pContext, CFANode pCallNode) {
     IntervalAnalysisState clonedElement = pExpandedState;
     for (String trackedVar : pExpandedState.getIntervalMap().keySet()) {
->>>>>>> ed1408bf
       // ignore offset (like "3" from "array[3]") to match assignments in loops ("array[i]=12;")
       if (!pContext.getVariables().contains(trackedVar)) {
         clonedElement = clonedElement.removeInterval(trackedVar);
@@ -61,18 +47,10 @@
   }
 
   @Override
-<<<<<<< HEAD
-  public AbstractState getVariableExpandedState(AbstractState pRootState, Block pReducedContext, Block outerBlock,
-      AbstractState pReducedState) {
-    IntervalAnalysisState rootState = (IntervalAnalysisState)pRootState;
-    IntervalAnalysisState reducedState = (IntervalAnalysisState)pReducedState;
-
-=======
   protected IntervalAnalysisState getVariableExpandedState0(
       IntervalAnalysisState pRootState,
       Block pReducedContext,
       IntervalAnalysisState pReducedState) {
->>>>>>> ed1408bf
     // the expanded state will contain:
     // - all variables of the reduced state -> copy the state
     // - all non-block variables of the rootState -> copy those values
@@ -117,30 +95,6 @@
   }
 
   @Override
-<<<<<<< HEAD
-  public int measurePrecisionDifference(Precision pPrecision, Precision pOtherPrecision) {
-    return 0;
-  }
-
-  @Override
-  public AbstractState getVariableReducedStateForProofChecking(AbstractState pExpandedState, Block pContext,
-      CFANode pCallNode) {
-    return getVariableReducedState(pExpandedState, pContext, null, pCallNode);
-  }
-
-  @Override
-  public AbstractState getVariableExpandedStateForProofChecking(AbstractState pRootState, Block pReducedContext,
-      AbstractState pReducedState) {
-    return getVariableExpandedState(pRootState, pReducedContext, null, pReducedState);
-  }
-
-  @Override
-  public AbstractState rebuildStateAfterFunctionCall(AbstractState pRootState, AbstractState entryState,
-      AbstractState pExpandedState, FunctionExitNode exitLocation) {
-
-    IntervalAnalysisState rootState = (IntervalAnalysisState)pRootState;
-    IntervalAnalysisState expandedState = (IntervalAnalysisState)pExpandedState;
-=======
   protected IntervalAnalysisState rebuildStateAfterFunctionCall0(
       IntervalAnalysisState pRootState,
       IntervalAnalysisState entryState,
@@ -149,14 +103,7 @@
 
     IntervalAnalysisState rootState = pRootState;
     IntervalAnalysisState expandedState = pExpandedState;
->>>>>>> ed1408bf
 
     return expandedState.rebuildStateAfterFunctionCall(rootState, exitLocation);
   }
-
-  @Override
-  public Object getHashCodeForState(AbstractState pStateKey) {
-    IntervalAnalysisState elementKey = (IntervalAnalysisState)pStateKey;
-    return elementKey.getIntervalMap();
-  }
 }