--- conflicted
+++ resolved
@@ -258,11 +258,7 @@
     return FluentIterable.from(pStates).filter(END_STATE_FILTER::test);
   }
 
-<<<<<<< HEAD
-  private static FluentIterable<AbstractState> filterIterationsBetween(
-=======
   public static FluentIterable<AbstractState> filterIterationsBetween(
->>>>>>> c1b4cbe7
       Iterable<AbstractState> pStates, int pMinIt, int pMaxIt, Set<CFANode> pLoopHeads) {
     Objects.requireNonNull(pLoopHeads);
     if (pMinIt > pMaxIt) {
@@ -316,10 +312,7 @@
      * 2) It is more convenient to make a loop-head state "belong"
      * to the previous iteration instead of the one it starts.
      */
-<<<<<<< HEAD
-=======
-
->>>>>>> c1b4cbe7
+
     return !AbstractStates.IS_TARGET_STATE.apply(state)
             && getLocationPredicate(pLoopHeads).test(state)
         ? pIteration + 1
@@ -402,8 +395,6 @@
     return disjunction;
   }
 
-<<<<<<< HEAD
-=======
   static FluentIterable<AbstractState> filterBmcChecked(
       Iterable<AbstractState> pStates, Set<Object> pCheckedKeys) {
     return FluentIterable.from(pStates)
@@ -418,7 +409,6 @@
             });
   }
 
->>>>>>> c1b4cbe7
   public static interface FormulaInContext {
 
     BooleanFormula getFormulaInContext(PathFormula pContext)
