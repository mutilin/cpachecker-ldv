/*
 *  CPAchecker is a tool for configurable software verification.
 *  This file is part of CPAchecker.
 *
 *  Copyright (C) 2007-2013  Dirk Beyer
 *  All rights reserved.
 *
 *  Licensed under the Apache License, Version 2.0 (the "License");
 *  you may not use this file except in compliance with the License.
 *  You may obtain a copy of the License at
 *
 *      http://www.apache.org/licenses/LICENSE-2.0
 *
 *  Unless required by applicable law or agreed to in writing, software
 *  distributed under the License is distributed on an "AS IS" BASIS,
 *  WITHOUT WARRANTIES OR CONDITIONS OF ANY KIND, either express or implied.
 *  See the License for the specific language governing permissions and
 *  limitations under the License.
 *
 *
 *  CPAchecker web page:
 *    http://cpachecker.sosy-lab.org
 */
package org.sosy_lab.cpachecker.cpa.cpalien;

import static org.mockito.Matchers.anyObject;
import static org.mockito.Mockito.*;

import java.util.BitSet;
import java.util.HashSet;
import java.util.Set;

import org.junit.Assert;
import org.junit.Before;
import org.junit.Test;
import org.sosy_lab.common.LogManager;
import org.sosy_lab.cpachecker.cfa.types.MachineModel;
import org.sosy_lab.cpachecker.cfa.types.c.CType;
import org.sosy_lab.cpachecker.cfa.types.c.CTypeVisitor;


public class SMGTest {
  private LogManager logger = mock(LogManager.class);

  private SMG smg;
  CType mockType = mock(CType.class);

  SMGObject obj1 = new SMGObject(8, "object-1");
  SMGObject obj2 = new SMGObject(8, "object-2");

  Integer val1 = Integer.valueOf(1);
  Integer val2 = Integer.valueOf(2);

  SMGEdgePointsTo pt1to1 = new SMGEdgePointsTo(val1, obj1, 0);
  SMGEdgeHasValue hv2has2at0 = new SMGEdgeHasValue(mockType, 0, obj2, val2);
  SMGEdgeHasValue hv2has1at4 = new SMGEdgeHasValue(mockType, 4, obj2, val1);

  // obj1 = xxxxxxxx
  // obj2 = yyyyzzzz
  // val1 -> obj1
  // yyyy has value 2
  // zzzz has value 1

  private static SMG getNewSMG64() {
    return new SMG(MachineModel.LINUX64);
  }

  @SuppressWarnings("unchecked")
  @Before
  public void setUp() {
    smg = getNewSMG64();

    smg.addObject(obj1);
    smg.addObject(obj2);

    smg.addValue(val1.intValue());
    smg.addValue(val2.intValue());

    smg.addPointsToEdge(pt1to1);

    smg.addHasValueEdge(hv2has2at0);
    smg.addHasValueEdge(hv2has1at4);

    when(mockType.accept((CTypeVisitor<Integer, IllegalArgumentException>)(anyObject()))).thenReturn(Integer.valueOf(4));
  }

  @Test
  public void getNullBytesForObjectTest() {
    SMG smg = getNewSMG64();
    smg.addObject(obj1);
    SMGEdgeHasValue hv = new SMGEdgeHasValue(mockType, 4, obj1, smg.getNullValue());
    smg.addHasValueEdge(hv);

    BitSet bs = smg.getNullBytesForObject(obj1);
    Assert.assertFalse(bs.get(0));
    Assert.assertFalse(bs.get(3));
    Assert.assertTrue(bs.get(4));
    Assert.assertTrue(bs.get(7));
  }

  @Test
  public void replaceHVSetTest(){
    SMGEdgeHasValue hv = new SMGEdgeHasValue(mockType, 2, obj1, val1.intValue());
    Set<SMGEdgeHasValue> hvSet = new HashSet<>();
    hvSet.add(hv);

    smg.replaceHVSet(hvSet);

    Set<SMGEdgeHasValue> newHVSet = smg.getHVEdges();

    Assert.assertTrue(hvSet.equals(newHVSet));
  }

  @Test
  public void SMGConstructorTest() {
    SMG smg = getNewSMG64();
    Assert.assertTrue(SMGConsistencyVerifier.verifySMG(logger, smg));
    SMGObject nullObject = smg.getNullObject();
    int nullAddress = smg.getNullValue();


    Assert.assertNotNull(nullObject);
    Assert.assertFalse(nullObject.notNull());
    Assert.assertEquals(1, smg.getObjects().size());
    Assert.assertTrue(smg.getObjects().contains(nullObject));

    Assert.assertEquals(1, smg.getValues().size());
    Assert.assertTrue(smg.getValues().contains(Integer.valueOf(nullAddress)));

    Assert.assertEquals(1, smg.getPTEdges().size());
    SMGObject target_object = smg.getObjectPointedBy(nullAddress);
    Assert.assertEquals(nullObject, target_object);

    Assert.assertEquals(0, smg.getHVEdges().size());

    //copy constructor
    SMG smg_copy = new SMG(smg);
    Assert.assertTrue(SMGConsistencyVerifier.verifySMG(logger, smg));
    Assert.assertTrue(SMGConsistencyVerifier.verifySMG(logger, smg_copy));

    SMGObject third_object = new SMGObject(16, "object-3");
    Integer third_value = Integer.valueOf(3);
    smg_copy.addObject(third_object);
    smg_copy.addValue(third_value.intValue());
    smg_copy.addHasValueEdge(new SMGEdgeHasValue(mockType, 0, third_object,  third_value));
    smg_copy.addPointsToEdge(new SMGEdgePointsTo(third_value, third_object, 0));

    Assert.assertTrue(SMGConsistencyVerifier.verifySMG(logger, smg));
    Assert.assertTrue(SMGConsistencyVerifier.verifySMG(logger, smg_copy));
    Assert.assertEquals(1, smg.getObjects().size());
    Assert.assertEquals(2, smg_copy.getObjects().size());
    Assert.assertTrue(smg_copy.getObjects().contains(third_object));

    Assert.assertEquals(1, smg.getValues().size());
    Assert.assertEquals(2, smg_copy.getValues().size());
    Assert.assertTrue(smg_copy.getValues().contains(third_value));

    Assert.assertEquals(1, smg.getPTEdges().size());
    Assert.assertEquals(2, smg_copy.getPTEdges().size());
    SMGObject target_object_for_third = smg_copy.getObjectPointedBy(third_value);
    Assert.assertEquals(third_object, target_object_for_third);

    Assert.assertEquals(0, smg.getHVEdges().size());
    Assert.assertEquals(1, smg_copy.getHVEdges().size());
  }

  @Test
  public void addRemoveHasValueEdgeTest() {
    SMG smg = getNewSMG64();
    SMGObject object = new SMGObject(4, "object");

    SMGEdgeHasValue hv = new SMGEdgeHasValue(mockType, 0, object, smg.getNullValue());

    smg.addHasValueEdge(hv);
    Assert.assertTrue(smg.getHVEdges().contains(hv));

    smg.removeHasValueEdge(hv);
    Assert.assertFalse(smg.getHVEdges().contains(hv));
  }

  @Test
  public void removeObjectTest() {
    SMG smg = getNewSMG64();
    Integer newValue = SMGValueFactory.getNewValue();

    SMGObject object = new SMGObject(8, "object");
    SMGEdgeHasValue hv0 = new SMGEdgeHasValue(mockType, 0, object, 0);
    SMGEdgeHasValue hv4 = new SMGEdgeHasValue(mockType, 4, object, 0);
    SMGEdgePointsTo pt = new SMGEdgePointsTo(newValue, object, 0);

    smg.addValue(newValue);
    smg.addObject(object);
    smg.addPointsToEdge(pt);
    smg.addHasValueEdge(hv0);
    smg.addHasValueEdge(hv4);

    Assert.assertTrue(smg.getObjects().contains(object));
    smg.removeObject(object);
    Assert.assertFalse(smg.getObjects().contains(object));
    Assert.assertTrue(smg.getHVEdges().contains(hv0));
    Assert.assertTrue(smg.getHVEdges().contains(hv4));
<<<<<<< HEAD
    Assert.assertTrue(smg.getPTEdges().contains(pt));
=======
    Assert.assertTrue(smg.getPTEdges().values().contains(pt));
>>>>>>> 9a208ad0
  }

  @Test
  public void removeObjectAndEdgesTest() {
    SMG smg = getNewSMG64();
    Integer newValue = SMGValueFactory.getNewValue();

    SMGObject object = new SMGObject(8, "object");
    SMGEdgeHasValue hv0 = new SMGEdgeHasValue(mockType, 0, object, 0);
    SMGEdgeHasValue hv4 = new SMGEdgeHasValue(mockType, 4, object, 0);
    SMGEdgePointsTo pt = new SMGEdgePointsTo(newValue, object, 0);

    smg.addValue(newValue);
    smg.addObject(object);
    smg.addPointsToEdge(pt);
    smg.addHasValueEdge(hv0);
    smg.addHasValueEdge(hv4);

    Assert.assertTrue(smg.getObjects().contains(object));
    smg.removeObjectAndEdges(object);
    Assert.assertFalse(smg.getObjects().contains(object));
    Assert.assertFalse(smg.getHVEdges().contains(hv0));
    Assert.assertFalse(smg.getHVEdges().contains(hv4));
<<<<<<< HEAD
    Assert.assertFalse(smg.getPTEdges().contains(pt));
=======
    Assert.assertFalse(smg.getPTEdges().values().contains(pt));
>>>>>>> 9a208ad0
  }

  @Test
  public void validityTest() {
    Assert.assertFalse(smg.isObjectValid(smg.getNullObject()));
    Assert.assertTrue(smg.isObjectValid(obj1));
    Assert.assertTrue(smg.isObjectValid(obj2));

    SMG smg_copy = new SMG(smg);
    Assert.assertTrue(SMGConsistencyVerifier.verifySMG(logger, smg_copy));
    Assert.assertTrue(SMGConsistencyVerifier.verifySMG(logger, smg));

    smg.setValidity(obj1, false);
    Assert.assertTrue(SMGConsistencyVerifier.verifySMG(logger, smg_copy));
    Assert.assertTrue(SMGConsistencyVerifier.verifySMG(logger, smg));
    Assert.assertFalse(smg.isObjectValid(smg.getNullObject()));
    Assert.assertFalse(smg.isObjectValid(obj1));
    Assert.assertTrue(smg.isObjectValid(obj2));
    Assert.assertFalse(smg_copy.isObjectValid(smg_copy.getNullObject()));
    Assert.assertTrue(smg_copy.isObjectValid(obj1));
    Assert.assertTrue(smg_copy.isObjectValid(obj2));

    smg.setValidity(obj2, false);
    Assert.assertTrue(SMGConsistencyVerifier.verifySMG(logger, smg_copy));
    Assert.assertFalse(smg_copy.isObjectValid(smg_copy.getNullObject()));
    Assert.assertTrue(smg_copy.isObjectValid(obj1));
    Assert.assertTrue(smg_copy.isObjectValid(obj2));
  }

  @Test
  public void ConsistencyViolationValidNullTest() {
    Assert.assertTrue(SMGConsistencyVerifier.verifySMG(logger, smg));
    smg.setValidity(smg.getNullObject(), true);
    Assert.assertFalse(SMGConsistencyVerifier.verifySMG(logger, smg));
  }

  @Test
  public void ConsistencyViolationInvalidRegionHasValueTest() {
    smg.setValidity(obj1, false);
    Assert.assertTrue(SMGConsistencyVerifier.verifySMG(logger, smg));
    smg.setValidity(obj2, false);
    Assert.assertFalse(SMGConsistencyVerifier.verifySMG(logger, smg));
  }

  @Test
  public void ConsistencyViolationFieldConsistency() {
    SMG smg1 = getNewSMG64();
    SMG smg2 = getNewSMG64();

    SMGObject object_2b = new SMGObject(2, "object_2b");
    SMGObject object_4b = new SMGObject(4, "object_4b");
    Integer random_value = Integer.valueOf(6);

    smg1.addObject(object_2b);
    smg2.addObject(object_4b);
    smg1.addValue(random_value);
    smg2.addValue(random_value);

    // Read 4 bytes (sizeof(mockType)) on offset 0 of 2b object -> out of bounds
    SMGEdgeHasValue invalidHV1 = new SMGEdgeHasValue(mockType, 0, object_2b, random_value);

    // Read 4 bytes (sizeof(mockType)) on offset 8 of 4b object -> out of bounds
    SMGEdgeHasValue invalidHV2 = new SMGEdgeHasValue(mockType, 8, object_4b, random_value);

    smg1.addHasValueEdge(invalidHV1);
    smg2.addHasValueEdge(invalidHV2);

    Assert.assertFalse(SMGConsistencyVerifier.verifySMG(logger, smg1));
    Assert.assertFalse(SMGConsistencyVerifier.verifySMG(logger, smg2));
  }

  @Test
  public void ConsistencyViolationHVConsistency() {
    SMG smg = getNewSMG64();

    SMGObject object_8b = new SMGObject(8, "object_8b");
    SMGObject object_16b = new SMGObject(10, "object_10b");

    Integer first_value = Integer.valueOf(6);
    Integer second_value = Integer.valueOf(8);

    // 1, 3, 4 are consistent (different offsets or object)
    // 2 is inconsistent with 1 (same object and offset, different value)
    SMGEdgeHasValue hv_edge1 = new SMGEdgeHasValue(mockType, 0, object_8b, first_value);
    SMGEdgeHasValue hv_edge2 = new SMGEdgeHasValue(mockType, 0, object_8b, second_value);
    SMGEdgeHasValue hv_edge3 = new SMGEdgeHasValue(mockType, 4, object_8b, second_value);
    SMGEdgeHasValue hv_edge4 = new SMGEdgeHasValue(mockType, 0, object_16b, second_value);

    Assert.assertTrue(SMGConsistencyVerifier.verifySMG(logger, smg));

    smg.addHasValueEdge(hv_edge1);
    Assert.assertFalse(SMGConsistencyVerifier.verifySMG(logger, smg));
    smg.addObject(object_8b);
    Assert.assertFalse(SMGConsistencyVerifier.verifySMG(logger, smg));
    smg.addValue(first_value);
    Assert.assertTrue(SMGConsistencyVerifier.verifySMG(logger, smg));

    smg.addHasValueEdge(hv_edge3);
    Assert.assertFalse(SMGConsistencyVerifier.verifySMG(logger, smg));
    smg.addValue(second_value);
    Assert.assertTrue(SMGConsistencyVerifier.verifySMG(logger, smg));

    smg.addHasValueEdge(hv_edge4);
    Assert.assertFalse(SMGConsistencyVerifier.verifySMG(logger, smg));
    smg.addObject(object_16b);
    Assert.assertTrue(SMGConsistencyVerifier.verifySMG(logger, smg));

    smg.addHasValueEdge(hv_edge2);
    Assert.assertFalse(SMGConsistencyVerifier.verifySMG(logger, smg));
  }

  @Test
  public void ConsistencyViolationPTConsistency() {
    SMG smg = getNewSMG64();

    SMGObject object_8b = new SMGObject(8, "object_8b");
    SMGObject object_16b = new SMGObject(10, "object_10b");

    Integer first_value = Integer.valueOf(6);
    Integer second_value = Integer.valueOf(8);
    Integer third_value = Integer.valueOf(10);

    SMGEdgePointsTo edge1 = new SMGEdgePointsTo(first_value, object_8b, 0);
    SMGEdgePointsTo edge2 = new SMGEdgePointsTo(third_value, object_8b, 4);
    SMGEdgePointsTo edge3 = new SMGEdgePointsTo(second_value, object_16b, 0);
    SMGEdgePointsTo edge4 = new SMGEdgePointsTo(first_value, object_16b, 0);

    Assert.assertTrue(SMGConsistencyVerifier.verifySMG(logger, smg));

    smg.addPointsToEdge(edge1);
    Assert.assertFalse(SMGConsistencyVerifier.verifySMG(logger, smg));

    smg.addValue(first_value);
    Assert.assertFalse(SMGConsistencyVerifier.verifySMG(logger, smg));

    smg.addObject(object_8b);
    Assert.assertTrue(SMGConsistencyVerifier.verifySMG(logger, smg));

    smg.addPointsToEdge(edge2);
    Assert.assertFalse(SMGConsistencyVerifier.verifySMG(logger, smg));

    smg.addValue(third_value);
    Assert.assertTrue(SMGConsistencyVerifier.verifySMG(logger, smg));

    smg.addPointsToEdge(edge3);
    Assert.assertFalse(SMGConsistencyVerifier.verifySMG(logger, smg));

    smg.addObject(object_16b);
    Assert.assertFalse(SMGConsistencyVerifier.verifySMG(logger, smg));

    smg.addValue(second_value);
    Assert.assertTrue(SMGConsistencyVerifier.verifySMG(logger, smg));

    smg.addPointsToEdge(edge4);
    Assert.assertFalse(SMGConsistencyVerifier.verifySMG(logger, smg));
  }

  @Test(expected=IllegalArgumentException.class)
  public void isObjectValidBadCallTest() {
    smg.isObjectValid(new SMGObject(24, "wee"));
  }

  @Test(expected=IllegalArgumentException.class)
  public void setValidityBadCallTest() {
    smg.setValidity(new SMGObject(24, "wee"), true);
  }

  @Test
  public void getObjectsTest() {
    HashSet<SMGObject> set = new HashSet<>();
    set.add(obj1);
    set.add(obj2);
    set.add(smg.getNullObject());

    Assert.assertTrue(smg.getObjects().containsAll(set));
  }

  @Test
  public void getNullObjectTest() {
    SMGObject nullObject = smg.getNullObject();
    Assert.assertFalse(smg.isObjectValid(nullObject));
    Assert.assertEquals(nullObject.getSizeInBytes(), 0);
  }

  @Test
  public void getValuesTest() {
    HashSet<Integer> set = new HashSet<>();
    set.add(val1);
    set.add(val2);
    set.add(smg.getNullValue());

    Assert.assertTrue(smg.getValues().containsAll(set));
  }

  @Test
  public void getHVEdgesTest() {
    HashSet<SMGEdgeHasValue> set = new HashSet<>();
    set.add(hv2has2at0);
    set.add(hv2has1at4);

    Assert.assertTrue(smg.getHVEdges().containsAll(set));
  }

  @Test
  public void getPTEdgesTest() {
    HashSet<SMGEdgePointsTo> set = new HashSet<>();
    set.add(pt1to1);

    Assert.assertTrue(smg.getPTEdges().values().containsAll(set));
  }

  @Test
  public void getObjectPointedByTest() {
    Assert.assertEquals(obj1, smg.getObjectPointedBy(val1));
    Assert.assertNull(smg.getObjectPointedBy(val2));
  }
}<|MERGE_RESOLUTION|>--- conflicted
+++ resolved
@@ -199,11 +199,7 @@
     Assert.assertFalse(smg.getObjects().contains(object));
     Assert.assertTrue(smg.getHVEdges().contains(hv0));
     Assert.assertTrue(smg.getHVEdges().contains(hv4));
-<<<<<<< HEAD
-    Assert.assertTrue(smg.getPTEdges().contains(pt));
-=======
     Assert.assertTrue(smg.getPTEdges().values().contains(pt));
->>>>>>> 9a208ad0
   }
 
   @Test
@@ -227,11 +223,7 @@
     Assert.assertFalse(smg.getObjects().contains(object));
     Assert.assertFalse(smg.getHVEdges().contains(hv0));
     Assert.assertFalse(smg.getHVEdges().contains(hv4));
-<<<<<<< HEAD
-    Assert.assertFalse(smg.getPTEdges().contains(pt));
-=======
     Assert.assertFalse(smg.getPTEdges().values().contains(pt));
->>>>>>> 9a208ad0
   }
 
   @Test
