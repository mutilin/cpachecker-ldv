--- conflicted
+++ resolved
@@ -268,24 +268,6 @@
           }
 
           c = parser.parseString(program);
-<<<<<<< HEAD
-        } else {
-          String staticVariablePrefix;
-          int counter = 0;
-          String[] paths = programDenotation.split(", ");
-          String[] programs = new String[paths.length];
-          String[] staticVarPrefixes = new String[paths.length];
-          for(int i = 0; i < paths.length; i++) {
-            String[] tmp = paths[i].split("/");
-            staticVarPrefixes[i] = tmp[tmp.length-1] + "__" + counter + "__";
-            programs[i] = preprocessor.preprocess(paths[i]);
-
-            if (programs[i].isEmpty()) {
-              throw new CParserException("Preprocessor returned empty program");
-            }
-          }
-          c = ((CParser)parser).parseString(programs, staticVarPrefixes);
-=======
 
           // when there is more than one file which should be evaluated, the
           // programdenotations are separated from each other and a prefix for
@@ -307,25 +289,12 @@
             }
           }
           c = ((CParser)parser).parseString(programs);
->>>>>>> d7a445a3
         }
 
 
       } else {
         if(denotesOneFile(programDenotation)) {
           c = parser.parseFile((programDenotation));
-<<<<<<< HEAD
-        } else {
-          String staticVariablePrefix;
-          int counter = 0;
-          String[] paths = programDenotation.split(", ");
-          String[] staticVarPrefixes = new String[paths.length];
-          for(int i = 0; i < paths.length; i++) {
-            String[] tmp = paths[i].split("/");
-            staticVarPrefixes[i] = tmp[tmp.length-1] + "__" + counter + "__";
-          }
-          c = ((CParser)parser).parseFile(paths, staticVarPrefixes);
-=======
 
           // when there is more than one file which should be evaluated, the
           // programdenotations are separated from each other and a prefix for
@@ -341,7 +310,6 @@
             programs.add(Pair.of(paths[i], staticVarPrefix));
           }
           c = ((CParser)parser).parseFile(programs);
->>>>>>> d7a445a3
         }
       }
 
