/*
 *  CPAchecker is a tool for configurable software verification.
 *  This file is part of CPAchecker.
 *
 *  Copyright (C) 2007-2017  Dirk Beyer
 *  All rights reserved.
 *
 *  Licensed under the Apache License, Version 2.0 (the "License");
 *  you may not use this file except in compliance with the License.
 *  You may obtain a copy of the License at
 *
 *      http://www.apache.org/licenses/LICENSE-2.0
 *
 *  Unless required by applicable law or agreed to in writing, software
 *  distributed under the License is distributed on an "AS IS" BASIS,
 *  WITHOUT WARRANTIES OR CONDITIONS OF ANY KIND, either express or implied.
 *  See the License for the specific language governing permissions and
 *  limitations under the License.
 *
 *
 *  CPAchecker web page:
 *    http://cpachecker.sosy-lab.org
 */
package org.sosy_lab.cpachecker.cpa.usage;

import static com.google.common.collect.FluentIterable.from;

import com.google.common.base.Predicate;
import com.google.common.base.Predicates;
<<<<<<< HEAD
import com.google.common.collect.ImmutableSet;
import com.google.common.collect.Sets;
=======
import com.google.common.collect.ImmutableList;
>>>>>>> 74c27f18
import java.io.IOException;
import java.io.Writer;
import java.nio.charset.Charset;
import java.nio.file.Files;
import java.nio.file.Path;
import java.nio.file.Paths;
<<<<<<< HEAD
import java.util.Collections;
import java.util.HashMap;
=======
>>>>>>> 74c27f18
import java.util.Iterator;
import java.util.List;
import java.util.Map;
import java.util.Objects;
import java.util.Set;
import java.util.logging.Level;
import org.sosy_lab.common.configuration.Configuration;
import org.sosy_lab.common.configuration.FileOption;
import org.sosy_lab.common.configuration.InvalidConfigurationException;
import org.sosy_lab.common.configuration.Option;
import org.sosy_lab.common.configuration.Options;
import org.sosy_lab.common.log.LogManager;
import org.sosy_lab.cpachecker.cfa.CFA;
import org.sosy_lab.cpachecker.cfa.model.CFAEdge;
import org.sosy_lab.cpachecker.cpa.arg.ARGState;
import org.sosy_lab.cpachecker.cpa.arg.ARGUtils;
import org.sosy_lab.cpachecker.cpa.arg.path.ARGPath;
import org.sosy_lab.cpachecker.cpa.bam.BAMMultipleCEXSubgraphComputer;
import org.sosy_lab.cpachecker.cpa.lock.LockTransferRelation;
import org.sosy_lab.cpachecker.cpa.usage.storage.AbstractUsagePointSet;
import org.sosy_lab.cpachecker.cpa.usage.storage.RefinedUsagePointSet;
import org.sosy_lab.cpachecker.cpa.usage.storage.UnsafeDetector;
import org.sosy_lab.cpachecker.cpa.usage.storage.UsageContainer;
import org.sosy_lab.cpachecker.util.Pair;
import org.sosy_lab.cpachecker.util.identifiers.AbstractIdentifier;
import org.sosy_lab.cpachecker.util.identifiers.SingleIdentifier;
import org.sosy_lab.cpachecker.util.statistics.StatCounter;
import org.sosy_lab.cpachecker.util.statistics.StatTimer;
import org.sosy_lab.cpachecker.util.statistics.StatisticsWriter;

@Options(prefix = "cpa.usage")
public abstract class ErrorTracePrinter {

  private static class TraceCore {
    private final String function;
    private final List<CompatibleNode> compatibleNodes;

    private TraceCore(UsageInfo pTmpUsage) {
      compatibleNodes = pTmpUsage.getCompatibleNodes();
      function = pTmpUsage.getCFANode().getFunctionName();
    }

    @Override
    public int hashCode() {
      final int prime = 31;
      int result = 1;
      result = prime * result + Objects.hashCode(compatibleNodes);
      result = prime * result + Objects.hashCode(function);
      return result;
    }

    @Override
    public boolean equals(Object obj) {
      if (this == obj) {
        return true;
      }
      if (obj == null || getClass() != obj.getClass()) {
        return false;
      }
      TraceCore other = (TraceCore) obj;
      return Objects.equals(compatibleNodes, other.compatibleNodes)
          && Objects.equals(function, other.function);
    }

  }

  @Option(name = "falseUnsafesOutput", description = "path to write results", secure = true)
  @FileOption(FileOption.Type.OUTPUT_FILE)
  private Path outputFalseUnsafes = Paths.get("FalseUnsafes");

  @Option(
    name = "filterMissedFiles",
    description = "if a file do not exist, do not include the corresponding edge",
    secure = true
  )
  private boolean filterMissedFiles = false;

  @Option(description = "filter unsafes, which are too similar", secure = true)
  private boolean filterSimilarUnsafes = false;

  @Option(description = "print all unsafe cases in report", secure = true)
  private boolean printFalseUnsafes = false;

  @Option(description = "output only true unsafes", secure = true)
  private boolean printOnlyTrueUnsafes = false;

  @Option(description = "print unsafes with empty lock states", secure = true)
  private boolean printEmptyLockStates = true;

  @Option(description = "a list of functions, which do not produce notes", secure = true)
  private Set<String> disableNotesFor = ImmutableSet.of();

  // private final BAMTransferRelation transfer;
  protected final LockTransferRelation lockTransfer;

  private final StatTimer preparationTimer = new StatTimer("Time for preparation");
  private final StatTimer unsafeDetectionTimer = new StatTimer("Time for unsafe detection");
  private final StatTimer writingUnsafeTimer = new StatTimer("Time for dumping the unsafes");
  private final StatTimer filteringUnsafeTimer = new StatTimer("Time for filtering unsafes");
  private final StatCounter emptyLockSetUnsafes =
      new StatCounter("Number of unsafes with empty lock sets");
  protected final StatCounter printedUnsafes =
      new StatCounter("Number of successfully printed unsafes");
  protected final StatCounter skippedUnsafes = new StatCounter("Number of filtered out unsafes");

  protected final Configuration config;
  protected final LogManager logger;
  protected final CFA cfa;
  protected UsageContainer container;

  protected Predicate<CFAEdge> FILTER_EMPTY_FILE_LOCATIONS;
  private final BAMMultipleCEXSubgraphComputer subgraphComputer;

  private final Map<Set<TraceCore>, AbstractIdentifier> printedTraces;

  public ErrorTracePrinter(
      Configuration c,
      BAMMultipleCEXSubgraphComputer t,
      CFA pCfa,
      LogManager l,
      LockTransferRelation lT)
      throws InvalidConfigurationException {
    logger = l;
    config = c;
    lockTransfer = lT;
    config.inject(this, ErrorTracePrinter.class);
    FILTER_EMPTY_FILE_LOCATIONS =
        Predicates.and(
            e -> e != null,
            e ->
                (e.getFileLocation() != null
                    && !e.getFileLocation().getFileName().equals("<none>")));

    if (filterMissedFiles) {
      FILTER_EMPTY_FILE_LOCATIONS =
          Predicates.and(
              FILTER_EMPTY_FILE_LOCATIONS,
              e -> Files.exists(Paths.get(e.getFileLocation().getFileName())));
    }
    subgraphComputer = t;
    cfa = pCfa;
<<<<<<< HEAD
    printedTraces = new HashMap<>();
=======
  }

  private List<CFAEdge> createPath(UsageInfo usage) {
    assert usage.getKeyState() != null;

    ARGState target = (ARGState) usage.getKeyState();
    ARGPath path;
    if (subgraphComputer != null) {
      // BAM: we need to update target state considering BAM caches
      path = subgraphComputer.computePath(target);
    } else {
      path = ARGUtils.getOnePathTo(target);
    }
    if (path == null) {
      logger.log(Level.SEVERE, "Cannot compute path for: " + usage);
      return ImmutableList.of();
    }
    return path.getInnerEdges();
>>>>>>> 74c27f18
  }

  protected String createUniqueName(SingleIdentifier id) {
    return id.getType().toASTString("_" + id.toString()).replace(" ", "_");
  }

  public void printErrorTraces(UsageReachedSet uReached) {
    preparationTimer.start();
    container = uReached.getUsageContainer();
    UnsafeDetector detector = container.getUnsafeDetector();

    logger.log(Level.FINEST, "Processing unsafe identifiers");
    Iterator<SingleIdentifier> unsafeIterator = container.getUnsafeIterator();

    init();
    preparationTimer.stop();
    while (unsafeIterator.hasNext()) {
      SingleIdentifier id = unsafeIterator.next();
      final AbstractUsagePointSet uinfo = container.getUsages(id);

      if (uinfo == null || uinfo.size() == 0) {
        continue;
      }

      boolean refined = uinfo instanceof RefinedUsagePointSet;

      if (printOnlyTrueUnsafes && !refined) {
        continue;
      }

      unsafeDetectionTimer.start();
      if (!detector.isUnsafe(uinfo)) {
        // In case of interruption during refinement,
        // We may get a situation, when a path is removed, but the verdict is not updated
        unsafeDetectionTimer.stop();
        continue;
      }
      Pair<UsageInfo, UsageInfo> tmpPair = detector.getUnsafePair(uinfo);
      unsafeDetectionTimer.stop();

      if (tmpPair.getFirst().getLockState().getSize() == 0
          && tmpPair.getSecond().getLockState().getSize() == 0) {
        if (printEmptyLockStates) {
          emptyLockSetUnsafes.inc();
        } else {
          continue;
        }
      }

      if (filterSimilarUnsafes && shouldBeSkipped(tmpPair, id)) {
        continue;
      }

      writingUnsafeTimer.start();
      printUnsafe(id, tmpPair, refined);
      writingUnsafeTimer.stop();
    }
    if (printFalseUnsafes) {
      Set<SingleIdentifier> falseUnsafes = container.getFalseUnsafes();

      if (!falseUnsafes.isEmpty()) {
        try (Writer writer =
            Files.newBufferedWriter(outputFalseUnsafes, Charset.defaultCharset())) {
          logger.log(Level.FINE, "Print statistics about false unsafes");

          for (SingleIdentifier id : falseUnsafes) {
            writer.append(createUniqueName(id) + "\n");
          }
        } catch (IOException e) {
          logger.log(Level.SEVERE, e.getMessage());
        }
      }
    }
    finish();
  }

  private boolean shouldBeSkipped(Pair<UsageInfo, UsageInfo> pTmpPair, AbstractIdentifier id) {
    filteringUnsafeTimer.start();
    TraceCore first = new TraceCore(pTmpPair.getFirst());
    TraceCore second = new TraceCore(pTmpPair.getSecond());

    Set<TraceCore> trace = Sets.newHashSet(first, second);
    boolean result = printedTraces.containsKey(trace);
    if (!result) {
      printedTraces.put(trace, id);
    } else {
      logger.log(Level.INFO, "Filter out " + id + " as it similar to " + printedTraces.get(trace));
      skippedUnsafes.inc();
    }

    filteringUnsafeTimer.stop();
    return result;
  }

  public void printStatistics(StatisticsWriter out) {

    out.spacer()
        .put(preparationTimer)
        .put(unsafeDetectionTimer)
        .put(writingUnsafeTimer)
        .put(filteringUnsafeTimer)
        .put(printedUnsafes)
        .put(skippedUnsafes)
        .put(emptyLockSetUnsafes);

    container.printUsagesStatistics(out);
  }

  protected String getNoteFor(CFAEdge pEdge) {
    if (pEdge == null || lockTransfer == null) {
      return "";
    }
    String function = pEdge.getPredecessor().getFunctionName();
    if (disableNotesFor.contains(function)) {
      return "";
    }
    return lockTransfer.doesChangeTheState(pEdge);
  }

  protected List<CFAEdge> getPath(UsageInfo usage) {
    List<CFAEdge> path = usage.getPath();

    if (path != null) {
      return path;
    } else {
      assert usage.getKeyState() != null;

      ARGState target = (ARGState) usage.getKeyState();
      ARGPath aPath;
      if (subgraphComputer != null) {
        // BAM: we need to update target state considering BAM caches
        aPath = subgraphComputer.computePath(target);
      } else {
        aPath = ARGUtils.getOnePathTo(target);
      }
      if (aPath == null) {
        logger.log(Level.SEVERE, "Cannot compute path for: " + usage);
        return Collections.emptyList();
      }
      return aPath.getInnerEdges();
    }
  }

  protected Iterator<CFAEdge> getIterator(List<CFAEdge> path) {
    return from(path).filter(FILTER_EMPTY_FILE_LOCATIONS).iterator();
  }

  protected Iterator<CFAEdge> getPathIterator(UsageInfo usage) {
    return getIterator(getPath(usage));
  }

  protected abstract void printUnsafe(
      SingleIdentifier id, Pair<UsageInfo, UsageInfo> pair, boolean refined);

  protected void init() {}

  protected void finish() {}
}<|MERGE_RESOLUTION|>--- conflicted
+++ resolved
@@ -27,23 +27,16 @@
 
 import com.google.common.base.Predicate;
 import com.google.common.base.Predicates;
-<<<<<<< HEAD
+import com.google.common.collect.ImmutableList;
 import com.google.common.collect.ImmutableSet;
 import com.google.common.collect.Sets;
-=======
-import com.google.common.collect.ImmutableList;
->>>>>>> 74c27f18
 import java.io.IOException;
 import java.io.Writer;
 import java.nio.charset.Charset;
 import java.nio.file.Files;
 import java.nio.file.Path;
 import java.nio.file.Paths;
-<<<<<<< HEAD
-import java.util.Collections;
 import java.util.HashMap;
-=======
->>>>>>> 74c27f18
 import java.util.Iterator;
 import java.util.List;
 import java.util.Map;
@@ -185,28 +178,7 @@
     }
     subgraphComputer = t;
     cfa = pCfa;
-<<<<<<< HEAD
     printedTraces = new HashMap<>();
-=======
-  }
-
-  private List<CFAEdge> createPath(UsageInfo usage) {
-    assert usage.getKeyState() != null;
-
-    ARGState target = (ARGState) usage.getKeyState();
-    ARGPath path;
-    if (subgraphComputer != null) {
-      // BAM: we need to update target state considering BAM caches
-      path = subgraphComputer.computePath(target);
-    } else {
-      path = ARGUtils.getOnePathTo(target);
-    }
-    if (path == null) {
-      logger.log(Level.SEVERE, "Cannot compute path for: " + usage);
-      return ImmutableList.of();
-    }
-    return path.getInnerEdges();
->>>>>>> 74c27f18
   }
 
   protected String createUniqueName(SingleIdentifier id) {
@@ -344,7 +316,7 @@
       }
       if (aPath == null) {
         logger.log(Level.SEVERE, "Cannot compute path for: " + usage);
-        return Collections.emptyList();
+        return ImmutableList.of();
       }
       return aPath.getInnerEdges();
     }
