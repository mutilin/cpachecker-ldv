/*
 *  CPAchecker is a tool for configurable software verification.
 *  This file is part of CPAchecker.
 *
 *  Copyright (C) 2007-2014  Dirk Beyer
 *  All rights reserved.
 *
 *  Licensed under the Apache License, Version 2.0 (the "License");
 *  you may not use this file except in compliance with the License.
 *  You may obtain a copy of the License at
 *
 *      http://www.apache.org/licenses/LICENSE-2.0
 *
 *  Unless required by applicable law or agreed to in writing, software
 *  distributed under the License is distributed on an "AS IS" BASIS,
 *  WITHOUT WARRANTIES OR CONDITIONS OF ANY KIND, either express or implied.
 *  See the License for the specific language governing permissions and
 *  limitations under the License.
 *
 *
 *  CPAchecker web page:
 *    http://cpachecker.sosy-lab.org
 */
package org.sosy_lab.cpachecker.cpa.bam;

import static org.sosy_lab.cpachecker.util.statistics.StatisticsUtils.toPercent;

import java.io.IOException;
import java.io.PrintStream;
import java.io.Writer;
import java.util.ArrayDeque;
import java.util.ArrayList;
import java.util.Collection;
import java.util.Collections;
import java.util.Deque;
import java.util.HashSet;
import java.util.List;
import java.util.Set;
import java.util.logging.Level;

import org.sosy_lab.cpachecker.util.Pair;
import org.sosy_lab.common.configuration.Configuration;
import org.sosy_lab.common.configuration.FileOption;
import org.sosy_lab.common.configuration.InvalidConfigurationException;
import org.sosy_lab.common.configuration.Option;
import org.sosy_lab.common.configuration.Options;
import org.sosy_lab.common.io.Files;
import org.sosy_lab.common.io.Path;
import org.sosy_lab.common.io.PathTemplate;
import org.sosy_lab.common.io.Paths;
import org.sosy_lab.common.log.LogManager;
import org.sosy_lab.cpachecker.cfa.model.CFAEdge;
import org.sosy_lab.cpachecker.cfa.model.FunctionSummaryEdge;
import org.sosy_lab.cpachecker.core.CPAcheckerResult.Result;
import org.sosy_lab.cpachecker.core.interfaces.AbstractState;
import org.sosy_lab.cpachecker.core.interfaces.Statistics;
import org.sosy_lab.cpachecker.core.reachedset.ReachedSet;
import org.sosy_lab.cpachecker.core.reachedset.UnmodifiableReachedSet;
import org.sosy_lab.cpachecker.cpa.arg.ARGState;
import org.sosy_lab.cpachecker.cpa.arg.ARGToDotWriter;
import org.sosy_lab.cpachecker.cpa.arg.ARGUtils;

import com.google.common.base.Predicate;
import com.google.common.base.Predicates;
import com.google.common.collect.HashMultimap;
import com.google.common.collect.Multimap;

/**
 * Prints some BAM related statistics
 */
@Options(prefix="cpa.bam")
class BAMCPAStatistics implements Statistics {

  @Option(secure=true, description="export blocked ARG as .dot file")
  @FileOption(FileOption.Type.OUTPUT_FILE)
  private Path argFile = Paths.get("BlockedARG.dot");

  @Option(secure=true, description="export single blocked ARG as .dot files, should contain '%d'")
  @FileOption(FileOption.Type.OUTPUT_FILE)
  private PathTemplate indexedArgFile = PathTemplate.ofFormatString("ARGs/ARG_%d.dot");

  @Option(secure=true, description="export used parts of blocked ARG as .dot file")
  @FileOption(FileOption.Type.OUTPUT_FILE)
  private Path simplifiedArgFile = Paths.get("BlockedARGSimplified.dot");

  private final Predicate<Pair<ARGState,ARGState>> highlightSummaryEdge = new Predicate<Pair<ARGState, ARGState>>() {
    @Override
    public boolean apply(Pair<ARGState, ARGState> input) {
      final CFAEdge edge = input.getFirst().getEdgeToChild(input.getSecond());
      return edge instanceof FunctionSummaryEdge;
    }
  };

  private final BAMCPA cpa;
  private final BAMDataManager data;
  private List<AbstractBAMBasedRefiner> refiners = new ArrayList<>();
  private final LogManager logger;

  public BAMCPAStatistics(BAMCPA cpa, BAMDataManager pData, Configuration config, LogManager logger)
          throws InvalidConfigurationException {
    config.inject(this);

    this.cpa = cpa;
    this.data = pData;
    this.logger = logger;
  }

  @Override
  public String getName() {
    return "BAMCPA";
  }

  public void addRefiner(AbstractBAMBasedRefiner pRefiner) {
<<<<<<< HEAD
    //Now we may recreate this refiner
    //checkState(refiner == null);
    refiner = pRefiner;
=======
    refiners.add(pRefiner);
>>>>>>> 19d36863
  }

  @Override
  public void printStatistics(PrintStream out, Result result, ReachedSet reached) {

    BAMTransferRelation transferRelation = cpa.getTransferRelation();
    TimedReducer reducer = cpa.getReducer();

    int sumCalls = data.bamCache.cacheMisses + data.bamCache.partialCacheHits + data.bamCache.fullCacheHits;

    int sumARTElemets = 0;
    //Usually we print statistics after removing, so here we can't gather reached sets
    /*for (ReachedSet subreached : BAMARGUtils.gatherReachedSets(cpa, reached).values()) {
      sumARTElemets += subreached.size();
    }*/

    out.println("Total size of all ARGs:                                         " + sumARTElemets);
    out.println("Maximum block depth:                                            " + transferRelation.maxRecursiveDepth);
    out.println("Total number of recursive CPA calls:                            " + sumCalls);
    out.println("  Number of cache misses:                                       " + data.bamCache.cacheMisses + " (" + toPercent(data.bamCache.cacheMisses, sumCalls) + " of all calls)");
    out.println("  Number of partial cache hits:                                 " + data.bamCache.partialCacheHits + " (" + toPercent(data.bamCache.partialCacheHits, sumCalls) + " of all calls)");
    out.println("  Number of full cache hits:                                    " + data.bamCache.fullCacheHits + " (" + toPercent(data.bamCache.fullCacheHits, sumCalls) + " of all calls)");
    if (data.bamCache.gatherCacheMissStatistics) {
      out.println("Cause for cache misses:                                         ");
      out.println("  Number of abstraction caused misses:                          " + data.bamCache.abstractionCausedMisses + " (" + toPercent(data.bamCache.abstractionCausedMisses, data.bamCache.cacheMisses) + " of all misses)");
      out.println("  Number of precision caused misses:                            " + data.bamCache.precisionCausedMisses + " (" + toPercent(data.bamCache.precisionCausedMisses, data.bamCache.cacheMisses) + " of all misses)");
      out.println("  Number of misses with no similar elements:                    " + data.bamCache.noSimilarCausedMisses + " (" + toPercent(data.bamCache.noSimilarCausedMisses, data.bamCache.cacheMisses) + " of all misses)");
    }
    out.println("Time for reducing abstract states:                            " + reducer.reduceTime + " (Calls: " + reducer.reduceTime.getNumberOfIntervals() + ")");
    out.println("Time for expanding abstract states:                           " + reducer.expandTime + " (Calls: " + reducer.expandTime.getNumberOfIntervals() + ")");
    out.println("Time for checking equality of abstract states:                " + data.bamCache.equalsTimer + " (Calls: " + data.bamCache.equalsTimer.getNumberOfIntervals() + ")");
    out.println("Time for computing the hashCode of abstract states:           " + data.bamCache.hashingTimer + " (Calls: " + data.bamCache.hashingTimer.getNumberOfIntervals() + ")");
    out.println("Time for searching for similar cache entries:                   " + data.bamCache.searchingTimer + " (Calls: " + data.bamCache.searchingTimer.getNumberOfIntervals() + ")");
    out.println("Time for reducing precisions:                                   " + reducer.reducePrecisionTime + " (Calls: " + reducer.reducePrecisionTime.getNumberOfIntervals() + ")");
    out.println("Time for expanding precisions:                                  " + reducer.expandPrecisionTime + " (Calls: " + reducer.expandPrecisionTime.getNumberOfIntervals() + ")");


    for (AbstractBAMBasedRefiner refiner : refiners) {
      // TODO We print these statistics also for use-cases of BAM-refiners, that never use timers. Can we ignore them?
      out.println("\n" + refiner.getClass().getSimpleName() + ":");
      out.println("  Compute path for refinement:                                  " + refiner.computePathTimer);
      out.println("  Constructing flat ARG:                                        " + refiner.computeSubtreeTimer);
      out.println("  Searching path to error location:                             " + refiner.computeCounterexampleTimer);
      out.println("  Removing cached subtrees:                                     " + refiner.removeCachedSubtreeTimer);
    }
    out.println("Size of block partitioning:                                     " + cpa.blockPartitioning.getBlocks().size());

    //Add to reached set all states from BAM cache
    Collection<ReachedSet> cachedStates = data.bamCache.getAllCachedReachedStates();
    for (ReachedSet set : cachedStates) {
      for (AbstractState state : set.asCollection()) {
        /* Method 'add' add state not only in list of reached states, but also in waitlist,
         * so we should delete it.
         */
        reached.add(state, set.getPrecision(state));
        reached.removeOnlyFromWaitlist(state);
      }
    }

    exportAllReachedSets(argFile, indexedArgFile, reached);
    exportUsedReachedSets(simplifiedArgFile, reached);
  }

  protected void exportAllReachedSets(final Path superArgFile, final PathTemplate indexedFile,
                                      final UnmodifiableReachedSet mainReachedSet) {

    if (superArgFile != null) {

      final Set<UnmodifiableReachedSet> allReachedSets = new HashSet<>();
      allReachedSets.addAll(data.bamCache.getAllCachedReachedStates());
      allReachedSets.add(mainReachedSet);

      final Set<ARGState> rootStates = new HashSet<>();
      final Multimap<ARGState, ARGState> connections = HashMultimap.create();

      for (final UnmodifiableReachedSet reachedSet : allReachedSets) {
        ARGState rootState = (ARGState) reachedSet.getFirstState();
        rootStates.add(rootState);
        Multimap<ARGState, ARGState> localConnections = HashMultimap.create();
        getConnections(rootState, localConnections);
        connections.putAll(localConnections);

        // dump small graph
        writeArg(indexedFile.getPath(((ARGState) reachedSet.getFirstState()).getStateId()),
                localConnections, Collections.singleton((ARGState) reachedSet.getFirstState()));
      }

      // dump super-graph
      writeArg(superArgFile, connections, rootStates);
    }
  }

  /** dump only those ReachedSets, that are reachable from mainReachedSet. */
  private void exportUsedReachedSets(final Path superArgFile, final UnmodifiableReachedSet mainReachedSet) {

    if (superArgFile != null) {

      final Multimap<ARGState, ARGState> connections = HashMultimap.create();
      final Set<ARGState> rootStates = getUsedRootStates(mainReachedSet, connections);
      writeArg(superArgFile, connections, rootStates);
    }
  }

  private void writeArg(final Path file,
                        final Multimap<ARGState, ARGState> connections,
                        final Set<ARGState> rootStates) {
    try (Writer w = Files.openOutputFile(file)) {
      ARGToDotWriter.write(w,
              rootStates,
              connections,
              ARGUtils.CHILDREN_OF_STATE,
              Predicates.alwaysTrue(),
              highlightSummaryEdge);
    } catch (IOException e) {
      logger.logUserException(Level.WARNING, e, String.format("Could not write ARG to file: %s", file));
    }
  }

  private Set<ARGState> getUsedRootStates(final UnmodifiableReachedSet mainReachedSet,
                                          final Multimap<ARGState, ARGState> connections) {
    final Set<UnmodifiableReachedSet> finished = new HashSet<>();
    final Deque<UnmodifiableReachedSet> waitlist = new ArrayDeque<>();
    waitlist.add(mainReachedSet);
    while (!waitlist.isEmpty()){
      final UnmodifiableReachedSet reachedSet = waitlist.pop();
      if (!finished.add(reachedSet)) {
        continue;
      }
      final ARGState rootState = (ARGState) reachedSet.getFirstState();
      final Set<ReachedSet> referencedReachedSets = getConnections(rootState, connections);
      waitlist.addAll(referencedReachedSets);
    }

    final Set<ARGState> rootStates = new HashSet<>();
    for (UnmodifiableReachedSet reachedSet : finished) {
      rootStates.add((ARGState)reachedSet.getFirstState());
    }
    return rootStates;
  }

  /**
   * This method iterates over all reachable states from rootState
   * and searches for connections to other reachedSets (a set of all those other reachedSets is returned).
   * As side-effect we collect a Multimap of all connections:
   * - from a state (in current reachedSet) to its reduced state (in other rechedSet) and
   * - from a foreign state (in other reachedSet) to its expanded state(s) (in current reachedSet).
   */
  private Set<ReachedSet> getConnections(final ARGState rootState, final Multimap<ARGState, ARGState> connections) {
    final Set<ReachedSet> referencedReachedSets = new HashSet<>();
    final Set<ARGState> finished = new HashSet<>();
    final Deque<ARGState> waitlist = new ArrayDeque<>();
    waitlist.add(rootState);
    while (!waitlist.isEmpty()) {
      ARGState state = waitlist.pop();
      if (!finished.add(state)) {
        continue;
      }
      if (data.initialStateToReachedSet.containsKey(state)) {
        ReachedSet target = data.initialStateToReachedSet.get(state);
        referencedReachedSets.add(target);
        ARGState targetState = (ARGState) target.getFirstState();
        connections.put(state, targetState);
      }
      if (data.expandedStateToReducedState.containsKey(state)) {
        AbstractState sourceState = data.expandedStateToReducedState.get(state);
        connections.put((ARGState) sourceState, state);
      }
      waitlist.addAll(state.getChildren());
    }
    return referencedReachedSets;
  }
}<|MERGE_RESOLUTION|>--- conflicted
+++ resolved
@@ -111,13 +111,7 @@
   }
 
   public void addRefiner(AbstractBAMBasedRefiner pRefiner) {
-<<<<<<< HEAD
-    //Now we may recreate this refiner
-    //checkState(refiner == null);
-    refiner = pRefiner;
-=======
     refiners.add(pRefiner);
->>>>>>> 19d36863
   }
 
   @Override
