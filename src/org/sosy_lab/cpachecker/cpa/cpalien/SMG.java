/*
 *  CPAchecker is a tool for configurable software verification.
 *  This file is part of CPAchecker.
 *
 *  Copyright (C) 2007-2013  Dirk Beyer
 *  All rights reserved.
 *
 *  Licensed under the Apache License, Version 2.0 (the "License");
 *  you may not use this file except in compliance with the License.
 *  You may obtain a copy of the License at
 *
 *      http://www.apache.org/licenses/LICENSE-2.0
 *
 *  Unless required by applicable law or agreed to in writing, software
 *  distributed under the License is distributed on an "AS IS" BASIS,
 *  WITHOUT WARRANTIES OR CONDITIONS OF ANY KIND, either express or implied.
 *  See the License for the specific language governing permissions and
 *  limitations under the License.
 *
 *
 *  CPAchecker web page:
 *    http://cpachecker.sosy-lab.org
 */
package org.sosy_lab.cpachecker.cpa.cpalien;

import java.util.ArrayList;
import java.util.BitSet;
<<<<<<< HEAD
=======
import java.util.Collection;
>>>>>>> 9a208ad0
import java.util.Collections;
import java.util.HashMap;
import java.util.HashSet;
import java.util.Iterator;
<<<<<<< HEAD
=======
import java.util.Map;
>>>>>>> 9a208ad0
import java.util.Set;
import java.util.logging.Level;

import org.sosy_lab.common.LogManager;
import org.sosy_lab.cpachecker.cfa.types.MachineModel;

public class SMG {
  final private HashSet<SMGObject> objects = new HashSet<>();
  final private HashSet<Integer> values = new HashSet<>();
  final private HashSet<SMGEdgeHasValue> hv_edges = new HashSet<>();
  final private HashMap<Integer, SMGEdgePointsTo> pt_edges = new HashMap<>();
  final private HashMap<SMGObject, Boolean> object_validity = new HashMap<>();

  final private MachineModel machine_model;

  /**
   * A special object representing NULL
   */
  final private static SMGObject nullObject = new SMGObject();

  /**
   * An address of the special object representing null
   */
  final private static int nullAddress = 0;

  /**
   * Constructor.
   *
   * Consistent after call: yes.
   *
   * @param pMachineModel A machine model this SMG uses.
   *
   */
  public SMG(final MachineModel pMachineModel) {
    SMGEdgePointsTo nullPointer = new SMGEdgePointsTo(nullAddress, nullObject, 0);

    this.addObject(nullObject);
    this.object_validity.put(nullObject, false);

    this.addValue(nullAddress);
    this.addPointsToEdge(nullPointer);

    this.machine_model = pMachineModel;
  }

  /**
   * Copy constructor.
   *
   * Consistent after call: yes if pHeap is consistent, no otherwise.
   *
   * @param pHeap Original SMG.
   */
  public SMG(final SMG pHeap) {
    this.objects.addAll(pHeap.objects);
    this.values.addAll(pHeap.values);
    this.hv_edges.addAll(pHeap.hv_edges);
    this.pt_edges.putAll(pHeap.pt_edges);

    this.object_validity.putAll(pHeap.object_validity);

    this.machine_model = pHeap.machine_model;
  }

  @Override
  public int hashCode() {
    final int prime = 31;
    int result = 1;
    result = prime * result + ((hv_edges == null) ? 0 : hv_edges.hashCode());
    result = prime * result + ((machine_model == null) ? 0 : machine_model.hashCode());
    result = prime * result + ((object_validity == null) ? 0 : object_validity.hashCode());
    result = prime * result + ((objects == null) ? 0 : objects.hashCode());
    result = prime * result + ((pt_edges == null) ? 0 : pt_edges.hashCode());
    result = prime * result + ((values == null) ? 0 : values.hashCode());
    return result;
  }

  @Override
  public boolean equals(Object obj) {
    if (this == obj) {
      return true;
    }
    if (obj == null) {
      return false;
    }
    if (getClass() != obj.getClass()) {
      return false;
    }
    SMG other = (SMG) obj;
    if (hv_edges == null) {
      if (other.hv_edges != null) {
        return false;
      }
    } else if (!hv_edges.equals(other.hv_edges)) {
      return false;
    }
    if (machine_model != other.machine_model) {
      return false;
    }
    if (object_validity == null) {
      if (other.object_validity != null) {
        return false;
      }
    } else if (!object_validity.equals(other.object_validity)) {
      return false;
    }
    if (objects == null) {
      if (other.objects != null) {
        return false;
      }
    } else if (!objects.equals(other.objects)) {
      return false;
    }
    if (pt_edges == null) {
      if (other.pt_edges != null) {
        return false;
      }
    } else if (!pt_edges.equals(other.pt_edges)) {
      return false;
    }
    if (values == null) {
      if (other.values != null) {
        return false;
      }
    } else if (!values.equals(other.values)) {
      return false;
    }
    return true;
  }

  /**
   * Add an object {@link pObj} to the SMG.
   *
   * Keeps consistency: no.
   *
   * @param pObj object to add.
   *
   */
  final public void addObject(final SMGObject pObj) {
    this.addObject(pObj, true);
  }

  /**
   * Remove {@link pValue} from the SMG. This method does not remove
   * any edges leading from/to the removed value.
   *
   * Keeps consistency: no
   *
   * @param pValue Value to remove
   */
  final public void removeValue(final Integer pValue) {
    this.values.remove(pValue);
  }
  /**
   * Remove {@link pObj} from the SMG. This method does not remove
   * any edges leading from/to the removed object.
   *
   * Keeps consistency: no
   *
   * @param pObj Object to remove
   */
  final public void removeObject(final SMGObject pObj) {
    this.objects.remove(pObj);
    this.object_validity.remove(pObj);
  }

  /**
   * Remove {@link pObj} and all edges leading from/to it from the SMG
   *
   * Keeps consistency: no
   *
   * @param pObj Object to remove
   */
  final public void removeObjectAndEdges(final SMGObject pObj) {
    this.removeObject(pObj);
    Iterator<SMGEdgeHasValue> hv_iter = this.hv_edges.iterator();
<<<<<<< HEAD
    Iterator<SMGEdgePointsTo> pt_iter = this.pt_edges.iterator();
=======
    Iterator<SMGEdgePointsTo> pt_iter = this.pt_edges.values().iterator();
>>>>>>> 9a208ad0
    while (hv_iter.hasNext()) {
      if (hv_iter.next().getObject() == pObj) {
        hv_iter.remove();
      }
    }

    while (pt_iter.hasNext()) {
      if (pt_iter.next().getObject() == pObj) {
        pt_iter.remove();
      }
    }
  }

  /**
   * Add {@link pObj} object to the SMG, with validity set to {@link pValidity}.
   *
   * Keeps consistency: no.
   *
   * @param pObj      Object to add
   * @param pValidity Validity of the newly added object.
   *
   */
  final public void addObject(final SMGObject pObj, final boolean pValidity) {
    this.objects.add(pObj);
    this.object_validity.put(pObj, pValidity);
  }

  /**
   * Add {@link pValue} value to the SMG.
   *
   * Keeps consistency: no.
   *
   * @param pValue  Value to add.
   */
  final public void addValue(int pValue) {
    this.values.add(Integer.valueOf(pValue));
  }

  /**
   * Add {@link pEdge} Points-To edge to the SMG.
   *
   * Keeps consistency: no.
   *
   * @param pEdge Points-To edge to add.
   */
  final public void addPointsToEdge(SMGEdgePointsTo pEdge) {
    this.pt_edges.put(pEdge.getValue(), pEdge);
  }

  /**
   * Add {@link pEdge} Has-Value edge to the SMG.
   *
   * Keeps consistency: no
   *
   * @param pEdge Has-Value edge to add
   */
  final public void addHasValueEdge(SMGEdgeHasValue pEdge) {
    this.hv_edges.add(pEdge);
  }

  /**
   * Remove {@link pEdge} Has-Value edge from the SMG.
   *
   * Keeps consistency: no
   *
   * @param pEdge Has-Value edge to remove
   */
  final public void removeHasValueEdge(SMGEdgeHasValue pEdge) {
    this.hv_edges.remove(pEdge);
  }

  /**
   * Sets the validity of the object {@link pObject} to {@link pValidity}.
   * Throws {@link IllegalArgumentException} if {@link pObject} is
   * not present in SMG.
   *
   * Keeps consistency: no
   *
   * @param pObj An object.
   * @param pValidity Validity to set.
   */
  public void setValidity(SMGObject pObject, boolean pValidity) {
    if (! this.objects.contains(pObject)) {
      throw new IllegalArgumentException("Object [" + pObject + "] not in SMG");
    }

    this.object_validity.put(pObject, pValidity);
  }

  /**
   * Replaces whole HasValue edge set with new set.
   * @param pNewHV
   *
   * Keeps consistency: no
   */
  public void replaceHVSet(Set<SMGEdgeHasValue> pNewHV) {
    hv_edges.clear();
    hv_edges.addAll(pNewHV);
  }

  /* ********************************************* */
  /* Non-modifying functions: getters and the like */
  /* ********************************************* */

  /**
   * Getter for obtaining designated NULL object. Constant.
   * @return An object guaranteed to be the only NULL object in the SMG
   */
  final public SMGObject getNullObject() {
    return SMG.nullObject;
  }

  /**
   * Getter for obtaining designated zero value. Constant.
   * @return A value guaranteed to be the only zero value in the SMG
   */
  final public int getNullValue() {
    return SMG.nullAddress;
  }

  /**
   * Getter for obtaining string representation of values set. Constant.
   * @return String representation of values set
   */
  final public String valuesToString() {
    return "values=" + this.values.toString();
  }

  /**
   * Getter for obtaining string representation of has-value edges set. Constant.
   * @return String representation of has-value edges set
   */
  final public String hvToString() {
    return "hasValue=" + this.hv_edges.toString();
  }

  /**
   * Getter for obtaining string representation of points-to edges set. Constant.
   * @return String representation of points-to edges set
   */
  final public String ptToString() {
    return "pointsTo=" + this.pt_edges.toString();
  }

  /**
   * Getter for obtaining unmodifiable view on values set. Constant.
   * @return Unmodifiable view on values set.
   */
  final public Set<Integer> getValues() {
    return Collections.unmodifiableSet(this.values);
  }

  /**
   * Getter for obtaining unmodifiable view on objects set. Constant.
   * @return Unmodifiable view on objects set.
   */
  final public Set<SMGObject> getObjects() {
    return Collections.unmodifiableSet(this.objects);
  }

  /**
   * Getter for obtaining unmodifiable view on Has-Value edges set. Constant.
   * @return Unmodifiable view on Has-Value edges set.
   */
  final public Set<SMGEdgeHasValue> getHVEdges() {
    return Collections.unmodifiableSet(this.hv_edges);
  }

  /**
   * Getter for obtaining unmodifiable view on Has-Value edges set, filtered by
   * a certain set of criteria.
   * @param pFilter Filtering object
   * @return A set of Has-Value edges for which the criteria in p hold
   */
  final public Set<SMGEdgeHasValue> getHVEdges(SMGEdgeHasValueFilter pFilter) {
    return Collections.unmodifiableSet(pFilter.filterSet(this.hv_edges));
  }

  /**
   * Getter for obtaining unmodifiable view on Points-To edges set. Constant.
   * @return Unmodifiable view on Points-To edges set.
   */
  final public Map<Integer, SMGEdgePointsTo> getPTEdges() {
    return Collections.unmodifiableMap(this.pt_edges );
  }

  /**
   * Getter for obtaining an object, pointed by a value {@link pValue}. Constant.
   *
   * @param pValue An origin value.
   * @return The object pointed by the value {@link pValue}, if such exists.
   * Null, if {@link pValue} does not point to any
   * object.
   *
   * Throws {@link IllegalArgumentException} if {@link pValue} is
   * not present in the SMG.
   *
   * TODO: Test
   * TODO: Consistency check: no value can point to more objects
   * TODO: Long search (iteration) can be a performance problem
   */
  final public SMGObject getObjectPointedBy(Integer pValue) {
    if ( ! this.values.contains(pValue)) {
      throw new IllegalArgumentException("Value [" + pValue + "] not in SMG");
    }

    for (SMGEdgePointsTo edge: this.pt_edges.values()) {
      if (pValue == edge.getValue()) {
        return edge.getObject();
      }
    }

    return null;
  }

  /**
   * Getter for determining if the object {@link pObject} is valid. Constant.
   * Throws {@link IllegalArgumentException} if {@link pObject} is
   * not present in the SMG.
   *
   * @param pObject An object.
   * @return True if {@link pObject} is valid, False if it is invalid.
   */
  final public boolean isObjectValid(SMGObject pObject) {
    if ( ! this.objects.contains(pObject)) {
      throw new IllegalArgumentException("Object [" + pObject + "] not in SMG");
<<<<<<< HEAD
=======
    }

    return this.object_validity.get(pObject).booleanValue();
  }

  /**
   * Getter for obtaining SMG machine model. Constant.
   * @return SMG machine model
   */
  final public MachineModel getMachineModel() {
    return this.machine_model;
  }

  /**
   * Obtains a bitset signifying where the object bytes are nullified.
   *
   * Constant.
   *
   * @param pObj SMGObject for which the information is to be obtained
   * @return A bitset. A bit has 1 value if the appropriate byte is guaranteed
   * to be NULL (is covered by a HasValue edge leading from an object to null value,
   * 0 otherwise.
   */
  public BitSet getNullBytesForObject(SMGObject pObj) {
    BitSet bs = new BitSet(pObj.getSizeInBytes());
    bs.clear();
    SMGEdgeHasValueFilter objectFilter = new SMGEdgeHasValueFilter();
    objectFilter.filterByObject(pObj);
    objectFilter.filterHavingValue(getNullValue());

    for (SMGEdgeHasValue edge : getHVEdges(objectFilter)) {
      bs.set(edge.getOffset(), edge.getOffset() + edge.getSizeInBytes(machine_model));
>>>>>>> 9a208ad0
    }

    return bs;
  }

  public boolean isPointer(Integer value) {
    return this.pt_edges.containsKey(value);
  }

  public SMGEdgePointsTo getPointer(Integer value) {
    return this.pt_edges.get(value);
  }

  public BitSet getNullBytesForObject(SMGObject pObj) {
    BitSet bs = new BitSet(pObj.getSizeInBytes());
    bs.clear();
    SMGEdgeHasValueFilter objectFilter = new SMGEdgeHasValueFilter();
    objectFilter.filterByObject(pObj);
    objectFilter.filterHavingValue(getNullValue());

    for (SMGEdgeHasValue edge : getHVEdges(objectFilter)) {
      bs.set(edge.getOffset(), edge.getOffset() + edge.getSizeInBytes(machine_model));
    }

    return bs;
  }

  public void replaceHVSet(Set<SMGEdgeHasValue> pNewHV) {
    hv_edges.clear();
    hv_edges.addAll(pNewHV);
  }
}

class SMGConsistencyVerifier {
  private SMGConsistencyVerifier() {} /* utility class */

  /**
   * Simply log a message about a result of a single check.
   *
   * @param pResult A result of the check
   * @param pLogger A logger instance to which the message will be sent
   * @param pMessage A message to log
   * @return True, if the check was successful (equivalent to { @link pResult }
   */
  static private boolean verifySMGProperty(boolean pResult, LogManager pLogger, String pMessage) {
    pLogger.log(Level.FINEST, "Checking SMG consistency: ", pMessage, ":", pResult);
    return pResult;
  }

  /**
   * A consistency checks related to the NULL object
   *
   * @param pLogger A logger to record results
   * @param pSmg A SMG to verify
   * @return True, if {@link pSmg} satisfies all consistency criteria
   */
  static private boolean verifyNullObject(LogManager pLogger, SMG pSmg) {
    Integer null_value = null;

    // Find a null value in values
    for (Integer value: pSmg.getValues()) {
      if (pSmg.getObjectPointedBy(value) == pSmg.getNullObject()) {
        null_value = value;
        break;
      }
    }

    // Verify that one value pointing to NULL object is present in values
    if (null_value == null) {
      pLogger.log(Level.SEVERE, "SMG inconsistent: no value pointing to null object");
      return false;
    }

    // Verify that NULL value returned by getNullValue() points to NULL object
    if (pSmg.getObjectPointedBy(pSmg.getNullValue()) != pSmg.getNullObject()) {
      pLogger.log(Level.SEVERE, "SMG inconsistent: null value not pointing to null object");
      return false;
    }

    // Verify that the value found in values is the one returned by getNullValue()
    if (pSmg.getNullValue() != null_value) {
      pLogger.log(Level.SEVERE, "SMG inconsistent: null value in values set not returned by getNullValue()");
      return false;
    }

    // Verify that NULL object has no value
<<<<<<< HEAD
    SMGEdgeHasValueFilter filter = new SMGEdgeHasValueFilter();
    filter.filterByObject(pSmg.getNullObject());
=======
    SMGEdgeHasValueFilter filter = SMGEdgeHasValueFilter.objectFilter(pSmg.getNullObject());
>>>>>>> 9a208ad0

    if (! pSmg.getHVEdges(filter).isEmpty()) {
      pLogger.log(Level.SEVERE, "SMG inconsistent: null object has some value");
      return false;
    }

    // Verify that the NULL object is invalid
    if (pSmg.isObjectValid(pSmg.getNullObject())) {
      pLogger.log(Level.SEVERE, "SMG inconsistent: null object is not invalid");
      return false;
    }

    // Verify that the size of the NULL object is zero
    if (pSmg.getNullObject().getSizeInBytes() != 0) {
      pLogger.log(Level.SEVERE, "SMG inconsistent: null object does not have zero size");
      return false;
    }

    return true;
  }

  /**
   * Verifies that invalid regions do not have any Has-Value edges, as this
   * is forbidden in consistent SMGs
   *
   * @param pLogger A logger to record results
   * @param pSmg A SMG to verify
   * @return True, if {@link pSmg} satisfies all consistency criteria.
   */
  static private boolean verifyInvalidRegionsHaveNoHVEdges(LogManager pLogger, SMG pSmg) {
    for (SMGObject obj : pSmg.getObjects()) {
      if (pSmg.isObjectValid(obj)) {
        continue;
      }
      // Verify that the HasValue edge set for this invalid object is empty
<<<<<<< HEAD
      SMGEdgeHasValueFilter filter = new SMGEdgeHasValueFilter();
      filter.filterByObject(obj);
=======
      SMGEdgeHasValueFilter filter = SMGEdgeHasValueFilter.objectFilter(obj);
>>>>>>> 9a208ad0

      if (pSmg.getHVEdges(filter).size() > 0) {
        pLogger.log(Level.SEVERE, "SMG inconsistent: invalid object has a HVEdge");
        return false;
      }
    }

    return true;
  }

  /**
   * Verifies that any fields (as designated by Has-Value edges) do not
   * exceed the boundary of the object.
   *
   * @param pLogger A logger to record results
   * @param pObject An object to verify
   * @param pSmg A SMG to verify
   * @return True, if {@link pObject} in {@link pSmg} satisfies all consistency criteria. False otherwise.
   */
  static private boolean checkSingleFieldConsistency(LogManager pLogger, SMGObject pObject, SMG pSmg) {

    // For all fields in the object, verify that sizeof(type)+field_offset < object_size
<<<<<<< HEAD
    SMGEdgeHasValueFilter filter = new SMGEdgeHasValueFilter();
    filter.filterByObject(pObject);
=======
    SMGEdgeHasValueFilter filter = SMGEdgeHasValueFilter.objectFilter(pObject);
>>>>>>> 9a208ad0

    for (SMGEdgeHasValue hvEdge : pSmg.getHVEdges(filter)) {
      if ((hvEdge.getOffset() + hvEdge.getSizeInBytes(pSmg.getMachineModel())) > pObject.getSizeInBytes()) {
        pLogger.log(Level.SEVERE, "SMG inconistent: field exceedes boundary of the object");
        pLogger.log(Level.SEVERE, "Object: ", pObject);
        pLogger.log(Level.SEVERE, "Field: ", hvEdge);
        return false;
      }
    }
    return true;
  }

  /**
   * Verify all objects satisfy the Field Consistency criteria
   * @param pLogger A logger to record results
   * @param pSmg A SMG to verify
   * @return True, if {@link pSmg} satisfies all consistency criteria. False otherwise.
   */
  static private boolean verifyFieldConsistency(LogManager pLogger, SMG pSmg) {
    for (SMGObject obj : pSmg.getObjects()) {
      if (! checkSingleFieldConsistency(pLogger, obj, pSmg)) {
        return false;
      }
    }

    return true;
  }

  /**
   * Verify that the edges are consistent in the SMG
   *
   * @param pLogger A logger to record results
   * @param pSmg A SMG to verify
   * @param pEdges A set of edges for consistency verification
   * @return True, if all edges in {@link pEdges} satisfy consistency criteria. False otherwise.
   */
  static private boolean verifyEdgeConsistency(LogManager pLogger, SMG pSmg, Collection<? extends SMGEdge> pEdges) {
    ArrayList<SMGEdge> to_verify = new ArrayList<>();
    to_verify.addAll(pEdges);

    while (to_verify.size() > 0) {
      SMGEdge edge = to_verify.get(0);
      to_verify.remove(0);

      // Verify that the object assigned to the edge exists in the SMG
      if (!pSmg.getObjects().contains(edge.getObject())) {
        pLogger.log(Level.SEVERE, "SMG inconsistent: Edge from a nonexistent object");
        pLogger.log(Level.SEVERE, "Edge :", edge);
        return false;
      }

      // Verify that the value assigned to the edge exists in the SMG
      if (! pSmg.getValues().contains(edge.getValue())) {
        pLogger.log(Level.SEVERE, "SMG inconsistent: Edge to a nonexistent value");
        pLogger.log(Level.SEVERE, "Edge :", edge);
        return false;
      }

      // Verify that the edge is consistent to all remaining edges
      //  - edges of different type are inconsistent
      //  - two Has-Value edges are inconsistent iff:
      //    - leading from the same object AND
      //    - have same type AND
      //    - have same offset AND
      //    - leading to DIFFERENT values
      //  - two Points-To edges are inconsistent iff:
      //    - different values point to same place (object, offset)
      //    - same values do not point to the same place
      for (SMGEdge other_edge : to_verify) {
        if (! edge.isConsistentWith(other_edge)) {
          pLogger.log(Level.SEVERE, "SMG inconsistent: inconsistent edges");
          pLogger.log(Level.SEVERE, "First edge:  ", edge);
          pLogger.log(Level.SEVERE, "Second edge: ", other_edge);
          return false;
        }
      }
    }
    return true;
  }

  static private boolean verifyObjectConsistency(LogManager pLogger, SMG pSmg) {
    for (SMGObject obj : pSmg.getObjects()) {
      try {
        pSmg.isObjectValid(obj);
      } catch (IllegalArgumentException e) {
        pLogger.log(Level.SEVERE, "SMG inconsistent: object does not have validity");
        return false;
      }

      if (obj.getSizeInBytes() < 0) {
        pLogger.log(Level.SEVERE, "SMG inconsistent: object with size lower than 0");
        return false;
      }
    }
    return true;
  }

  /**
   * Verify a single SMG if it meets all consistency criteria.
   * @param pLogger A logger to record results
   * @param pSmg A SMG to verify
   * @return True, if {@link pSmg} satisfies all consistency criteria
   */
  static public boolean verifySMG(LogManager pLogger, SMG pSmg) {
    boolean toReturn = true;
    pLogger.log(Level.FINEST, "Starting constistency check of a SMG");

    toReturn = toReturn && verifySMGProperty(
        verifyNullObject(pLogger, pSmg),
        pLogger,
        "null object invariants hold");
    toReturn = toReturn && verifySMGProperty(
        verifyInvalidRegionsHaveNoHVEdges(pLogger, pSmg),
        pLogger,
        "invalid regions have no outgoing edges");
    toReturn = toReturn && verifySMGProperty(
        verifyFieldConsistency(pLogger, pSmg),
        pLogger,
        "field consistency");
    toReturn = toReturn && verifySMGProperty(
        verifyEdgeConsistency(pLogger, pSmg, pSmg.getHVEdges()),
        pLogger,
        "Has Value edge consistency");
    toReturn = toReturn && verifySMGProperty(
        verifyEdgeConsistency(pLogger, pSmg, pSmg.getPTEdges().values()),
        pLogger,
        "Points To edge consistency");
    toReturn = toReturn && verifySMGProperty(
        verifyObjectConsistency(pLogger, pSmg),
        pLogger,
        "Validity consistency");

    pLogger.log(Level.FINEST, "Ending consistency check of a SMG");

    return toReturn;
  }
}<|MERGE_RESOLUTION|>--- conflicted
+++ resolved
@@ -25,18 +25,12 @@
 
 import java.util.ArrayList;
 import java.util.BitSet;
-<<<<<<< HEAD
-=======
 import java.util.Collection;
->>>>>>> 9a208ad0
 import java.util.Collections;
 import java.util.HashMap;
 import java.util.HashSet;
 import java.util.Iterator;
-<<<<<<< HEAD
-=======
 import java.util.Map;
->>>>>>> 9a208ad0
 import java.util.Set;
 import java.util.logging.Level;
 
@@ -212,11 +206,7 @@
   final public void removeObjectAndEdges(final SMGObject pObj) {
     this.removeObject(pObj);
     Iterator<SMGEdgeHasValue> hv_iter = this.hv_edges.iterator();
-<<<<<<< HEAD
-    Iterator<SMGEdgePointsTo> pt_iter = this.pt_edges.iterator();
-=======
     Iterator<SMGEdgePointsTo> pt_iter = this.pt_edges.values().iterator();
->>>>>>> 9a208ad0
     while (hv_iter.hasNext()) {
       if (hv_iter.next().getObject() == pObj) {
         hv_iter.remove();
@@ -443,8 +433,6 @@
   final public boolean isObjectValid(SMGObject pObject) {
     if ( ! this.objects.contains(pObject)) {
       throw new IllegalArgumentException("Object [" + pObject + "] not in SMG");
-<<<<<<< HEAD
-=======
     }
 
     return this.object_validity.get(pObject).booleanValue();
@@ -477,7 +465,6 @@
 
     for (SMGEdgeHasValue edge : getHVEdges(objectFilter)) {
       bs.set(edge.getOffset(), edge.getOffset() + edge.getSizeInBytes(machine_model));
->>>>>>> 9a208ad0
     }
 
     return bs;
@@ -489,25 +476,6 @@
 
   public SMGEdgePointsTo getPointer(Integer value) {
     return this.pt_edges.get(value);
-  }
-
-  public BitSet getNullBytesForObject(SMGObject pObj) {
-    BitSet bs = new BitSet(pObj.getSizeInBytes());
-    bs.clear();
-    SMGEdgeHasValueFilter objectFilter = new SMGEdgeHasValueFilter();
-    objectFilter.filterByObject(pObj);
-    objectFilter.filterHavingValue(getNullValue());
-
-    for (SMGEdgeHasValue edge : getHVEdges(objectFilter)) {
-      bs.set(edge.getOffset(), edge.getOffset() + edge.getSizeInBytes(machine_model));
-    }
-
-    return bs;
-  }
-
-  public void replaceHVSet(Set<SMGEdgeHasValue> pNewHV) {
-    hv_edges.clear();
-    hv_edges.addAll(pNewHV);
   }
 }
 
@@ -564,12 +532,7 @@
     }
 
     // Verify that NULL object has no value
-<<<<<<< HEAD
-    SMGEdgeHasValueFilter filter = new SMGEdgeHasValueFilter();
-    filter.filterByObject(pSmg.getNullObject());
-=======
     SMGEdgeHasValueFilter filter = SMGEdgeHasValueFilter.objectFilter(pSmg.getNullObject());
->>>>>>> 9a208ad0
 
     if (! pSmg.getHVEdges(filter).isEmpty()) {
       pLogger.log(Level.SEVERE, "SMG inconsistent: null object has some value");
@@ -605,12 +568,7 @@
         continue;
       }
       // Verify that the HasValue edge set for this invalid object is empty
-<<<<<<< HEAD
-      SMGEdgeHasValueFilter filter = new SMGEdgeHasValueFilter();
-      filter.filterByObject(obj);
-=======
       SMGEdgeHasValueFilter filter = SMGEdgeHasValueFilter.objectFilter(obj);
->>>>>>> 9a208ad0
 
       if (pSmg.getHVEdges(filter).size() > 0) {
         pLogger.log(Level.SEVERE, "SMG inconsistent: invalid object has a HVEdge");
@@ -633,12 +591,7 @@
   static private boolean checkSingleFieldConsistency(LogManager pLogger, SMGObject pObject, SMG pSmg) {
 
     // For all fields in the object, verify that sizeof(type)+field_offset < object_size
-<<<<<<< HEAD
-    SMGEdgeHasValueFilter filter = new SMGEdgeHasValueFilter();
-    filter.filterByObject(pObject);
-=======
     SMGEdgeHasValueFilter filter = SMGEdgeHasValueFilter.objectFilter(pObject);
->>>>>>> 9a208ad0
 
     for (SMGEdgeHasValue hvEdge : pSmg.getHVEdges(filter)) {
       if ((hvEdge.getOffset() + hvEdge.getSizeInBytes(pSmg.getMachineModel())) > pObject.getSizeInBytes()) {
