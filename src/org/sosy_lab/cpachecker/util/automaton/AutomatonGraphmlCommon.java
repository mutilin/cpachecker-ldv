--- conflicted
+++ resolved
@@ -122,12 +122,8 @@
     FUNCTIONEXIT("returnFrom", "edge", "returnFromFunction", "string"),
     CFAPREDECESSORNODE("predecessor", "edge", "predecessor", "string"),
     CFASUCCESSORNODE("successor", "edge", "successor", "string"),
-<<<<<<< HEAD
-    GRAPH_TYPE("type", "graph", "witness-type", "string");
-=======
-
+    GRAPH_TYPE("type", "graph", "witness-type", "string"),
     THREADIDENTIFIER("thread", "edge", "thread", "int");
->>>>>>> d704da35
 
     public final String id;
     public final String keyFor;
