/*
 *  CPAchecker is a tool for configurable software verification.
 *  This file is part of CPAchecker.
 *
 *  Copyright (C) 2007-2014  Dirk Beyer
 *  All rights reserved.
 *
 *  Licensed under the Apache License, Version 2.0 (the "License");
 *  you may not use this file except in compliance with the License.
 *  You may obtain a copy of the License at
 *
 *      http://www.apache.org/licenses/LICENSE-2.0
 *
 *  Unless required by applicable law or agreed to in writing, software
 *  distributed under the License is distributed on an "AS IS" BASIS,
 *  WITHOUT WARRANTIES OR CONDITIONS OF ANY KIND, either express or implied.
 *  See the License for the specific language governing permissions and
 *  limitations under the License.
 *
 *
 *  CPAchecker web page:
 *    http://cpachecker.sosy-lab.org
 */
package org.sosy_lab.cpachecker.core.algorithm;
import static com.google.common.base.Preconditions.checkArgument;
import static com.google.common.base.Strings.isNullOrEmpty;
import static com.google.common.collect.FluentIterable.from;
import static org.sosy_lab.cpachecker.util.AbstractStates.IS_TARGET_STATE;

import java.io.IOException;
import java.io.PrintStream;
import java.util.ArrayList;
import java.util.Collection;
import java.util.List;
import java.util.logging.Level;

import javax.annotation.Nullable;

import org.sosy_lab.common.ShutdownManager;
import org.sosy_lab.common.ShutdownNotifier;
import org.sosy_lab.common.configuration.Configuration;
import org.sosy_lab.common.configuration.ConfigurationBuilder;
import org.sosy_lab.common.configuration.FileOption;
import org.sosy_lab.common.configuration.InvalidConfigurationException;
import org.sosy_lab.common.configuration.Option;
import org.sosy_lab.common.configuration.Options;
import org.sosy_lab.common.io.Path;
import org.sosy_lab.common.io.Paths;
import org.sosy_lab.common.log.LogManager;
import org.sosy_lab.common.time.Timer;
import org.sosy_lab.cpachecker.cfa.CFA;
import org.sosy_lab.cpachecker.cfa.model.CFANode;
import org.sosy_lab.cpachecker.core.CPABuilder;
import org.sosy_lab.cpachecker.core.CPAcheckerResult.Result;
import org.sosy_lab.cpachecker.core.algorithm.bmc.BMCAlgorithm;
import org.sosy_lab.cpachecker.core.algorithm.counterexamplecheck.CounterexampleCheckAlgorithm;
import org.sosy_lab.cpachecker.core.interfaces.AbstractState;
import org.sosy_lab.cpachecker.core.interfaces.ConfigurableProgramAnalysis;
import org.sosy_lab.cpachecker.core.interfaces.Precision;
import org.sosy_lab.cpachecker.core.interfaces.StateSpacePartition;
import org.sosy_lab.cpachecker.core.interfaces.Statistics;
import org.sosy_lab.cpachecker.core.interfaces.StatisticsProvider;
import org.sosy_lab.cpachecker.core.reachedset.ForwardingReachedSet;
import org.sosy_lab.cpachecker.core.reachedset.HistoryForwardingReachedSet;
import org.sosy_lab.cpachecker.core.reachedset.ReachedSet;
import org.sosy_lab.cpachecker.core.reachedset.ReachedSetFactory;
import org.sosy_lab.cpachecker.exceptions.CPAException;
import org.sosy_lab.cpachecker.util.AbstractStates;
import org.sosy_lab.cpachecker.util.CPAs;
import org.sosy_lab.cpachecker.util.Triple;
import org.sosy_lab.cpachecker.util.resources.ResourceLimitChecker;

import com.google.common.base.Splitter;
import com.google.common.base.Strings;
import com.google.common.collect.Iterables;
import com.google.common.collect.Iterators;
import com.google.common.collect.PeekingIterator;

@Options(prefix="restartAlgorithm")
public class RestartAlgorithm implements Algorithm, StatisticsProvider {

  private static final Splitter CONFIG_FILE_CONDITION_SPLITTER = Splitter.on("::").trimResults().limit(2);

  private static class RestartAlgorithmStatistics implements Statistics {

    private final int noOfAlgorithms;
    private final Collection<Statistics> subStats;
    private int noOfAlgorithmsUsed = 0;
    private Timer totalTime = new Timer();

    public RestartAlgorithmStatistics(int pNoOfAlgorithms) {
      noOfAlgorithms = pNoOfAlgorithms;
      subStats = new ArrayList<>();
    }

    public Collection<Statistics> getSubStatistics() {
      return subStats;
    }

    public void resetSubStatistics() {
      subStats.clear();
      totalTime = new Timer();
    }

    @Override
    public String getName() {
      return "Restart Algorithm";
    }

    private void printIntermediateStatistics(PrintStream out, Result result,
        ReachedSet reached) {

      String text = "Statistics for algorithm " + noOfAlgorithmsUsed + " of " + noOfAlgorithms;
      out.println(text);
      out.println(Strings.repeat("=", text.length()));

      printSubStatistics(out, result, reached);
      out.println();
    }

    @Override
    public void printStatistics(PrintStream out, Result result,
        ReachedSet reached) {

      out.println("Number of algorithms provided:    " + noOfAlgorithms);
      out.println("Number of algorithms used:        " + noOfAlgorithmsUsed);

      printSubStatistics(out, result, reached);
    }

    private void printSubStatistics(PrintStream out, Result result, ReachedSet reached) {
      out.println("Total time for algorithm " + noOfAlgorithmsUsed + ": " + totalTime);

      for (Statistics s : subStats) {
        String name = s.getName();
        if (!isNullOrEmpty(name)) {
          name = name + " statistics";
          out.println("");
          out.println(name);
          out.println(Strings.repeat("-", name.length()));
        }
        s.printStatistics(out, result, reached);
      }
    }

  }

  @Option(secure=true, required=true, description = "List of files with configurations to use. "
      + "A filename can be suffixed with :if-interrupted, :if-failed, and :if-terminated "
      + "which means that this configuration will only be used if the previous configuration ended with a matching condition.")
  @FileOption(FileOption.Type.OPTIONAL_INPUT_FILE)
  private List<Path> configFiles;

  @Option(name="alwaysrun",
      description="if it's true, we always run other algorithm, even previous is sound and finished correctly")
  private boolean alwaysRunOtherAlgorithm = false;

  private final LogManager logger;
  private final ShutdownNotifier shutdownNotifier;
  private final RestartAlgorithmStatistics stats;
  private final String filename;
  private final CFA cfa;
  private final Configuration globalConfig;

  private Algorithm currentAlgorithm;

  public RestartAlgorithm(Configuration config, LogManager pLogger,
      ShutdownNotifier pShutdownNotifier, String pFilename, CFA pCfa) throws InvalidConfigurationException {
    config.inject(this);

    if (configFiles.isEmpty()) {
      throw new InvalidConfigurationException("Need at least one configuration for restart algorithm!");
    }

    this.stats = new RestartAlgorithmStatistics(configFiles.size());
    this.logger = pLogger;
    this.shutdownNotifier = pShutdownNotifier;
    this.filename = pFilename;
    this.cfa = pCfa;
    this.globalConfig = config;
  }

  @Override
  public AlgorithmStatus run(ReachedSet pReached) throws CPAException, InterruptedException {
    checkArgument(pReached instanceof ForwardingReachedSet, "RestartAlgorithm needs ForwardingReachedSet");
    checkArgument(pReached.size() <= 1, "RestartAlgorithm does not support being called several times with the same reached set");
    checkArgument(!pReached.isEmpty(), "RestartAlgorithm needs non-empty reached set");

    ForwardingReachedSet reached = (ForwardingReachedSet)pReached;

    Iterable<CFANode> initialNodes = AbstractStates.extractLocations(pReached.getFirstState());
    assert initialNodes != null : "Location information needed";
    CFANode mainFunction = Iterables.getOnlyElement(initialNodes);

    PeekingIterator<Path> configFilesIterator = Iterators.peekingIterator(configFiles.iterator());

    AlgorithmStatus status = AlgorithmStatus.UNSOUND_AND_PRECISE;
    while (configFilesIterator.hasNext()) {
      stats.totalTime.start();
      @Nullable ConfigurableProgramAnalysis currentCpa = null;
      ReachedSet currentReached;
      ShutdownManager singleShutdownManager = ShutdownManager.createWithParent(shutdownNotifier);

      boolean lastAnalysisInterrupted = false;
      boolean lastAnalysisFailed = false;
      boolean lastAnalysisTerminated = false;
      boolean recursionFound = false;
      boolean concurrencyFound = false;

      try {
        Path singleConfigFileName = configFilesIterator.next();
        // extract first part out of file name
        singleConfigFileName = Paths.get(CONFIG_FILE_CONDITION_SPLITTER.split(singleConfigFileName.toString()).iterator().next());

        try {
          Triple<Algorithm, ConfigurableProgramAnalysis, ReachedSet> currentAlg = createNextAlgorithm(singleConfigFileName, mainFunction, singleShutdownManager);
          currentAlgorithm = currentAlg.getFirst();
          currentCpa = currentAlg.getSecond();
          currentReached = currentAlg.getThird();
        } catch (InvalidConfigurationException e) {
          logger.logUserException(Level.WARNING, e, "Skipping one analysis because the configuration file " + singleConfigFileName.toString() + " is invalid");
          continue;
        } catch (IOException e) {
          logger.logUserException(Level.WARNING, e, "Skipping one analysis because the configuration file " + singleConfigFileName.toString() + " could not be read");
          continue;
        }

        if (reached instanceof HistoryForwardingReachedSet) {
          ((HistoryForwardingReachedSet) reached).saveCPA(currentCpa);
        }
        reached.setDelegate(currentReached);

        if (currentAlgorithm instanceof StatisticsProvider) {
          ((StatisticsProvider)currentAlgorithm).collectStatistics(stats.getSubStatistics());
        }
        shutdownNotifier.shutdownIfNecessary();

        stats.noOfAlgorithmsUsed++;

        // run algorithm
        try {
          status = currentAlgorithm.run(currentReached);

          if (from(currentReached).anyMatch(IS_TARGET_STATE) && status.isPrecise()) {

            // If the algorithm is not _precise_, verdict "false" actually means "unknown".
            return status;
          }

          if (!status.isSound()) {
            // if the analysis is not sound and we can proceed with
            // another algorithm, continue with the next algorithm
            logger.log(Level.INFO, "Analysis result was unsound.");

          } else if (currentReached.hasWaitingState()) {
            // if there are still states in the waitlist, the result is unknown
            // continue with the next algorithm
            logger.log(Level.INFO, "Analysis not completed: There are still states to be processed.");

          } else if (alwaysRunOtherAlgorithm && configFilesIterator.hasNext()) {
            logger.log(Level.INFO, "Analysis is finished");

          } else {
            // sound analysis and completely finished, terminate
<<<<<<< HEAD
            if (!configFilesIterator.hasNext()) {
              return true;
            }
=======
            return status;
>>>>>>> 19d36863
          }
          lastAnalysisTerminated = true;

        } catch (CPAException e) {
          lastAnalysisFailed = true;
          if (e.getMessage().contains("Counterexample could not be analyzed")) {
            status = status.withPrecise(false);
          }
          if (configFilesIterator.hasNext()) {
            logger.logUserException(Level.WARNING, e, "Analysis not completed");
            if (e.getMessage().contains("recursion")) {
              recursionFound = true;
            }
            if (e.getMessage().contains("pthread_create")) {
              concurrencyFound = true;
            }
          } else {
            throw e;
          }
        } catch (InterruptedException e) {
          lastAnalysisInterrupted = true;
          shutdownNotifier.shutdownIfNecessary(); // check if we should also stop
          logger.logUserException(Level.WARNING, e, "Analysis " + stats.noOfAlgorithmsUsed + " stopped");
        }
      } finally {
        singleShutdownManager.requestShutdown("Analysis terminated"); // shutdown any remaining components
        stats.totalTime.stop();
      }

      shutdownNotifier.shutdownIfNecessary();

      if (configFilesIterator.hasNext()) {
        // Check if the next config file has a condition,
        // and if it has a condition, check if it matches.
        boolean foundConfig;
        do {
          foundConfig = true;
          String nextConfigFile = configFilesIterator.peek().toString();
          List<String> parts = CONFIG_FILE_CONDITION_SPLITTER.splitToList(nextConfigFile);
          if (parts.size() == 2) {
            String condition = parts.get(1);
            switch (condition) {
            case "if-interrupted":
              foundConfig = lastAnalysisInterrupted;
              break;
            case "if-failed":
              foundConfig = lastAnalysisFailed;
              break;
            case "if-terminated":
              foundConfig = lastAnalysisTerminated;
              break;
            case "if-recursive":
              foundConfig = recursionFound;
              break;
            case "if-concurrent":
              foundConfig = concurrencyFound;
              break;
            default:
              logger.logf(Level.WARNING, "Ignoring invalid restart condition '%s'.", condition);
              foundConfig = true;
            }
            if (!foundConfig) {
              logger.logf(Level.INFO, "Ignoring restart configuration '%s' because condition %s did not match.", parts.get(0), condition);
              configFilesIterator.next();
              stats.noOfAlgorithmsUsed++;
            }
          }
        } while (!foundConfig && configFilesIterator.hasNext());
      }

      if (configFilesIterator.hasNext()) {
        stats.printIntermediateStatistics(System.out, Result.UNKNOWN, currentReached);
        stats.resetSubStatistics();

        if (currentCpa != null) {
          CPAs.closeCpaIfPossible(currentCpa, logger);
        }
        CPAs.closeIfPossible(currentAlgorithm, logger);

        logger.log(Level.INFO, "RestartAlgorithm switches to the next configuration...");
      }
    }

    // no further configuration available, and analysis has not finished
    logger.log(Level.INFO, "No further configuration available.");
    return status;
  }

  @Options
  private static class RestartAlgorithmOptions {

    @Option(secure=true, name="analysis.collectAssumptions",
        description="use assumption collecting algorithm")
        boolean collectAssumptions = false;

    @Option(secure=true, name = "analysis.algorithm.CEGAR",
        description = "use CEGAR algorithm for lazy counter-example guided analysis"
          + "\nYou need to specify a refiner with the cegar.refiner option."
          + "\nCurrently all refiner require the use of the ARGCPA.")
          boolean useCEGAR = false;

    @Option(secure=true, name="analysis.checkCounterexamples",
        description="use a second model checking run (e.g., with CBMC or a different CPAchecker configuration) to double-check counter-examples")
        boolean checkCounterexamples = false;

    @Option(secure=true, name="analysis.algorithm.BMC",
        description="use a BMC like algorithm that checks for satisfiability "
          + "after the analysis has finished, works only with PredicateCPA")
          boolean useBMC = false;

    @Option(secure=true, name="analysis.algorithm.CBMC",
        description="use CBMC as an external tool from CPAchecker")
        boolean runCBMCasExternalTool = false;

    @Option(name="analysis.saveLocalResults",
        description="Save results of local analysis")
        private boolean saveLocalResults = false;
    @Option(secure=true, name="analysis.unknownIfUnrestrictedProgram",
        description="stop the analysis with the result unknown if the program does not satisfies certain restrictions.")
    private boolean unknownIfUnrestrictedProgram = false;


  }

  private Triple<Algorithm, ConfigurableProgramAnalysis, ReachedSet> createNextAlgorithm(Path singleConfigFileName, CFANode mainFunction, ShutdownManager singleShutdownManager) throws InvalidConfigurationException, CPAException, IOException {

    ReachedSet reached;
    ConfigurableProgramAnalysis cpa;
    Algorithm algorithm;

    ConfigurationBuilder singleConfigBuilder = Configuration.builder();
    singleConfigBuilder.copyFrom(globalConfig);
    singleConfigBuilder.clearOption("restartAlgorithm.configFiles");
    singleConfigBuilder.clearOption("analysis.restartAfterUnknown");
    singleConfigBuilder.clearOption("analysis.saveLocalResult");

    RestartAlgorithmOptions singleOptions = new RestartAlgorithmOptions();
    singleConfigBuilder.loadFromFile(singleConfigFileName);
    if (globalConfig.hasProperty("specification")) {
      singleConfigBuilder.copyOptionFrom(globalConfig, "specification");
    }
    Configuration singleConfig = singleConfigBuilder.build();
    LogManager singleLogger = logger.withComponentName("Analysis" + (stats.noOfAlgorithmsUsed+1));

    singleConfig.inject(singleOptions);

    ResourceLimitChecker singleLimits = ResourceLimitChecker.fromConfiguration(singleConfig, singleLogger, singleShutdownManager);
    singleLimits.start();

    if (singleOptions.runCBMCasExternalTool) {
      algorithm = new ExternalCBMCAlgorithm(filename, singleConfig, singleLogger);
      cpa = null;
      reached = new ReachedSetFactory(singleConfig).create();
    } else {
      ReachedSetFactory singleReachedSetFactory = new ReachedSetFactory(singleConfig);
      cpa = createCPA(singleReachedSetFactory, singleConfig, singleLogger, singleShutdownManager.getNotifier(), stats);
      algorithm = createAlgorithm(cpa, singleConfig, singleLogger, singleShutdownManager, singleReachedSetFactory, singleOptions);
      reached = createInitialReachedSetForRestart(cpa, mainFunction, singleReachedSetFactory, singleLogger);
    }

    return Triple.of(algorithm, cpa, reached);
  }

  private ReachedSet createInitialReachedSetForRestart(
      ConfigurableProgramAnalysis cpa,
      CFANode mainFunction,
      ReachedSetFactory pReachedSetFactory,
      LogManager singleLogger) {
    singleLogger.log(Level.FINE, "Creating initial reached set");

    AbstractState initialState = cpa.getInitialState(mainFunction, StateSpacePartition.getDefaultPartition());
    Precision initialPrecision = cpa.getInitialPrecision(mainFunction, StateSpacePartition.getDefaultPartition());

    ReachedSet reached = pReachedSetFactory.create();
    reached.add(initialState, initialPrecision);
    return reached;
  }

  private ConfigurableProgramAnalysis createCPA(ReachedSetFactory pReachedSetFactory,
      Configuration pConfig, LogManager singleLogger, ShutdownNotifier singleShutdownNotifier,
      RestartAlgorithmStatistics stats) throws InvalidConfigurationException, CPAException {
    singleLogger.log(Level.FINE, "Creating CPAs");

    CPABuilder builder = new CPABuilder(pConfig, singleLogger, singleShutdownNotifier, pReachedSetFactory);
    ConfigurableProgramAnalysis cpa = builder.buildCPAWithSpecAutomatas(cfa);

    if (cpa instanceof StatisticsProvider) {
      ((StatisticsProvider)cpa).collectStatistics(stats.getSubStatistics());
    }
    return cpa;
  }

  private Algorithm createAlgorithm(
      final ConfigurableProgramAnalysis cpa, Configuration pConfig,
      final LogManager singleLogger,
      final ShutdownManager singleShutdownManager,
      ReachedSetFactory singleReachedSetFactory,
      RestartAlgorithmOptions pOptions)
  throws InvalidConfigurationException, CPAException {
    ShutdownNotifier singleShutdownNotifier = singleShutdownManager.getNotifier();
    singleLogger.log(Level.FINE, "Creating algorithms");

    Algorithm algorithm = CPAAlgorithm.create(cpa, singleLogger, pConfig, singleShutdownNotifier);

    if (pOptions.useCEGAR) {
      algorithm = new CEGARAlgorithm(algorithm, cpa, pConfig, singleLogger);
    }

    if (pOptions.useBMC) {
      algorithm = new BMCAlgorithm(algorithm, cpa, pConfig, singleLogger, singleReachedSetFactory, singleShutdownManager, cfa);
    }

    if (pOptions.checkCounterexamples) {
      algorithm = new CounterexampleCheckAlgorithm(algorithm, cpa, pConfig, singleLogger, singleShutdownNotifier, cfa, filename);
    }

    if (pOptions.collectAssumptions) {
      algorithm = new AssumptionCollectorAlgorithm(algorithm, cpa, cfa, shutdownNotifier, pConfig, singleLogger);
    }

    if (pOptions.unknownIfUnrestrictedProgram) {
      algorithm = new RestrictedProgramDomainAlgorithm(algorithm, cfa);
    }

    return algorithm;
  }

  @Override
  public void collectStatistics(Collection<Statistics> pStatsCollection) {
    if (currentAlgorithm instanceof StatisticsProvider) {
      ((StatisticsProvider)currentAlgorithm).collectStatistics(pStatsCollection);
    }
    pStatsCollection.add(stats);
  }
}<|MERGE_RESOLUTION|>--- conflicted
+++ resolved
@@ -262,13 +262,7 @@
 
           } else {
             // sound analysis and completely finished, terminate
-<<<<<<< HEAD
-            if (!configFilesIterator.hasNext()) {
-              return true;
-            }
-=======
             return status;
->>>>>>> 19d36863
           }
           lastAnalysisTerminated = true;
 
