--- conflicted
+++ resolved
@@ -828,7 +828,6 @@
 cpa.invariants.merge = "PRECISIONDEPENDENT"
   allowed values: [JOIN, SEP, PRECISIONDEPENDENT]
 
-<<<<<<< HEAD
 # functions, which allocate new free memory
 cpa.local.allocatefunctions = no default value
 
@@ -848,7 +847,6 @@
 
 # function to reset state
 cpa.lockStatistics.lockreset = no default value
-=======
 # With this option the handling of global variables during the analysis can
 # be fine-tuned. For example while doing a function-wise analysis it is
 # important to assume that all global variables are live. In contrast to
@@ -860,7 +858,6 @@
 # By disabling this option one can traverse a function withou following
 # function calls (in this case FunctionSummaryEdges are used)
 cpa.location.followFunctionCalls = true
->>>>>>> 0a0d5f0d
 
 # this option controls how the maxLoopIterations condition is adjusted when a
 # condition adjustment is invoked.
@@ -1595,7 +1592,6 @@
 cpa.uninitvars.stop = "sep"
   allowed values: [sep, join]
 
-<<<<<<< HEAD
 # functions, which stops analysis
 cpa.usagestatistics.abortfunctions = no default value
 
@@ -1628,11 +1624,9 @@
 
 # Value which is allowed for the variable which is checked
 cpa.value.allowedValue = 0
-=======
 # which merge operator to use for ValidVarsCPA
 cpa.validVars.merge = "JOIN"
   allowed values: [SEP, JOIN]
->>>>>>> 0a0d5f0d
 
 # Process the Automaton ASSUMEs as if they were statements, not as if they
 # were assumptions.
