--- conflicted
+++ resolved
@@ -921,21 +921,8 @@
   public ARGState findPath(ARGState target,
       Map<ARGState, ARGState> pPathElementToReachedState, Set<List<Integer>> pProcessedStates) throws InterruptedException, RecursiveAnalysisFailedException {
 
-<<<<<<< HEAD
-    if (reducedToExpand.isEmpty()) {
-      for (AbstractState expandedState : abstractStateToReachedSet.keySet()) {
-        ARGState firstState = (ARGState) abstractStateToReachedSet.get(expandedState).getFirstState();
-        if (firstState.getStateId() == ((ARGState)expandedState).getStateId() + 1) {
-          //first time
-          reducedToExpand.put(firstState, expandedState);
-        }
-      }
-    }
 
     final BAMMultipleCEXSubgraphComputer cexSubgraphComputer = new BAMMultipleCEXSubgraphComputer(
-=======
-    final BAMCEXSubgraphComputer cexSubgraphComputer = new BAMCEXSubgraphComputer(
->>>>>>> 1eed55df
         partitioning, wrappedReducer, argCache, pPathElementToReachedState,
         abstractStateToReachedSet, expandedToReducedCache, reducedToExpand, logger);
 
