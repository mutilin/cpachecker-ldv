--- conflicted
+++ resolved
@@ -88,18 +88,14 @@
     case StatementEdge: {
       if (pCfaEdge instanceof CFunctionSummaryStatementEdge) {
         CFunctionSummaryStatementEdge summary = (CFunctionSummaryStatementEdge)pCfaEdge;
-<<<<<<< HEAD
         CallstackState element = (CallstackState)pElement;
         if (shouldGoByFunctionSummaryStatement(element, summary)) {
           //skip call, return the same element
           return Collections.singleton(pElement);
-        } else {
+        } else if (!shouldGoByFunctionSummaryStatement(element, summary)) {
           //should go by function call (skip current edge)
             // should go by function call and skip the current edge
-=======
-        if (!shouldGoByFunctionSummaryStatement(element, summary)) {
           // should go by function call and skip the current edge
->>>>>>> 96d78841
           return Collections.emptySet();
         }
         // otherwise use this edge just like a normal edge
@@ -157,20 +153,15 @@
 
         CFANode returnNode = cfaEdge.getSuccessor();
         CFANode callNode = returnNode.getEnteringSummaryEdge().getPredecessor();
-<<<<<<< HEAD
         assert calledFunction.equals(element.getCurrentFunction());
-=======
 
         final CallstackState returnElement;
->>>>>>> 96d78841
 
         assert calledFunction.equals(element.getCurrentFunction()) || element.getCurrentFunction().equals(CFASingleLoopTransformation.ARTIFICIAL_PROGRAM_COUNTER_FUNCTION_NAME);
 
         if (!isWildcardState(element)) {
 
-<<<<<<< HEAD
         assert (callerFunction.equals(returnElement.getCurrentFunction()));
-=======
           if (!callNode.equals(element.getCallNode())) {
             // this is not the right return edge
             return Collections.emptySet();
@@ -182,7 +173,6 @@
           returnElement = element;
         }
 
->>>>>>> 96d78841
         return Collections.singleton(returnElement);
       }
     default:
