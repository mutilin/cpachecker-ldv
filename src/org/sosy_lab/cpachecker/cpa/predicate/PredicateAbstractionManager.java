--- conflicted
+++ resolved
@@ -877,14 +877,9 @@
 
     // the formula is (abstractionFormula & pathFormula & predDef)
     thmProver.push(predDef);
-<<<<<<< HEAD
-    AllSatResult allSatResult = thmProver.allSat(predVars, rmgr,
-        stats.abstractionSolveTime, stats.abstractionEnumTime);
-=======
     AllSatCallbackImpl callback = new AllSatCallbackImpl();
     Region result = thmProver.allSat(callback, predVars);
 
->>>>>>> 19d36863
     // pop() is actually costly sometimes, and we delete the environment anyway
     // thmProver.pop();
 
