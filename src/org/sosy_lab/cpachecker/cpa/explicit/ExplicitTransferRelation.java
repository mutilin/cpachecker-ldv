--- conflicted
+++ resolved
@@ -36,15 +36,6 @@
 import org.sosy_lab.common.configuration.InvalidConfigurationException;
 import org.sosy_lab.common.configuration.Option;
 import org.sosy_lab.common.configuration.Options;
-<<<<<<< HEAD
-import org.sosy_lab.cpachecker.cfa.ast.*;
-import org.sosy_lab.cpachecker.cfa.ast.c.*;
-import org.sosy_lab.cpachecker.cfa.ast.c.CBinaryExpression.BinaryOperator;
-import org.sosy_lab.cpachecker.cfa.ast.c.CUnaryExpression.UnaryOperator;
-import org.sosy_lab.cpachecker.cfa.ast.java.JArrayCreationExpression;
-import org.sosy_lab.cpachecker.cfa.ast.java.JArrayInitializer;
-import org.sosy_lab.cpachecker.cfa.ast.java.JArraySubscriptExpression;
-=======
 import org.sosy_lab.cpachecker.cfa.ast.AArraySubscriptExpression;
 import org.sosy_lab.cpachecker.cfa.ast.AExpressionStatement;
 import org.sosy_lab.cpachecker.cfa.ast.AFunctionCall;
@@ -75,7 +66,6 @@
 import org.sosy_lab.cpachecker.cfa.ast.c.CRightHandSide;
 import org.sosy_lab.cpachecker.cfa.ast.c.CUnaryExpression;
 import org.sosy_lab.cpachecker.cfa.ast.c.CUnaryExpression.UnaryOperator;
->>>>>>> d7a445a3
 import org.sosy_lab.cpachecker.cfa.ast.java.JBinaryExpression;
 import org.sosy_lab.cpachecker.cfa.ast.java.JEnumConstantExpression;
 import org.sosy_lab.cpachecker.cfa.ast.java.JExpression;
@@ -449,10 +439,6 @@
         }
         return handleAssignmentToVariable(op1, op1.getExpressionType(), op2, getVisitor());
 
-<<<<<<< HEAD
-        return handleAssignmentToVariable(op1.toASTString(), op2, new ExpressionValueVisitor());
-=======
->>>>>>> d7a445a3
     } else if (op1 instanceof APointerExpression) {
       // *a = ...
 
@@ -549,510 +535,6 @@
     return newElement;
   }
 
-<<<<<<< HEAD
- /**
-   * Visitor that get's the value from an expression.
-   * The result may be null, i.e., the value is unknown.
-   */
-  private class ExpressionValueVisitor extends DefaultCExpressionVisitor<Long, UnrecognizedCCodeException>
-                                       implements CRightHandSideVisitor<Long, UnrecognizedCCodeException>,
-                                                   JRightHandSideVisitor<Long, UnrecognizedCCodeException>,
-                                                   JExpressionVisitor<Long, UnrecognizedCCodeException> {
-    private boolean missingPointer = false;
-    protected boolean missingFieldAccessInformation = false;
-    protected boolean missingEnumComparisonInformation = false;
-
-    @Override
-    protected Long visitDefault(CExpression pExp) {
-      return null;
-    }
-
-    @Override
-    public Long visit(CBinaryExpression pE) throws UnrecognizedCCodeException {
-      BinaryOperator binaryOperator = pE.getOperator();
-      CExpression lVarInBinaryExp = pE.getOperand1();
-      CExpression rVarInBinaryExp = pE.getOperand2();
-
-      switch (binaryOperator) {
-      case PLUS:
-      case MINUS:
-      case DIVIDE:
-      case MODULO:
-      case MULTIPLY:
-      case SHIFT_LEFT:
-      case BINARY_AND:
-      case BINARY_OR:
-      case BINARY_XOR: {
-        Long lVal = lVarInBinaryExp.accept(this);
-        if (lVal == null) {
-          return null;
-        }
-
-        Long rVal = rVarInBinaryExp.accept(this);
-        if (rVal == null) {
-          return null;
-        }
-
-        switch (binaryOperator) {
-        case PLUS:
-          return lVal + rVal;
-
-        case MINUS:
-          return lVal - rVal;
-
-        case DIVIDE:
-          // TODO maybe we should signal a division by zero error?
-          if (rVal == 0) {
-            return null;
-          }
-
-          return lVal / rVal;
-
-        case MODULO:
-          return lVal % rVal;
-
-        case MULTIPLY:
-          return lVal * rVal;
-
-        case SHIFT_LEFT:
-          return lVal << rVal;
-
-        case BINARY_AND:
-          return lVal & rVal;
-
-        case BINARY_OR:
-          return lVal | rVal;
-
-        case BINARY_XOR:
-          return lVal ^ rVal;
-
-        default:
-          throw new AssertionError();
-        }
-      }
-
-      case EQUALS:
-      case NOT_EQUALS:
-      case GREATER_THAN:
-      case GREATER_EQUAL:
-      case LESS_THAN:
-      case LESS_EQUAL: {
-
-        Long lVal = lVarInBinaryExp.accept(this);
-        if (lVal == null) {
-          return null;
-        }
-
-        Long rVal = rVarInBinaryExp.accept(this);
-        if (rVal == null) {
-          return null;
-        }
-
-        long l = lVal;
-        long r = rVal;
-
-        boolean result;
-        switch (binaryOperator) {
-        case EQUALS:
-          result = (l == r);
-          break;
-        case NOT_EQUALS:
-          result = (l != r);
-          break;
-        case GREATER_THAN:
-          result = (l > r);
-          break;
-        case GREATER_EQUAL:
-          result = (l >= r);
-          break;
-        case LESS_THAN:
-          result = (l < r);
-          break;
-        case LESS_EQUAL:
-          result = (l <= r);
-          break;
-
-        default:
-          throw new AssertionError();
-        }
-
-        // return 1 if expression holds, 0 otherwise
-        return (result ? 1L : 0L);
-      }
-
-      case SHIFT_RIGHT:
-      default:
-        // TODO check which cases can be handled (I think all)
-        return null;
-      }
-    }
-
-    @Override
-    public Long visit(CCastExpression pE) throws UnrecognizedCCodeException {
-      return pE.getOperand().accept(this);
-    }
-
-    @Override
-    public Long visit(CFunctionCallExpression pIastFunctionCallExpression) throws UnrecognizedCCodeException {
-      return null;
-    }
-
-    @Override
-    public Long visit(CCharLiteralExpression pE) throws UnrecognizedCCodeException {
-      return (long)pE.getCharacter();
-    }
-
-    @Override
-    public Long visit(CFloatLiteralExpression pE) throws UnrecognizedCCodeException {
-      return null;
-    }
-
-    @Override
-    public Long visit(CIntegerLiteralExpression pE) throws UnrecognizedCCodeException {
-      return pE.asLong();
-    }
-
-    @Override
-    public Long visit(CStringLiteralExpression pE) throws UnrecognizedCCodeException {
-      return null;
-    }
-
-    @Override
-    public Long visit(CIdExpression idExp) throws UnrecognizedCCodeException {
-      if (idExp.getDeclaration() instanceof CEnumerator) {
-        CEnumerator enumerator = (CEnumerator)idExp.getDeclaration();
-        if (enumerator.hasValue()) {
-          return enumerator.getValue();
-        } else {
-          return null;
-        }
-      }
-
-      String varName = getScopedVariableName(idExp.getName(), functionName);
-
-      if (state.contains(varName)) {
-        return state.getValueFor(varName);
-      } else {
-        return null;
-      }
-    }
-
-    @Override
-    public Long visit(CUnaryExpression unaryExpression) throws UnrecognizedCCodeException {
-      UnaryOperator unaryOperator = unaryExpression.getOperator();
-      CExpression unaryOperand = unaryExpression.getOperand();
-
-      Long value = null;
-
-      switch (unaryOperator) {
-      case MINUS:
-        value = unaryOperand.accept(this);
-        return (value != null) ? -value : null;
-
-      case NOT:
-        value = unaryOperand.accept(this);
-
-        if (value == null) {
-          return null;
-        } else {
-          return (value == 0L) ? 1L : 0L;
-        }
-
-      case AMPER:
-        return null; // valid expression, but it's a pointer value
-
-      case SIZEOF:
-      case TILDE:
-      default:
-        // TODO handle unimplemented operators
-        return null;
-      }
-    }
-
-   @Override
-   public Long visit(CPointerExpression pointerExpression) throws UnrecognizedCCodeException {
-         missingPointer = true;
-         return null;
-   }
-
-    @Override
-    public Long visit(CFieldReference fieldReferenceExpression) throws UnrecognizedCCodeException {
-      String varName = getScopedVariableName(fieldReferenceExpression.toASTString(), functionName);
-
-      if (state.contains(varName)) {
-        return state.getValueFor(varName);
-      } else {
-        return null;
-      }
-    }
-
-    @Override
-    public Long visit(JCharLiteralExpression pE) throws UnrecognizedCCodeException {
-      return (long)pE.getCharacter();
-    }
-
-    @Override
-    public Long visit(JThisExpression thisExpression) throws UnrecognizedCCodeException {
-      return null;
-    }
-
-    @Override
-    public Long visit(JStringLiteralExpression pPaStringLiteralExpression) throws UnrecognizedCCodeException {
-      return null;
-    }
-
-    @Override
-    public Long visit(JBinaryExpression pE) throws UnrecognizedCCodeException {
-
-      org.sosy_lab.cpachecker.cfa.ast.java.JBinaryExpression.BinaryOperator binaryOperator = pE.getOperator();
-      JExpression lVarInBinaryExp = pE.getOperand1();
-      JExpression rVarInBinaryExp = pE.getOperand2();
-
-      switch (binaryOperator) {
-      case PLUS:
-      case MINUS:
-      case DIVIDE:
-      case MULTIPLY:
-      case SHIFT_LEFT:
-      case BINARY_AND:
-      case BINARY_OR:
-      case BINARY_XOR:
-      case MODULO:
-      case SHIFT_RIGHT_SIGNED:
-      case SHIFT_RIGHT_UNSIGNED: {
-        Long lVal =    lVarInBinaryExp.accept(this);
-        if (lVal == null) {
-          return null;
-        }
-
-        Long rVal = rVarInBinaryExp.accept(this);
-        if (rVal == null) {
-          return null;
-        }
-
-        switch (binaryOperator) {
-        case PLUS:
-          return lVal + rVal;
-
-        case MINUS:
-          return lVal - rVal;
-
-        case DIVIDE:
-          // TODO maybe we should signal a division by zero error?
-          if (rVal == 0) {
-            return null;
-          }
-
-          return lVal / rVal;
-
-        case MULTIPLY:
-          return lVal * rVal;
-
-        case SHIFT_LEFT:
-          return lVal << rVal;
-
-        case BINARY_AND:
-          return lVal & rVal;
-
-        case BINARY_OR:
-          return lVal | rVal;
-
-        case BINARY_XOR:
-          return lVal ^ rVal;
-
-        case MODULO:
-          return lVal % rVal;
-
-        case SHIFT_RIGHT_SIGNED:
-          return lVal >> rVal;
-        case SHIFT_RIGHT_UNSIGNED:
-          return lVal >>> rVal;
-
-        default:
-          throw new AssertionError();
-        }
-      }
-
-      case EQUALS:
-      case NOT_EQUALS:
-      case GREATER_THAN:
-      case GREATER_EQUAL:
-      case LESS_THAN:
-      case LESS_EQUAL: {
-
-        Long lVal = lVarInBinaryExp.accept(this);
-        Long rVal = rVarInBinaryExp.accept(this);
-        if (lVal == null || rVal == null) {
-          return null;
-        }
-
-        long l = lVal;
-        long r = rVal;
-
-        boolean result;
-        switch (binaryOperator) {
-        case EQUALS:
-          result = (l == r);
-          break;
-        case NOT_EQUALS:
-          result = (l != r);
-          break;
-        case GREATER_THAN:
-          result = (l > r);
-          break;
-        case GREATER_EQUAL:
-          result = (l >= r);
-          break;
-        case LESS_THAN:
-          result = (l < r);
-          break;
-        case LESS_EQUAL:
-          result = (l <= r);
-          break;
-
-        default:
-          throw new AssertionError();
-        }
-
-        // return 1 if expression holds, 0 otherwise
-        return (result ? 1L : 0L);
-      }
-      default:
-        // TODO check which cases can be handled
-        return null;
-      }
-    }
-
-    @Override
-    public Long visit(JIdExpression idExp) throws UnrecognizedCCodeException {
-
-
-      IASimpleDeclaration decl = idExp.getDeclaration();
-
-      // Java IdExpression could not be resolved
-      if (decl == null) {
-        return null;
-      }
-
-      if (decl instanceof JFieldDeclaration
-          && !((JFieldDeclaration) decl).isStatic()) {
-        missingFieldAccessInformation = true;
-      }
-
-      String varName = getScopedVariableName(idExp.getName(), functionName);
-
-      if (state.contains(varName)) {
-        return state.getValueFor(varName);
-      } else {
-        return null;
-      }
-    }
-
-    @Override
-    public Long visit(JUnaryExpression unaryExpression) throws UnrecognizedCCodeException {
-
-      JUnaryExpression.UnaryOperator unaryOperator = unaryExpression.getOperator();
-      JExpression unaryOperand = unaryExpression.getOperand();
-
-      Long value = null;
-
-      switch (unaryOperator) {
-      case MINUS:
-        value = unaryOperand.accept(this);
-        return (value != null) ? -value : null;
-
-      case NOT:
-        value = unaryOperand.accept(this);
-
-        if (value == null) {
-          return null;
-        } else {
-          // if the value is 0, return 1, if it is anything other than 0, return 0
-          return (value == 0L) ? 1L : 0L;
-        }
-
-      case COMPLEMENT:
-        value = unaryOperand.accept(this);
-        return (value != null) ? ~value : null;
-
-      case PLUS:
-        value = unaryOperand.accept(this);
-        return value;
-      default:
-        return null;
-      }
-    }
-
-    @Override
-    public Long visit(JIntegerLiteralExpression pE) throws UnrecognizedCCodeException {
-      return pE.asLong();
-    }
-
-    @Override
-    public Long visit(JBooleanLiteralExpression pE) throws UnrecognizedCCodeException {
-      return ((pE.getValue()) ? 1l : 0l);
-    }
-
-    @Override
-    public Long visit(JFloatLiteralExpression pJBooleanLiteralExpression) throws UnrecognizedCCodeException {
-      return null;
-    }
-
-    @Override
-    public Long visit(JMethodInvocationExpression pAFunctionCallExpression) throws UnrecognizedCCodeException {
-      return null;
-    }
-
-    @Override
-    public Long visit(JArrayCreationExpression aCE) throws UnrecognizedCCodeException {
-      return null;
-    }
-
-    @Override
-    public Long visit(JArrayInitializer pJArrayInitializer) throws UnrecognizedCCodeException {
-      return null;
-    }
-
-    @Override
-    public Long visit(JArraySubscriptExpression pAArraySubscriptExpression) throws UnrecognizedCCodeException {
-      return  pAArraySubscriptExpression.getSubscriptExpression().accept(this);
-    }
-
-    @Override
-    public Long visit(JClassInstanceCreation pJClassInstanzeCreation) throws UnrecognizedCCodeException {
-      return null;
-    }
-
-    @Override
-    public Long visit(JVariableRunTimeType pJThisRunTimeType) throws UnrecognizedCCodeException {
-      return null;
-    }
-
-    @Override
-    public Long visit(JRunTimeTypeEqualsType pJRunTimeTypeEqualsType) throws UnrecognizedCCodeException {
-      return null;
-    }
-
-    @Override
-    public Long visit(JNullLiteralExpression pJNullLiteralExpression) throws UnrecognizedCCodeException {
-      return null;
-    }
-
-    @Override
-    public Long visit(JEnumConstantExpression pJEnumConstantExpression) throws UnrecognizedCCodeException {
-      missingEnumComparisonInformation = true;
-      return null;
-    }
-
-    @Override
-    public Long visit(JCastExpression pJCastExpression) throws UnrecognizedCCodeException {
-      return pJCastExpression.getOperand().accept(this);
-    }
-  }
-
-
-=======
->>>>>>> d7a445a3
   /**
    * Visitor that derives further information from an assume edge
    */
