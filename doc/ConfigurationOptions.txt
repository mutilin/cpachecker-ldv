# This is an auto-generated file, DO NOT EDIT!
# Run ant to generate it.

# Possible log levels in descending order 
# (lower levels include higher ones):
# OFF:      no logs published
# SEVERE:   error messages
# WARNING:  warnings
# INFO:     messages
# FINE:     logs on main application level
# FINER:    logs on central CPA algorithm level
# FINEST:   logs published by specific CPAs
# ALL:      debugging information
# Care must be taken with levels of FINER or lower, as output files may
# become quite large and memory usage might become an issue.

# single levels to be excluded from being logged
log.consoleExclude = ImmutableList.of()

# log level of console output
log.consoleLevel = Level.INFO

# name of the log file
log.file = "CPALog.txt"

# single levels to be excluded from being logged
log.fileExclude = ImmutableList.of()

# log level of file output
log.level = Level.OFF

# maximum size of log output strings before they will be truncated
log.truncateSize = 10000

# use colors for log messages on console
log.useColors = true

# all used options are printed
log.usedOptions.export = false

# disable all default output files
# (any explicitly given file will still be written)
output.disable = false

# directory to put all output files in
output.path = "output/"

# base directory for all input & output files
# (except for the configuration file itself)
rootDirectory = "."


# maximum number of condition adjustments (-1 for infinite)
adjustableconditions.adjustmentLimit = -1

# stop CPAchecker after startup (internal option, not intended for users)
analysis.disable = false

# entry function
analysis.entryFunction = "main"

# use CBMC as an external tool from CPAchecker
analysis.externalCBMC = false

# run interprocedural analysis
analysis.interprocedural = true

# which reached set implementation to use?
# NORMAL: just a simple set
# LOCATIONMAPPED: a different set per location (faster, states with different
# locations cannot be merged)
# PARTITIONED: partitioning depending on CPAs (e.g Location, Callstack etc.)
analysis.reachedSet = PARTITIONED
  enum:     [NORMAL, LOCATIONMAPPED, PARTITIONED]

# restart the algorithm using a different CPA after unknown result
analysis.restartAfterUnknown = false

# stop after the first error has been found
analysis.stopAfterError = true

# which strategy to adopt for visiting states?
analysis.traversal.order = DFS
  enum:     [DFS, BFS, RAND]

# handle states with a deeper callstack first?
# This needs the CallstackCPA to have any effect.
analysis.traversal.useCallstack = false

# handle more abstract states (with less information) first? (only for
# ExplicitCPA)
analysis.traversal.useExplicitInformation = false

# Use an implementation of reverse postorder strategy that allows to select a
# secondary strategy that is used if there are two states with the same
# reverse postorder id. The secondary strategy is selected with
# 'analysis.traversal.order'.
analysis.traversal.useReversePostorder = false

# DEPRECATED: This option was renamed to
# analysis.traversal.useReversePostorder and will soon get removed.
analysis.traversal.useTopsort = false

# use adjustable conditions algorithm
analysis.useAdjustableConditions = false

# use assumption collecting algorithm
analysis.useAssumptionCollector = false

# use a BMC like algorithm that checks for satisfiability after the analysis
# has finished, works only with PredicateCPA
analysis.useBMC = false

# use CBMC to double-check counter-examples
analysis.useCBMC = false

# use CBMC and the FeatureVars Restriction option
analysis.useFeatureVarsRestriction = false

# add declarations for global variables before entry function
analysis.useGlobalVars = true

# Use McMillan's Impact algorithm for lazy interpolation
analysis.useImpactAlgorithm = false

# use a proof check algorithm to validate a previously generated proof
analysis.useProofCheckAlgorithm = false

# whether or not to use refinement or not
# use CEGAR algorithm for lazy counter-example guided analysis
# You need to specify a refiner with the cegar.refiner option.
# Currently all refiner require the use of the ARGCPA.
analysis.useRefinement = false

# Add a threshold to the automaton, after so many branches on a path the
# automaton will be ignored (0 to disable)
assumptions.automatonBranchingThreshold = 0

# write collected assumptions as automaton to file
assumptions.automatonFile = "AssumptionAutomaton.txt"

# write collected assumptions to file
assumptions.export = true
assumptions.file = "assumptions.txt"

# which bdd-package should be used? 
# - cudd:  CUDD-library, reordering not supported
# - java:  JFactory, fallback for all other packages
# - micro: MicroFactory, maximum number of BDD variables is 1024,
#          slow, but less memory-comsumption.
bddregionmanager.package = "cudd"
  allowed values: [cudd, java, micro]

# Allow reduction of function entries; calculate abstractions alwasy at
# function entries?
blockreducer.allowReduceFunctionEntries = true

# Allow reduction of function exits; calculate abstractions alwasy at
# function exits?
blockreducer.allowReduceFunctionExits = true

# Allow reduction of loop heads; calculate abstractions alwasy at loop heads?
blockreducer.allowReduceLoopHeads = false

# write the reduced cfa to the specified file.
blockreducer.reducedCfaFile = "ReducedCfa.rsf"

# Do at most n summarizations on a node.
blockreducer.reductionThreshold = 100

# If BMC did not find a bug, check whether the bounding did actually remove
# parts of the state space (this is similar to CBMC's unwinding assertions).
bmc.boundingAssertions = true

# Check reachability of target states after analysis (classical BMC). The
# alternative is to check the reachability as soon as the target states are
# discovered, which is done if cpa.predicate.targetStateSatCheck=true.
bmc.checkTargetStates = true

# dump counterexample formula to file
bmc.dumpCounterexampleFormula = "counterexample.msat"

# try using induction to verify programs with loops
bmc.induction = false

# configuration file for invariant generation
bmc.invariantGenerationConfigFile = no default value

# generate invariants for induction in parallel to the analysis
bmc.parallelInvariantGeneration = false

# file name where to put the path program that is generated as input for
# CBMC. A temporary file is used if this is unspecified.
cbmc.dumpCBMCfile = no default value

# specify the name of the error label
cbmc.options.errorLabel = "ERROR"

# set width of int (16, 32 or 64)
cbmc.options.intWidth = 32

# disable unwinding assertions violation error
cbmc.options.nuaf = false

# specify the limit for unwindings (0 is infinite)
cbmc.options.unwindings = 0

# maximum time limit for CBMC (0 is infinite)
cbmc.timelimit = 0

# Which refinement algorithm to use? (give class name, required for CEGAR) If
# the package name starts with 'org.sosy_lab.cpachecker.', this prefix can be
# omitted.
cegar.refiner = no default value

# completely restart analysis on refinement by removing everything from the
# reached set
cegar.restartOnRefinement = false

# export CFA as .dot file
cfa.export = true

# export individual CFAs for function as .dot files
cfa.exportPerFunction = true

# export CFA as .dot file
cfa.file = "cfa.dot"

# remove paths from CFA that cannot lead to a specification violation
cfa.removeIrrelevantForSpecification = false

# combine sequences of simple edges into a single edge
cfa.useMultiEdges = false

# which model checker to use for verifying counterexamples as a second check
# Currently CBMC or CPAchecker with a different config can be used.
counterexample.checker = "CBMC"
  allowed values: [CBMC, CPACHECKER]

# configuration file for counterexample checks with CPAchecker
counterexample.checker.config = "config/explicitAnalysis-no-cbmc.properties"

# continue analysis after an counterexample was found that was denied by the
# second check
counterexample.continueAfterInfeasibleError = true

# If continueAfterInfeasibleError is true, remove the infeasible
# counterexample before continuing.Setting this to false may prevent a lot of
# similar infeasible counterexamples to get discovered, but is unsound
counterexample.removeInfeasibleErrors = false

# CPA to use (see doc/Configuration.txt for more documentation on this)
cpa = CompositeCPA.class.getCanonicalName()

# Type of partitioning (FunctionAndLoopPartitioning or
# DelayedFunctionAndLoopPartitioning)
# or any class that implements a PartitioningHeuristic
cpa.abm.blockHeuristic = FunctionAndLoopPartitioning.class

# if enabled, the reached set cache is analysed for each cache miss to find
# the cause of the miss.
cpa.abm.gatherCacheMissStatistics = false

# export one variable assignment for error path to file, if one is found
cpa.arg.errorPath.assignment = "ErrorPathAssignment.txt"

# export error path to file, if one is found
cpa.arg.errorPath.core = "ErrorPathCore.txt"
cpa.arg.errorPath.export = true
cpa.arg.errorPath.file = "ErrorPath.txt"
cpa.arg.errorPath.graph = "ErrorPath.dot"
cpa.arg.errorPath.json = "ErrorPath.json"
cpa.arg.errorPath.source = "ErrorPath.c"

# export final ARG as .dot file
cpa.arg.export = true
cpa.arg.file = "ARG.dot"

# whether to keep covered states in the reached set as addition to keeping
# them in the ARG
cpa.arg.keepCoveredStatesInReached = false

# which heuristics should be used to track progress?
cpa.assumptions.progressobserver.heuristics = no default value

# threshold for heuristics of progressobserver
cpa.assumptions.progressobserver.heuristics.assumeEdgesInPathHeuristics.threshold = -1
cpa.assumptions.progressobserver.heuristics.edgeCountHeuristics.threshold = -1

# Threshold for MemoryOutHeuristics (total memory of process in MB)
cpa.assumptions.progressobserver.heuristics.memoryOutHeuristics.threshold = -1

# threshold for heuristics of progressobserver
cpa.assumptions.progressobserver.heuristics.pathLengthHeuristics.threshold = -1
cpa.assumptions.progressobserver.heuristics.reachedSizeHeuristics.threshold = -1
cpa.assumptions.progressobserver.heuristics.repetitionsInPathHeuristics.threshold = -1

# how many times to adjust timeout threshold?
cpa.assumptions.progressobserver.heuristics.timeOutHeuristics.adjustmentLimit = -1

# hard limit threshold for timeout heuristics, disable restarting after this
# limit
cpa.assumptions.progressobserver.heuristics.timeOutHeuristics.hardLimitThreshold = -1

# threshold for timeout heuristics
cpa.assumptions.progressobserver.heuristics.timeOutHeuristics.threshold = -1

# threshold for heuristics of progressobserver
cpa.assumptions.progressobserver.heuristics.usedMemoryOutHeuristics.threshold = 0

# signal the analysis to break in case of reached error state
cpa.automaton.breakOnTargetState = true

# export automaton to file
cpa.automaton.dotExport = false

# file for saving the automaton in DOT format (%s will be replaced with
# automaton name)
cpa.automaton.dotExportFile = "%s.dot"

# file with automaton specification for ObserverAutomatonCPA and
# ControlAutomatonCPA
cpa.automaton.inputFile = no default value

# bitsize for values
cpa.bdd.bitsize = 8

# initialize all variables to 0 when they are declared
cpa.bdd.initAllVars = false

<<<<<<< .working
# either use one bit to know if a value is 0 (or not 0)or use a vector to
# store all memory cells of a variable
cpa.bdd.useBitvector = false

=======
# declare first bit of all vars, then second bit,...
cpa.bdd.initBitwise = true

# declare vars ordered in partitions
# declare vars ordered in partitions. otherwise vars are declared when they
# are needed.
cpa.bdd.initPartitions = true
cpa.bdd.initPartitions = false

# track boolean variables from cfa only
cpa.bdd.trackBooleanFromCFA = true

# either use one bit to know if a value is 0 (or not 0)or use a vector to
# store all memory cells of a variable
cpa.bdd.useBitvector = false

# which vars should be tracked, default: track all. the regex is not used for
# functionname, only for the variablename itself.
cpa.bdd.whiteListRegex = ".*"

>>>>>>> .merge-rechts.r6364
# which composite merge operator to use (plain or agree)
# Both delegate to the component cpas, but agree only allows merging if all
# cpas agree on this. This is probably what you want.
cpa.composite.merge = "AGREE"
  allowed values: [PLAIN, AGREE]

<<<<<<< HEAD
# which precision adjustment strategy to use (ignorant or omniscient)
# While an ignorant strategy keeps the domain knowledge seperated, and
# delegates to the component precision adjustment operators, the omniscient
# strategy may operate on global knowledge.
cpa.composite.precAdjust = "IGNORANT"
  allowed values: [IGNORANT, OMNISCIENT]

# Limit for Java heap memory used by CPAchecker (in MiB; -1 for infinite)
cpa.conditions.global.memory.heap = -1

# Limit for process memory used by CPAchecker (in MiB; -1 for infinite)
cpa.conditions.global.memory.process = -1

# Limit for size of reached set (-1 for infinite)
cpa.conditions.global.reached.size = -1

# Limit for cpu time used by CPAchecker (use milliseconds or specify a unit;
# -1 for infinite)
cpa.conditions.global.time.cpu = -1

# Hard limit for cpu time used by CPAchecker (use milliseconds or specify a
# unit; -1 for infinite)
# When using adjustable conditions, analysis will end after this threshold
cpa.conditions.global.time.cpu.hardlimit = -1

# Limit for wall time used by CPAchecker (use milliseconds or specify a unit;
# -1 for infinite)
cpa.conditions.global.time.wall = -1

# Hard limit for wall time used by CPAchecker (use milliseconds or specify a
# unit; -1 for infinite)
# When using adjustable conditions, analysis will end after this threshold
cpa.conditions.global.time.wall.hardlimit = -1

# whether or not to track unique assignments only
cpa.conditions.path.assignments.demandUniqueness = true

# file name where to put the extended stats file
cpa.conditions.path.assignments.extendedStatsFile = no default value

# maximum number of assignments (-1 for infinite)
cpa.conditions.path.assignments.threshold = -1

# maximum number of assume edges length (-1 for infinite)
cpa.conditions.path.assumeedges.limit = -1

# The condition
cpa.conditions.path.condition = no default value

# maximum path length (-1 for infinite)
cpa.conditions.path.length.limit = -1

# maximum repetitions of any edge in a path (-1 for infinite)
cpa.conditions.path.repetitions.limit = -1

=======
>>>>>>> fe9c4743
# which merge operator to use for DefUseCPA
cpa.defuse.merge = "sep"
  allowed values: [sep, join]

# if there is an assumption like (x!=0), this option sets unknown
# (uninitialized) variables to 1L, when the true-branch is handled.
cpa.explicit.initAssumptionVars = false

# which merge operator to use for ExplicitCPA
cpa.explicit.merge = "SEP"
  allowed values: [SEP, JOIN]

# ignore boolean variables. if this option is used, booleans from the cfa
# should tracked with another CPA, i.e. with BDDCPA.
cpa.explicit.precision.ignoreBooleans = false

# threshold for amount of different values that are tracked for one variable
# per path (-1 means infinitely)
cpa.explicit.precision.path.defaultThreshold = -1

# threshold for amount of different values that are tracked for one variable
# within the reached set (-1 means infinitely)
cpa.explicit.precision.reachedSet.defaultThreshold = -1

# which stop operator to use for ExplicitCPA
cpa.explicit.stop = "SEP"
  allowed values: [SEP, JOIN, NEVER]

# blacklist regex for variables that won't be tracked by ExplicitCPA
cpa.explicit.variableBlacklist = ""

# whether or not to use assumption-closure for explicit refinement
cpa.explict.refiner.useAssumptionClosure = true

# whether or not to use explicit interpolation
cpa.explict.refiner.useExplicitInterpolation = false

# whether or not to always use the inital node as starting point for the next
# iteration
cpa.explict.refiner.useInitialNodeAsRestartingPoint = true

# whitelist regex for variables that will be tracked by FeatureVarsCPA
cpa.featurevars.variableWhitelist = ""

# Which strategy to use for forced coverings (empty for none)
cpa.forcedCovering = no default value

# whether function pointers with invalid targets (e.g., 0) should be tracked
# in order to find calls to such pointers
cpa.functionpointer.trackInvalidFunctionPointers = false

# which type of merge operator to use for IntervalAnalysisCPA
cpa.interval.merge = "SEP"
  allowed values: [SEP, JOIN]

# decides whether one (false) or two (true) successors should be created when
# an inequality-check is encountered
cpa.interval.splitIntervals = false

# at most that many intervals will be tracked per variable
cpa.interval.threshold = 0

# which merge operator to use for InvariantCPA
cpa.invariants.merge = "JOIN"
  allowed values: [JOIN, SEP]

# threshold for unrolling loops of the program (0 is infinite)
# works only if assumption storage CPA is enabled, because otherwise it would
# be unsound
cpa.loopstack.maxLoopIterations = 0

# time limit for a single post computation in millseconds (0 to disable)
cpa.monitor.limit = 0

# time limit for all computations on a path in milliseconds (0 to disable)
cpa.monitor.pathcomputationlimit = 0

# which merge operator to use for OctagonCPA?
cpa.octagon.merge = "SEP"
  allowed values: [SEP, JOIN]

# which merge operator to use for PointerCPA?
cpa.pointer.merge = "sep"
  allowed values: [sep, join]

# print warnings during analysis when unsafe pointer operations are found
cpa.pointer.printWarnings = true

# which merge operator to use for PointerACPA
cpa.pointerA.merge = "SEP"
  allowed values: [SEP, JOIN]

# which stop operator to use for PointerACPA
cpa.pointerA.stop = "SEP"
  allowed values: [SEP, JOIN, NEVER]

# whether to use auxiliary predidates for reduction
cpa.predicate.abm.auxiliaryPredicateComputer = true

# use caching of region to formula conversions
# use caching of abstractions
cpa.predicate.abs.useCache = true

# whether to use Boolean (false) or Cartesian (true) abstraction
cpa.predicate.abstraction.cartesian = false

# dump the abstraction formulas if they took to long
cpa.predicate.abstraction.dumpHardQueries = false

# get an initial set of predicates from a file in MSAT format
cpa.predicate.abstraction.initialPredicates = no default value

# What to use for storing abstractions
cpa.predicate.abstraction.type = "BDD"
  allowed values: [BDD, FORMULA]

# force abstractions immediately after threshold is reached (no effect if
# threshold = 0)
cpa.predicate.blk.alwaysAfterThreshold = true

# abstraction always and only on explicitly computed abstraction nodes.
cpa.predicate.blk.alwaysAndOnlyAtExplicitNodes = false

# force abstractions at each function calls/returns, regardless of threshold
cpa.predicate.blk.alwaysAtFunctions = true

# force abstractions at loop heads, regardless of threshold
cpa.predicate.blk.alwaysAtLoops = true

# abstractions at function calls/returns if threshold has been reached (no
# effect if threshold = 0)
cpa.predicate.blk.functions = false

# abstractions at loop heads if threshold has been reached (no effect if
# threshold = 0)
cpa.predicate.blk.loops = false

# maximum blocksize before abstraction is forced
# (non-negative number, special values: 0 = don't check threshold, 1 = SBE)
cpa.predicate.blk.threshold = 0

# use caching of path formulas
cpa.predicate.blk.useCache = true

# always check satisfiability at end of block, even if precision is empty
cpa.predicate.checkBlockFeasibility = false

# Enable the possibility to precompute explicit abstraction locations.
cpa.predicate.enableBlockreducer = false

# where to dump interpolation and abstraction problems (format string)
cpa.predicate.formulaDumpFilePattern = "%s%04d-%s%03d.msat"

<<<<<<< HEAD
# Handle aliasing of pointers. This adds disjunctions to the formulas, so be
# careful when using cartesian abstraction.
cpa.predicate.handlePointerAliasing = true
=======
# handle Pointers
cpa.predicate.handlePointerAliasing = false
>>>>>>> fe9c4743

# initialize all variables to 0 when they are declared
cpa.predicate.initAllVars = false

# use uninterpreted functions for *, & and array access
cpa.predicate.lvalsAsUIFs = false

# the machine model used for functions sizeof and alignof
cpa.predicate.machineModel = LINUX32
  enum:     [LINUX32, LINUX64]

# use a combination of theories (this is incomplete)
cpa.predicate.mathsat.useDtc = false

# Use UIFs (recommended because its more precise)
cpa.predicate.mathsat.useUIFs = true

# list of functions that provide new memory on the heap. This is only used,
# when handling of pointers is enabled.
cpa.predicate.memoryAllocationFunctions = {
      "malloc", "__kmalloc", "kzalloc"
      }

# which merge operator to use for predicate cpa (usually ABE should be used)
cpa.predicate.merge = "ABE"
  allowed values: [SEP, ABE]

# list of functions that should be considered as giving a non-deterministic
# return value
#  Only predicate analysis honors this option. If you specify this option,
# the default values are not added automatically to the list, so you need to
# specify them explicitly if you need them. Mentioning a function in this
# list has only an effect, if it is an 'external function', i.e., no source
# is given in the code for this function.
cpa.predicate.nondetFunctions = {
      "malloc", "__kmalloc", "kzalloc",
      "sscanf",
      "int_nondet", "nondet_int", "random", "__VERIFIER_nondet_int", "__VERIFIER_nondet_pointer",
      "__VERIFIER_nondet_short", "__VERIFIER_nondet_char", "__VERIFIER_nondet_float"
      }

# export final predicate map, if the error location is not reached
cpa.predicate.predmap.export = true
cpa.predicate.predmap.file = "predmap.txt"

# refinement will add all discovered predicates to all the locations in the
# abstract trace
cpa.predicate.refinement.addPredicatesGlobally = false

# refinement will try to build 'well-scoped' predicates, by cutting spurious
# traces as explained in Section 5.2 of the paper 'Abstractions From Proofs'
# (this does not work with function inlining).
# THIS FEATURE IS CURRENTLY NOT AVAILABLE. 
cpa.predicate.refinement.addWellScopedPredicates = false

# only use the atoms from the interpolants as predicates, and not the whole
# interpolant
cpa.predicate.refinement.atomicPredicates = true

# try again with a second solver if refinement timed out
cpa.predicate.refinement.changesolverontimeout = false

# dump all interpolation problems
cpa.predicate.refinement.dumpInterpolationProblems = false

# apply deletion-filter to the abstract counterexample, to get a minimal set
# of blocks, before applying interpolation-based refinement
cpa.predicate.refinement.getUsefulBlocks = false

# Which interpolating solver to use for interpolant generation?
# DEFAULT means to use the solver used for everything else as well.
cpa.predicate.refinement.interpolatingProver = "DEFAULT"
  allowed values: [DEFAULT, CSISAT]

# skip refinement if input formula is larger than this amount of bytes
# (ignored if 0)
cpa.predicate.refinement.maxRefinementSize = 0

# where to dump the counterexample formula in case the error location is
# reached
cpa.predicate.refinement.msatCexFile = "counterexample.msat"

# use incremental search in counterexample analysis, to find the minimal
# infeasible prefix
cpa.predicate.refinement.shortestCexTrace = false

# if shortestCexTrace is used, start from the end with the incremental search
cpa.predicate.refinement.shortestCexTraceUseSuffix = false

# if shortestCexTrace is used, alternatingly search from start and end of the
# trace
cpa.predicate.refinement.shortestCexTraceZigZag = false

# split arithmetic equalities when extracting predicates from interpolants
cpa.predicate.refinement.splitItpAtoms = false

# time limit for refinement (0 is infinitely long)
cpa.predicate.refinement.timelimit = 0

# verify if the interpolants fulfill the interpolant properties
cpa.predicate.refinement.verifyInterpolants = false

# maximum blocksize before a satisfiability check is done
# (non-negative number, 0 means never, if positive should be smaller than
# blocksize)
cpa.predicate.satCheck = 0

# export solverqueries in smtlib-format
cpa.predicate.smtinterpol.logfile = "smtinterpol.smt2"

# Whether to use MathSAT 4, MathSAT 5 or YICES (in combination with Mathsat
# 4) as SMT solver
cpa.predicate.solver = MATHSAT4
  allowed values: [MATHSAT4, MATHSAT5, YICES, SMTINTERPOL]

# With of the bitvectors if useBitvectors is true.
cpa.predicate.solver.bitWidth = 32

# Whether to use signed or unsigned variables if useBitvectors is true.
cpa.predicate.solver.signed = true

# Encode program variables as bitvectors of a fixed size,instead of using
# REALS. Not all solvers might support this.
cpa.predicate.solver.useBitvectors = false

# Encode program variables as INTEGER variables, instead of using REALs. Not
# all solvers might support this.
cpa.predicate.solver.useIntegers = false

# whether to include the symbolic path formula in the coverage checks or do
# only the fast abstract checks
cpa.predicate.symbolicCoverageCheck = false

# check satisfiability when a target state has been found (should be true)
cpa.predicate.targetStateSatCheck = true

# try to add some useful static-learning-like axioms for bitwise operations
# (which are encoded as UFs): essentially, we simply collect all the numbers
# used in bitwise operations, and add axioms like (0 & n = 0)
cpa.predicate.useBitwiseAxioms = false

# add special information to formulas about non-deterministic functions
cpa.predicate.useNondetFlags = false

# which merge operator to use for UninitializedVariablesCPA?
cpa.uninitvars.merge = "sep"
  allowed values: [sep, join]

# print warnings during analysis when uninitialized variables are used
cpa.uninitvars.printWarnings = "true"

# which stop operator to use for UninitializedVariablesCPA?
cpa.uninitvars.stop = "sep"
  allowed values: [sep, join]

# enable the Forced Covering optimization
impact.useForcedCovering = true

# C dialect for parser
parser.dialect = GNUC
  enum:     [C99, GNUC]

# file in which ARG representation needed for proof checking is stored
pcc.proofFile = "arg.obj"

pcc.proofgen.doPCC = false

# print reached set to text file
reachedSet.export = true
reachedSet.file = "reached.txt"

# list of files with configurations to use
restartAlgorithm.configFiles = no default value

# comma-separated list of files with specifications that should be checked
# (see config/specification/ for examples)
specification = no default value

# write some statistics to disk
statistics.export = true
statistics.file = "Statistics.txt"

# track memory usage of JVM during runtime
statistics.memory = true

# print statistics to console
statistics.print = false
<|MERGE_RESOLUTION|>--- conflicted
+++ resolved
@@ -65,6 +65,9 @@
 # run interprocedural analysis
 analysis.interprocedural = true
 
+# C programs to analyze (currently only one file is supported)
+analysis.programNames = no default value
+
 # which reached set implementation to use?
 # NORMAL: just a simple set
 # LOCATIONMAPPED: a different set per location (faster, states with different
@@ -205,6 +208,8 @@
 # specify the limit for unwindings (0 is infinite)
 cbmc.options.unwindings = 0
 
+# maximum time limit for CBMC (use milliseconds or specify a unit; 0 for
+# infinite)
 # maximum time limit for CBMC (0 is infinite)
 cbmc.timelimit = 0
 
@@ -251,6 +256,10 @@
 
 # CPA to use (see doc/Configuration.txt for more documentation on this)
 cpa = CompositeCPA.class.getCanonicalName()
+
+# if enabled, cache queries also consider blocks with non-matching precision
+# for reuse.
+cpa.abm.aggressiveCaching = true
 
 # Type of partitioning (FunctionAndLoopPartitioning or
 # DelayedFunctionAndLoopPartitioning)
@@ -280,34 +289,6 @@
 # them in the ARG
 cpa.arg.keepCoveredStatesInReached = false
 
-# which heuristics should be used to track progress?
-cpa.assumptions.progressobserver.heuristics = no default value
-
-# threshold for heuristics of progressobserver
-cpa.assumptions.progressobserver.heuristics.assumeEdgesInPathHeuristics.threshold = -1
-cpa.assumptions.progressobserver.heuristics.edgeCountHeuristics.threshold = -1
-
-# Threshold for MemoryOutHeuristics (total memory of process in MB)
-cpa.assumptions.progressobserver.heuristics.memoryOutHeuristics.threshold = -1
-
-# threshold for heuristics of progressobserver
-cpa.assumptions.progressobserver.heuristics.pathLengthHeuristics.threshold = -1
-cpa.assumptions.progressobserver.heuristics.reachedSizeHeuristics.threshold = -1
-cpa.assumptions.progressobserver.heuristics.repetitionsInPathHeuristics.threshold = -1
-
-# how many times to adjust timeout threshold?
-cpa.assumptions.progressobserver.heuristics.timeOutHeuristics.adjustmentLimit = -1
-
-# hard limit threshold for timeout heuristics, disable restarting after this
-# limit
-cpa.assumptions.progressobserver.heuristics.timeOutHeuristics.hardLimitThreshold = -1
-
-# threshold for timeout heuristics
-cpa.assumptions.progressobserver.heuristics.timeOutHeuristics.threshold = -1
-
-# threshold for heuristics of progressobserver
-cpa.assumptions.progressobserver.heuristics.usedMemoryOutHeuristics.threshold = 0
-
 # signal the analysis to break in case of reached error state
 cpa.automaton.breakOnTargetState = true
 
@@ -328,12 +309,6 @@
 # initialize all variables to 0 when they are declared
 cpa.bdd.initAllVars = false
 
-<<<<<<< .working
-# either use one bit to know if a value is 0 (or not 0)or use a vector to
-# store all memory cells of a variable
-cpa.bdd.useBitvector = false
-
-=======
 # declare first bit of all vars, then second bit,...
 cpa.bdd.initBitwise = true
 
@@ -354,14 +329,12 @@
 # functionname, only for the variablename itself.
 cpa.bdd.whiteListRegex = ".*"
 
->>>>>>> .merge-rechts.r6364
 # which composite merge operator to use (plain or agree)
 # Both delegate to the component cpas, but agree only allows merging if all
 # cpas agree on this. This is probably what you want.
 cpa.composite.merge = "AGREE"
   allowed values: [PLAIN, AGREE]
 
-<<<<<<< HEAD
 # which precision adjustment strategy to use (ignorant or omniscient)
 # While an ignorant strategy keeps the domain knowledge seperated, and
 # delegates to the component precision adjustment operators, the omniscient
@@ -417,8 +390,6 @@
 # maximum repetitions of any edge in a path (-1 for infinite)
 cpa.conditions.path.repetitions.limit = -1
 
-=======
->>>>>>> fe9c4743
 # which merge operator to use for DefUseCPA
 cpa.defuse.merge = "sep"
   allowed values: [sep, join]
@@ -490,10 +461,12 @@
 # be unsound
 cpa.loopstack.maxLoopIterations = 0
 
-# time limit for a single post computation in millseconds (0 to disable)
+# time limit for a single post computation (use milliseconds or specify a
+# unit; 0 for infinite)
 cpa.monitor.limit = 0
 
-# time limit for all computations on a path in milliseconds (0 to disable)
+# time limit for all computations on a path in milliseconds (use milliseconds
+# or specify a unit; 0 for infinite)
 cpa.monitor.pathcomputationlimit = 0
 
 # which merge operator to use for OctagonCPA?
@@ -572,14 +545,9 @@
 # where to dump interpolation and abstraction problems (format string)
 cpa.predicate.formulaDumpFilePattern = "%s%04d-%s%03d.msat"
 
-<<<<<<< HEAD
 # Handle aliasing of pointers. This adds disjunctions to the formulas, so be
 # careful when using cartesian abstraction.
 cpa.predicate.handlePointerAliasing = true
-=======
-# handle Pointers
-cpa.predicate.handlePointerAliasing = false
->>>>>>> fe9c4743
 
 # initialize all variables to 0 when they are declared
 cpa.predicate.initAllVars = false
@@ -676,7 +644,8 @@
 # split arithmetic equalities when extracting predicates from interpolants
 cpa.predicate.refinement.splitItpAtoms = false
 
-# time limit for refinement (0 is infinitely long)
+# time limit for refinement (use milliseconds or specify a unit; 0 for
+# infinite)
 cpa.predicate.refinement.timelimit = 0
 
 # verify if the interpolants fulfill the interpolant properties
