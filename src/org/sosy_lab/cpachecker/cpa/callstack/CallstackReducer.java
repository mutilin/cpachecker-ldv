--- conflicted
+++ resolved
@@ -69,16 +69,8 @@
   private CallstackState copyCallstackExceptLast(CallstackState target, CallstackState source) {
     if (source.getDepth() == 1) {
       assert source.getPreviousState() == null;
-<<<<<<< HEAD
-      try {
-        assert source.getCurrentFunction().equals(target.getCurrentFunction());
-      } catch (AssertionError e) {
-        System.out.println("here");
-      }
-=======
       assert source.getCurrentFunction().equals(target.getCurrentFunction()):
               "names of functions do not match: '" + source.getCurrentFunction() + "' != '" + target.getCurrentFunction() + "'";
->>>>>>> 0a0d5f0d
       return target;
     } else {
       CallstackState recursiveResult = copyCallstackExceptLast(target, source.getPreviousState());
