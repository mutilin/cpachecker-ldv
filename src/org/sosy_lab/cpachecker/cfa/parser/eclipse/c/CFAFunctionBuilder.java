/*
 *  CPAchecker is a tool for configurable software verification.
 *  This file is part of CPAchecker.
 *
 *  Copyright (C) 2007-2013  Dirk Beyer
 *  All rights reserved.
 *
 *  Licensed under the Apache License, Version 2.0 (the "License");
 *  you may not use this file except in compliance with the License.
 *  You may obtain a copy of the License at
 *
 *      http://www.apache.org/licenses/LICENSE-2.0
 *
 *  Unless required by applicable law or agreed to in writing, software
 *  distributed under the License is distributed on an "AS IS" BASIS,
 *  WITHOUT WARRANTIES OR CONDITIONS OF ANY KIND, either express or implied.
 *  See the License for the specific language governing permissions and
 *  limitations under the License.
 *
 *
 *  CPAchecker web page:
 *    http://cpachecker.sosy-lab.org
 */
package org.sosy_lab.cpachecker.cfa.parser.eclipse.c;

import static com.google.common.base.Preconditions.checkState;
import static org.sosy_lab.cpachecker.cfa.CFACreationUtils.isReachableNode;

import java.math.BigInteger;
import java.util.ArrayDeque;
import java.util.ArrayList;
import java.util.Deque;
import java.util.HashMap;
import java.util.HashSet;
import java.util.LinkedList;
import java.util.List;
import java.util.Map;
import java.util.Set;
import java.util.logging.Level;

import javax.annotation.Nullable;

import org.eclipse.cdt.core.dom.ast.ASTVisitor;
import org.eclipse.cdt.core.dom.ast.IASTASMDeclaration;
import org.eclipse.cdt.core.dom.ast.IASTBinaryExpression;
import org.eclipse.cdt.core.dom.ast.IASTBreakStatement;
import org.eclipse.cdt.core.dom.ast.IASTCaseStatement;
import org.eclipse.cdt.core.dom.ast.IASTCompoundStatement;
import org.eclipse.cdt.core.dom.ast.IASTConditionalExpression;
import org.eclipse.cdt.core.dom.ast.IASTContinueStatement;
import org.eclipse.cdt.core.dom.ast.IASTDeclaration;
import org.eclipse.cdt.core.dom.ast.IASTDeclarationStatement;
import org.eclipse.cdt.core.dom.ast.IASTDefaultStatement;
import org.eclipse.cdt.core.dom.ast.IASTDoStatement;
import org.eclipse.cdt.core.dom.ast.IASTExpression;
import org.eclipse.cdt.core.dom.ast.IASTExpressionList;
import org.eclipse.cdt.core.dom.ast.IASTExpressionStatement;
import org.eclipse.cdt.core.dom.ast.IASTFileLocation;
import org.eclipse.cdt.core.dom.ast.IASTForStatement;
import org.eclipse.cdt.core.dom.ast.IASTFunctionDefinition;
import org.eclipse.cdt.core.dom.ast.IASTGotoStatement;
import org.eclipse.cdt.core.dom.ast.IASTIfStatement;
import org.eclipse.cdt.core.dom.ast.IASTLabelStatement;
import org.eclipse.cdt.core.dom.ast.IASTLiteralExpression;
import org.eclipse.cdt.core.dom.ast.IASTNode;
import org.eclipse.cdt.core.dom.ast.IASTNullStatement;
import org.eclipse.cdt.core.dom.ast.IASTProblem;
import org.eclipse.cdt.core.dom.ast.IASTProblemDeclaration;
import org.eclipse.cdt.core.dom.ast.IASTProblemStatement;
import org.eclipse.cdt.core.dom.ast.IASTReturnStatement;
import org.eclipse.cdt.core.dom.ast.IASTSimpleDeclaration;
import org.eclipse.cdt.core.dom.ast.IASTStatement;
import org.eclipse.cdt.core.dom.ast.IASTSwitchStatement;
import org.eclipse.cdt.core.dom.ast.IASTUnaryExpression;
import org.eclipse.cdt.core.dom.ast.IASTWhileStatement;
import org.eclipse.cdt.core.dom.ast.gnu.IGNUASTCompoundStatementExpression;
import org.sosy_lab.common.LogManager;
import org.sosy_lab.common.Pair;
import org.sosy_lab.common.configuration.Configuration;
import org.sosy_lab.common.configuration.InvalidConfigurationException;
<<<<<<< HEAD
=======
import org.sosy_lab.common.configuration.Option;
import org.sosy_lab.common.configuration.Options;
>>>>>>> 9a208ad0
import org.sosy_lab.cpachecker.cfa.CFACreationUtils;
import org.sosy_lab.cpachecker.cfa.ast.FileLocation;
import org.sosy_lab.cpachecker.cfa.ast.c.CAssignment;
import org.sosy_lab.cpachecker.cfa.ast.c.CAstNode;
import org.sosy_lab.cpachecker.cfa.ast.c.CBinaryExpression;
import org.sosy_lab.cpachecker.cfa.ast.c.CBinaryExpression.BinaryOperator;
import org.sosy_lab.cpachecker.cfa.ast.c.CComplexTypeDeclaration;
import org.sosy_lab.cpachecker.cfa.ast.c.CDeclaration;
import org.sosy_lab.cpachecker.cfa.ast.c.CExpression;
import org.sosy_lab.cpachecker.cfa.ast.c.CExpressionAssignmentStatement;
import org.sosy_lab.cpachecker.cfa.ast.c.CExpressionStatement;
import org.sosy_lab.cpachecker.cfa.ast.c.CFunctionCallAssignmentStatement;
import org.sosy_lab.cpachecker.cfa.ast.c.CFunctionCallExpression;
import org.sosy_lab.cpachecker.cfa.ast.c.CFunctionCallStatement;
import org.sosy_lab.cpachecker.cfa.ast.c.CFunctionDeclaration;
import org.sosy_lab.cpachecker.cfa.ast.c.CIdExpression;
import org.sosy_lab.cpachecker.cfa.ast.c.CInitializer;
import org.sosy_lab.cpachecker.cfa.ast.c.CIntegerLiteralExpression;
import org.sosy_lab.cpachecker.cfa.ast.c.CParameterDeclaration;
import org.sosy_lab.cpachecker.cfa.ast.c.CReturnStatement;
import org.sosy_lab.cpachecker.cfa.ast.c.CRightHandSide;
import org.sosy_lab.cpachecker.cfa.ast.c.CStatement;
import org.sosy_lab.cpachecker.cfa.ast.c.CVariableDeclaration;
import org.sosy_lab.cpachecker.cfa.model.BlankEdge;
import org.sosy_lab.cpachecker.cfa.model.CFAEdge;
import org.sosy_lab.cpachecker.cfa.model.CFANode;
import org.sosy_lab.cpachecker.cfa.model.CLabelNode;
import org.sosy_lab.cpachecker.cfa.model.FunctionEntryNode;
import org.sosy_lab.cpachecker.cfa.model.FunctionExitNode;
import org.sosy_lab.cpachecker.cfa.model.c.CAssumeEdge;
import org.sosy_lab.cpachecker.cfa.model.c.CDeclarationEdge;
import org.sosy_lab.cpachecker.cfa.model.c.CFunctionEntryNode;
import org.sosy_lab.cpachecker.cfa.model.c.CReturnStatementEdge;
import org.sosy_lab.cpachecker.cfa.model.c.CStatementEdge;
import org.sosy_lab.cpachecker.cfa.types.MachineModel;
import org.sosy_lab.cpachecker.cfa.types.c.CDefaults;
import org.sosy_lab.cpachecker.cfa.types.c.CNumericTypes;
import org.sosy_lab.cpachecker.cfa.types.c.CSimpleType;
import org.sosy_lab.cpachecker.util.CFATraversal;
import org.sosy_lab.cpachecker.util.CFAUtils;

import com.google.common.collect.ArrayListMultimap;
import com.google.common.collect.Multimap;

/**
 * Builder to traverse AST.
 * Known Limitations:
 * -- K&R style function definitions not implemented
 * -- Inlined assembler code is ignored
 */
@Options(prefix="cfa")
class CFAFunctionBuilder extends ASTVisitor {

  // Data structure for maintaining our scope stack in a function
  private final Deque<CFANode> locStack = new ArrayDeque<>();

  // Data structures for handling loops & else conditions
  private final Deque<CFANode> loopStartStack = new ArrayDeque<>();
  private final Deque<CFANode> loopNextStack  = new ArrayDeque<>(); // For the node following the current if / while block
  private final Deque<CFANode> elseStack      = new ArrayDeque<>();

  // Data structure for handling switch-statements
  private final Deque<CExpression> switchExprStack = new ArrayDeque<>();
  private final Deque<CFANode> switchCaseStack = new ArrayDeque<>();
  private final Deque<CFANode> switchDefaultStack = new LinkedList<>(); // ArrayDeque not possible because it does not allow null

  // Data structures for handling goto
  private final Map<String, CLabelNode> labelMap = new HashMap<>();
  private final Multimap<String, CFANode> gotoLabelNeeded = ArrayListMultimap.create();

  // Data structures for handling function declarations
  private FunctionEntryNode cfa = null;
  private final List<CFANode> cfaNodes = new ArrayList<>();
  private final List<CFANode> deadCode = new ArrayList<>();

  private final FunctionScope scope;
  private final ASTConverter astCreator;

  private final LogManager logger;
  private final CheckBindingVisitor checkBinding;

  private boolean encounteredAsm = false;

<<<<<<< HEAD
  public CFAFunctionBuilder(Configuration config, LogManager pLogger, FunctionScope pScope, MachineModel pMachine) throws InvalidConfigurationException {
=======
  @Option(description="Also initialize local variables with default values, "
      + "or leave them uninitialized.")
  private boolean initializeAllVariables = false;

  public CFAFunctionBuilder(Configuration config, LogManager pLogger, FunctionScope pScope, MachineModel pMachine) throws InvalidConfigurationException {
    config.inject(this);
>>>>>>> 9a208ad0

    logger = pLogger;
    scope = pScope;
    astCreator = new ASTConverter(config, pScope, pLogger, pMachine);
    checkBinding = new CheckBindingVisitor(pLogger);

    shouldVisitDeclarations = true;
    shouldVisitEnumerators = true;
    shouldVisitParameterDeclarations = true;
    shouldVisitProblems = true;
    shouldVisitStatements = true;
  }

  FunctionEntryNode getStartNode() {
    checkState(cfa != null);
    return cfa;
  }

  List<CFANode> getCfaNodes() {
    checkState(cfa != null);
    return cfaNodes;
  }

  boolean didEncounterAsm() {
    return encounteredAsm;
  }

  /**
   * This method is called after parsing and checks if we left everything clean.
   */
  void finish() {
    assert astCreator.getAndResetPreSideAssignments().isEmpty();
    assert astCreator.getAndResetPostSideAssignments().isEmpty();
    assert locStack.isEmpty();
    assert loopStartStack.isEmpty();
    assert loopNextStack.isEmpty();
    assert elseStack.isEmpty();
    assert switchCaseStack.isEmpty();
    assert switchExprStack.isEmpty();
    assert gotoLabelNeeded.isEmpty();
  }


  /////////////////////////////////////////////////////////////////////////////
  // Declarations
  /////////////////////////////////////////////////////////////////////////////

  /**
   * @category declarations
   */
  @Override
  public int visit(IASTDeclaration declaration) {
    IASTFileLocation fileloc = declaration.getFileLocation();

    if (declaration instanceof IASTSimpleDeclaration) {
      return handleSimpleDeclaration((IASTSimpleDeclaration)declaration, fileloc);

    } else if (declaration instanceof IASTFunctionDefinition) {
      return handleFunctionDefinition((IASTFunctionDefinition)declaration, fileloc);

    } else if (declaration instanceof IASTProblemDeclaration) {
      // CDT parser struggles on GCC's __attribute__((something)) constructs
      // because we use C99 as default.
      // Either insert the following macro before compiling with CIL:
      // #define  __attribute__(x)  /*NOTHING*/
      // or insert "parser.dialect = GNUC" into properties file
      visit(((IASTProblemDeclaration)declaration).getProblem());
      return PROCESS_SKIP;

    } else if (declaration instanceof IASTASMDeclaration) {
      return ignoreASMDeclaration(fileloc, declaration);

    } else {
      throw new CFAGenerationRuntimeException("Unknown declaration type " + declaration.getClass().getSimpleName(), declaration);
    }
  }

  /**
   * @category declarations
   */
  private int handleSimpleDeclaration(final IASTSimpleDeclaration sd, final IASTFileLocation fileloc) {

    assert (locStack.size() > 0) : "not in a function's scope";

    CFANode prevNode = locStack.pop();

    CFANode nextNode = createEdgeForDeclaration(sd, fileloc.getStartingLineNumber(), prevNode);

    assert nextNode != null;
    locStack.push(nextNode);

    return PROCESS_SKIP; // important to skip here, otherwise we would visit nested declarations
  }

  /**
   * This method takes a list of Declarations and adds them to the CFA.
   * The edges are inserted after startNode.
   * @return the node after the last of the new declarations
   * @category declarations
   */
  private CFANode createEdgeForDeclaration(final IASTSimpleDeclaration sd,
      final int filelocStart, CFANode prevNode) {

    assert astCreator.getAndResetPostSideAssignments().isEmpty()
          : "post side assignments should occur only on declarations," +
            "but they occurred somewhere else and where not handled";
    final List<CDeclaration> declList = astCreator.convert(sd);
    final String rawSignature = sd.getRawSignature();

    prevNode = handleAllSideEffects(prevNode, filelocStart, rawSignature, true);

    // create one edge for every declaration
    for (CDeclaration newD : declList) {

      if (newD instanceof CVariableDeclaration) {
        // Variables are already declared by ASTConverter.
        // This is needed to handle the binding in the initializer correctly.
        // scope.registerDeclaration(newD);
        assert scope.lookupVariable(newD.getOrigName()) == newD;

        CInitializer init = ((CVariableDeclaration) newD).getInitializer();
        if (init != null) {
          init.accept(checkBinding);
        } else if (initializeAllVariables) {
          CInitializer initializer = CDefaults.forType(newD.getType(), newD.getFileLocation());
          newD = new CVariableDeclaration(newD.getFileLocation(),
                                          newD.isGlobal(),
                                          ((CVariableDeclaration) newD).getCStorageClass(),
                                          newD.getType(),
                                          newD.getName(),
                                          newD.getOrigName(),
                                          newD.getQualifiedName(),
                                          initializer);
        }

      } else if (newD instanceof CComplexTypeDeclaration) {
        scope.registerTypeDeclaration((CComplexTypeDeclaration)newD);
      } else {
        assert !(newD instanceof CFunctionDeclaration) : "Function declaration inside function";
      }

      CFANode nextNode = newCFANode(filelocStart);

      final CDeclarationEdge edge = new CDeclarationEdge(rawSignature, filelocStart,
          prevNode, nextNode, newD);
      addToCFA(edge);

      prevNode = nextNode;
    }
    prevNode = createEdgesForSideEffects(prevNode, astCreator.getAndResetPostSideAssignments(), rawSignature, filelocStart);

    return prevNode;
  }

  /**
   * @category declarations
   */
  private int handleFunctionDefinition(final IASTFunctionDefinition declaration,
      final IASTFileLocation fileloc) {

    if (locStack.size() != 0) {
      throw new CFAGenerationRuntimeException("Nested function declarations?");
    }

    assert labelMap.isEmpty();
    assert gotoLabelNeeded.isEmpty();
    assert cfa == null;

    final CFunctionDeclaration fdef = astCreator.convert(declaration);
    final String nameOfFunction = fdef.getName();
    assert !nameOfFunction.isEmpty();

    scope.enterFunction(fdef);

    final List<CParameterDeclaration> parameters = fdef.getParameters();
    final List<String> parameterNames = new ArrayList<>(parameters.size());

    for (CParameterDeclaration param : parameters) {
      scope.registerDeclaration(param); // declare parameter as local variable
      parameterNames.add(param.getName());
    }

    final FunctionExitNode returnNode = new FunctionExitNode(fileloc.getEndingLineNumber(), nameOfFunction);
    cfaNodes.add(returnNode);

    final FunctionEntryNode startNode = new CFunctionEntryNode(
        fileloc.getStartingLineNumber(), fdef, returnNode, parameterNames);
    cfaNodes.add(startNode);
    returnNode.setEntryNode(startNode);
    cfa = startNode;

    final CFANode nextNode = newCFANode(fileloc);
    locStack.add(nextNode);

    final BlankEdge dummyEdge = new BlankEdge("", fileloc.getStartingLineNumber(),
        startNode, nextNode, "Function start dummy edge");
    addToCFA(dummyEdge);

    return PROCESS_CONTINUE;
  }

  /**
   * @category declarations
   */
  private int ignoreASMDeclaration(final IASTFileLocation fileloc, final IASTNode asmCode) {
    logger.log(Level.FINER, "Ignoring inline assembler code at line", fileloc.getStartingLineNumber());
    encounteredAsm = true;

    final CFANode prevNode = locStack.pop();

    final CFANode nextNode = newCFANode(fileloc);
    locStack.push(nextNode);

    final BlankEdge edge = new BlankEdge(asmCode.getRawSignature(),
        fileloc.getStartingLineNumber(), prevNode, nextNode, "Ignored inline assembler code");
    addToCFA(edge);

    return PROCESS_SKIP;
  }

  /**
   * @category declarations
   */
  @Override
  public int leave(IASTDeclaration declaration) {
    if (declaration instanceof IASTFunctionDefinition) {

      if (locStack.size() != 1) {
        throw new CFAGenerationRuntimeException("Depth wrong. Geoff needs to do more work");
      }

      CFANode lastNode = locStack.pop();

      if (isReachableNode(lastNode)) {
        BlankEdge blankEdge = new BlankEdge("",
            lastNode.getLineNumber(), lastNode, cfa.getExitNode(), "default return");
        addToCFA(blankEdge);
      }

      if (!gotoLabelNeeded.isEmpty()) {
        throw new CFAGenerationRuntimeException("Following labels were not found in function "
              + cfa.getFunctionName() + ": " + gotoLabelNeeded.keySet());
      }

      Set<CFANode> reachableNodes = CFATraversal.dfs().collectNodesReachableFrom(cfa);

      for (CLabelNode n : labelMap.values()) {
        if (!reachableNodes.contains(n)) {
          logDeadLabel(n);

          // remove all entering edges
          while (n.getNumEnteringEdges() > 0) {
            CFACreationUtils.removeEdgeFromNodes(n.getEnteringEdge(0));
          }

          // now we can delete this whole unreachable part
          CFACreationUtils.removeChainOfNodesFromCFA(n);
        }
      }

      // remove node which were created but aren't part of CFA (e.g. because of dead code)
      for (CFANode node : cfaNodes) {
        if (!reachableNodes.contains(node)) {
          deadCode.add(node);
        }
      }
      cfaNodes.retainAll(reachableNodes);
      assert cfaNodes.size() == reachableNodes.size(); // they should be equal now
    }

    return PROCESS_CONTINUE;
  }

  /**
   * @category declarations
   */
  private void logDeadLabel(CLabelNode n) {
    Level level = Level.INFO;
    if (n.getLabel().matches("(switch|while)_(\\d+_[a-z0-9]+|[a-z0-9]+___\\d+)")) {
      // don't mention dead code produced by CIL on normal log levels
      level = Level.FINER;
    }
    logger.log(level, "Dead code detected at line", n.getLineNumber() + ": Label",
        n.getLabel(), "is not reachable.");
  }


  /////////////////////////////////////////////////////////////////////////////
  // Statements
  /////////////////////////////////////////////////////////////////////////////

  /**
   * @category statements
   */
  @Override
  public int visit(IASTStatement statement) {
    IASTFileLocation fileloc = statement.getFileLocation();

    // Handle special condition for else
    if (statement.getPropertyInParent() == IASTIfStatement.ELSE) {
      // Edge from current location to post if-statement location
      CFANode prevNode = locStack.pop();
      CFANode nextNode = locStack.peek();

      if (isReachableNode(prevNode)) {
        BlankEdge blankEdge = new BlankEdge("", nextNode.getLineNumber(), prevNode, nextNode, "");
        addToCFA(blankEdge);
      }

      //  Push the start of the else clause onto our location stack
      CFANode elseNode = elseStack.pop();
      locStack.push(elseNode);
    }

    // Handle each kind of expression
    if (statement instanceof IASTCompoundStatement) {
      if (statement.getPropertyInParent() == IGNUASTCompoundStatementExpression.STATEMENT) {
        // IGNUASTCompoundStatementExpression content is already handled
        return PROCESS_SKIP;
      }

      scope.enterBlock();
      // Do nothing, just continue visiting
    } else if (statement instanceof IASTExpressionStatement) {
      handleExpressionStatement((IASTExpressionStatement)statement, fileloc);
    } else if (statement instanceof IASTIfStatement) {
      handleIfStatement((IASTIfStatement)statement, fileloc);
    } else if (statement instanceof IASTWhileStatement) {
      handleWhileStatement((IASTWhileStatement)statement, fileloc);
    } else if (statement instanceof IASTForStatement) {
      return handleForStatement((IASTForStatement)statement, fileloc);
    } else if (statement instanceof IASTBreakStatement) {
      handleBreakStatement((IASTBreakStatement)statement, fileloc);
    } else if (statement instanceof IASTContinueStatement) {
      handleContinueStatement((IASTContinueStatement)statement, fileloc);
    } else if (statement instanceof IASTLabelStatement) {
      handleLabelStatement((IASTLabelStatement)statement, fileloc);
    } else if (statement instanceof IASTGotoStatement) {
      handleGotoStatement((IASTGotoStatement)statement, fileloc);
    } else if (statement instanceof IASTReturnStatement) {
      handleReturnStatement((IASTReturnStatement)statement, fileloc);
    } else if (statement instanceof IASTSwitchStatement) {
      return handleSwitchStatement((IASTSwitchStatement)statement, fileloc);
    } else if (statement instanceof IASTCaseStatement) {
      handleCaseStatement((IASTCaseStatement)statement, fileloc);
    } else if (statement instanceof IASTDefaultStatement) {
      handleDefaultStatement((IASTDefaultStatement)statement, fileloc);
    } else if (statement instanceof IASTNullStatement) {
      // We really don't care about blank statements
    } else if (statement instanceof IASTDeclarationStatement) {
      // these are handled by visit(IASTDeclaration)
    } else if (statement instanceof IASTProblemStatement) {
      visit(((IASTProblemStatement)statement).getProblem());
    } else if (statement instanceof IASTDoStatement) {
      handleDoWhileStatement((IASTDoStatement)statement, fileloc);
    } else {
      throw new CFAGenerationRuntimeException("Unknown AST node "
          + statement.getClass().getSimpleName(), statement);
    }

    return PROCESS_CONTINUE;
  }

  /**
   * @category statements
   */
  private void handleExpressionStatement(IASTExpressionStatement exprStatement,
      IASTFileLocation fileloc) {

    CFANode prevNode = locStack.pop();
    CFANode lastNode = null;
    String rawSignature = exprStatement.getRawSignature();

    if (exprStatement.getExpression() instanceof IASTExpressionList) {
      for (IASTExpression exp : ((IASTExpressionList) exprStatement.getExpression()).getExpressions()) {
        CStatement statement = astCreator.convertExpressionToStatement(exp);
        lastNode = createIASTExpressionStatementEdges(rawSignature, fileloc, prevNode, statement);
        prevNode = lastNode;
      }
      assert lastNode != null;
    } else {
      CStatement statement = astCreator.convert(exprStatement);
      lastNode = createIASTExpressionStatementEdges(rawSignature, fileloc, prevNode, statement);
    }
    locStack.push(lastNode);
  }

  /**
   * @category statements
   */
  private CFANode createIASTExpressionStatementEdges(String rawSignature, IASTFileLocation fileloc,
      CFANode prevNode, CStatement statement) {

    CFANode lastNode;
    boolean resultIsUsed = true;

    if (astCreator.hasConditionalExpression()
        && (statement instanceof CExpressionStatement)) {
      // this may be code where the resulting value of a ternary operator is not used, e.g. (x ? f() : g())

      List<Pair<IASTExpression, CIdExpression>> tempVars = astCreator.getConditionalExpressions();
      if ((tempVars.size() == 1) && (tempVars.get(0).getSecond() == ((CExpressionStatement)statement).getExpression())) {
        resultIsUsed = false;
      }
    }

    prevNode = handleAllSideEffects(prevNode, fileloc.getStartingLineNumber(), rawSignature, resultIsUsed);

    statement.accept(checkBinding);
    if (resultIsUsed) {
      lastNode = newCFANode(fileloc);

      CStatementEdge edge = new CStatementEdge(rawSignature, statement,
          fileloc.getStartingLineNumber(), prevNode, lastNode);
      addToCFA(edge);
    } else {
      lastNode = prevNode;
    }
    return lastNode;
  }

  /**
   * @category statements
   */
  private void handleLabelStatement(IASTLabelStatement labelStatement,
      IASTFileLocation fileloc) {

    String labelName = labelStatement.getName().toString();
    if (labelMap.containsKey(labelName)) {
      throw new CFAGenerationRuntimeException("Duplicate label " + labelName
          + " in function " + cfa.getFunctionName(), labelStatement);
    }

    CFANode prevNode = locStack.pop();

    CLabelNode labelNode = new CLabelNode(fileloc.getStartingLineNumber(),
        cfa.getFunctionName(), labelName);
    cfaNodes.add(labelNode);
    locStack.push(labelNode);
    labelMap.put(labelName, labelNode);

    if (isReachableNode(prevNode)) {
      BlankEdge blankEdge = new BlankEdge(labelStatement.getRawSignature(),
          fileloc.getStartingLineNumber(), prevNode, labelNode, "Label: " + labelName);
      addToCFA(blankEdge);
    }

    // Check if any goto's previously analyzed need connections to this label
    for (CFANode gotoNode : gotoLabelNeeded.get(labelName)) {
      String description = "Goto: " + labelName;
      BlankEdge gotoEdge = new BlankEdge(description,
          gotoNode.getLineNumber(), gotoNode, labelNode, description);
      addToCFA(gotoEdge);
    }
    gotoLabelNeeded.removeAll(labelName);
  }

  /**
   * @category statements
   */
  private void handleGotoStatement(IASTGotoStatement gotoStatement,
      IASTFileLocation fileloc) {

    String labelName = gotoStatement.getName().toString();

    CFANode prevNode = locStack.pop();
    CFANode labelNode = labelMap.get(labelName);
    if (labelNode != null) {
      BlankEdge gotoEdge = new BlankEdge(gotoStatement.getRawSignature(),
          fileloc.getStartingLineNumber(), prevNode, labelNode, "Goto: " + labelName);

      /* labelNode was analyzed before, so it is in the labelMap,
       * then there can be a jump backwards and this can create a loop.
       * If LabelNode has not been the start of a loop, Node labelNode can be
       * the start of a loop, so check if there is a path from labelNode to
       * the current Node through DFS-search */
      if (!labelNode.isLoopStart() && isPathFromTo(labelNode, prevNode)) {
        labelNode.setLoopStart();
      }

      addToCFA(gotoEdge);
    } else {
      gotoLabelNeeded.put(labelName, prevNode);
    }

    CFANode nextNode = newCFANode(fileloc.getEndingLineNumber());
    locStack.push(nextNode);
  }

  /**
   * @category statements
   */
  private void handleReturnStatement(IASTReturnStatement returnStatement,
      IASTFileLocation fileloc) {

    CFANode prevNode = locStack.pop();
    FunctionExitNode functionExitNode = cfa.getExitNode();

    CReturnStatement returnstmt = astCreator.convert(returnStatement);
    prevNode = handleAllSideEffects(prevNode, returnstmt.getFileLocation().getStartingLineNumber(), returnStatement.getRawSignature(), true);

    if (returnstmt.getReturnValue() != null) {
      returnstmt.getReturnValue().accept(checkBinding);
    }
    CReturnStatementEdge edge = new CReturnStatementEdge(returnStatement.getRawSignature(),
    returnstmt, fileloc.getStartingLineNumber(), prevNode, functionExitNode);
    addToCFA(edge);

    CFANode nextNode = newCFANode(fileloc.getEndingLineNumber());
    locStack.push(nextNode);
  }

  /**
   * @category statements
   */
  @Override
  public int leave(IASTStatement statement) {
    if (statement instanceof IASTIfStatement) {
      final CFANode prevNode = locStack.pop();
      final CFANode nextNode = locStack.peek();

      if (isReachableNode(prevNode)) {

        for (CFAEdge prevEdge : CFAUtils.allEnteringEdges(prevNode).toList()) {
          if ((prevEdge instanceof BlankEdge)
              && prevEdge.getDescription().equals("")) {

            // the only entering edge is a BlankEdge, so we delete this edge and prevNode

            CFANode prevPrevNode = prevEdge.getPredecessor();
            assert prevPrevNode.getNumLeavingEdges() == 1;
            prevNode.removeEnteringEdge(prevEdge);
            prevPrevNode.removeLeavingEdge(prevEdge);

            BlankEdge blankEdge = new BlankEdge("", prevNode.getLineNumber(),
                prevPrevNode, nextNode, "");
            addToCFA(blankEdge);
          }
        }

        if (prevNode.getNumEnteringEdges() > 0) {
          BlankEdge blankEdge = new BlankEdge("", prevNode.getLineNumber(),
              prevNode, nextNode, "");
          addToCFA(blankEdge);
        }
      }

    } else if (statement instanceof IASTCompoundStatement) {
      if (statement.getPropertyInParent() == IGNUASTCompoundStatementExpression.STATEMENT) {
        // IGNUASTCompoundStatementExpression content is already handled
        return PROCESS_SKIP;
      }

      scope.leaveBlock();

    } else if (statement instanceof IASTWhileStatement
            || statement instanceof IASTDoStatement) {
      CFANode prevNode = locStack.pop();
      CFANode startNode = loopStartStack.pop();

      if (isReachableNode(prevNode)) {
        BlankEdge blankEdge = new BlankEdge("", prevNode.getLineNumber(),
            prevNode, startNode, "");
        addToCFA(blankEdge);
      }
      CFANode nextNode = loopNextStack.pop();
      assert nextNode == locStack.peek();
    }
    return PROCESS_CONTINUE;
  }

  /**
   * @category statements
   */
  @Override
  public int visit(IASTProblem problem) {
    throw new CFAGenerationRuntimeException(problem);
  }


  /////////////////////////////////////////////////////////////////////////////
  // Generic helper methods
  /////////////////////////////////////////////////////////////////////////////

  /**
   * This method adds this edge to the leaving and entering edges
   * of its predecessor and successor respectively, but it does so only
   * if the edge does not contain dead code
   * @category helper
   */
  private void addToCFA(CFAEdge edge) {
    CFACreationUtils.addEdgeToCFA(edge, logger);
  }

  /**
   * @category helper
   */
  private CFANode newCFANode(final IASTFileLocation fileloc) {
    return newCFANode(fileloc.getStartingLineNumber());
  }

  /**
   * @category helper
   */
  private CFANode newCFANode(final int filelocStart) {
    assert cfa != null;
    CFANode nextNode = new CFANode(filelocStart, cfa.getFunctionName());
    cfaNodes.add(nextNode);
    return nextNode;
  }

  /**
   * Determines whether a forwards path between two nodes exists.
   *
   * @param fromNode starting node
   * @param toNode target node
   * @category helper
   */
  private boolean isPathFromTo(CFANode fromNode, CFANode toNode) {
    // Optimization: do two DFS searches in parallel:
    // 1) search forwards from fromNode
    // 2) search backwards from toNode
    Deque<CFANode> toProcessForwards = new ArrayDeque<>();
    Deque<CFANode> toProcessBackwards = new ArrayDeque<>();
    Set<CFANode> visitedForwards = new HashSet<>();
    Set<CFANode> visitedBackwards = new HashSet<>();

    toProcessForwards.addLast(fromNode);
    visitedForwards.add(fromNode);

    toProcessBackwards.addLast(toNode);
    visitedBackwards.add(toNode);

    // if one of the queues is empty, the search has reached a dead end
    while (!toProcessForwards.isEmpty() && !toProcessBackwards.isEmpty()) {
      // step in forwards search
      CFANode currentForwards = toProcessForwards.removeLast();
      if (visitedBackwards.contains(currentForwards)) {
        // the backwards search already has seen the current node
        // so we know there's a path from fromNode to current and a path from
        // current to toNode
        return true;
      }

      for (CFANode successor : CFAUtils.successorsOf(currentForwards)) {
        if (visitedForwards.add(successor)) {
          toProcessForwards.addLast(successor);
        }
      }

      // step in backwards search
      CFANode currentBackwards = toProcessBackwards.removeLast();
      if (visitedForwards.contains(currentBackwards)) {
        // the forwards search already has seen the current node
        // so we know there's a path from fromNode to current and a path from
        // current to toNode
        return true;
      }

      for (CFANode predecessor : CFAUtils.predecessorsOf(currentBackwards)) {
        if (visitedBackwards.add(predecessor)) {
          toProcessBackwards.addLast(predecessor);
        }
      }
    }
    return false;
  }

  /**
   * Create a statement edge for an expression (which may be an expression list).
   * @param exp The expression to put at the edge.
   * @param filelocStart The file location.
   * @param prevNode The predecessor of the new edge.
   * @param lastNode The successor of the new edge
   *         (may be null, in this case, a new node is created).
   * @return The successor of the new edge.
   * @category helper
   */
  private CFANode createEdgeForExpression(final IASTExpression expression,
      final int filelocStart, CFANode prevNode, @Nullable CFANode lastNode) {
    assert expression != null;

    if (expression instanceof IASTExpressionList) {
      IASTExpression[] expressions = ((IASTExpressionList) expression).getExpressions();
      CFANode nextNode = null;

      for (int i = 0; i < expressions.length; i++) {
        if (lastNode != null && i == expressions.length-1) {
          nextNode = lastNode;
        } else {
          nextNode = newCFANode(filelocStart);
        }

        createEdgeForExpression(expressions[i], filelocStart, prevNode, nextNode);
        prevNode = nextNode;
      }

      return nextNode;

    } else {
      String rawSignature = expression.getRawSignature();
      final CStatement stmt = astCreator.convertExpressionToStatement(expression);

      prevNode = handleAllSideEffects(prevNode, filelocStart, rawSignature, true);

      stmt.accept(checkBinding);
      if (lastNode == null) {
        lastNode = newCFANode(filelocStart);
      }

      final CStatementEdge lastEdge = new CStatementEdge(rawSignature, stmt, filelocStart, prevNode, lastNode);
      addToCFA(lastEdge);
      return lastNode;
    }
  }


  /////////////////////////////////////////////////////////////////////////////
  // Conditions
  /////////////////////////////////////////////////////////////////////////////

  /**
   * @category conditions
   */
  private void handleIfStatement(IASTIfStatement ifStatement,
      IASTFileLocation fileloc) {

    CFANode prevNode = locStack.pop();

    CFANode postIfNode = newCFANode(fileloc.getEndingLineNumber());
    locStack.push(postIfNode);

    CFANode thenNode = newCFANode(fileloc);
    locStack.push(thenNode);

    CFANode elseNode;
    // elseNode is the start of the else branch,
    // or the node after the loop if there is no else branch
    if (ifStatement.getElseClause() == null) {
      elseNode = postIfNode;
    } else {
      elseNode = newCFANode(fileloc);
      elseStack.push(elseNode);
    }

    createConditionEdges(ifStatement.getConditionExpression(),
        fileloc.getStartingLineNumber(), prevNode, thenNode, elseNode);
  }

  /**
   * This function creates the edges of a condition.
   * It expands the shortcutting operators && and || into several edges,
   * and it skips branches that are not reachable
   * (e.g., for "if (0) { }").
   * @category conditions
   */
  private void createConditionEdges(final IASTExpression condition,
      final int filelocStart, CFANode rootNode, CFANode thenNode,
      final CFANode elseNode) {

    assert condition != null;

    buildConditionTree(condition, filelocStart, rootNode, thenNode, elseNode, thenNode, elseNode, true, true);
  }

  /**
   * @category conditions
   */
  private static enum CONDITION { NORMAL, ALWAYS_FALSE, ALWAYS_TRUE }

  /**
   * @category conditions
   */
  private CONDITION getConditionKind(final IASTExpression cond) {
      if (cond instanceof IASTLiteralExpression) {
          IASTLiteralExpression literalExpression = (IASTLiteralExpression) cond;
          if (literalExpression.getKind() == IASTLiteralExpression.lk_integer_constant) {
              String s = String.valueOf(literalExpression.getValue());
              BigInteger i = astCreator.parseIntegerLiteral(s, cond);
              if (i.equals(BigInteger.ZERO)) {
                return CONDITION.ALWAYS_FALSE;
              } else {
                return CONDITION.ALWAYS_TRUE;
              }
          }
      }
      return CONDITION.NORMAL;
  }

  /**
   * @category conditions
   */
  private void buildConditionTree(IASTExpression condition, final int filelocStart,
                                  CFANode rootNode, CFANode thenNode, final CFANode elseNode,
                                  CFANode thenNodeForLastThen, CFANode elseNodeForLastElse,
                                  boolean furtherThenComputation, boolean furtherElseComputation) {

    // unwrap (a)
    if (condition instanceof IASTUnaryExpression
          && ((IASTUnaryExpression)condition).getOperator() == IASTUnaryExpression.op_bracketedPrimary) {
      buildConditionTree(((IASTUnaryExpression)condition).getOperand(), filelocStart, rootNode, thenNode, elseNode, thenNode, elseNode, true, true);

      // !a --> switch branches
    } else if (condition instanceof IASTUnaryExpression
        && ((IASTUnaryExpression) condition).getOperator() == IASTUnaryExpression.op_not) {
      buildConditionTree(((IASTUnaryExpression) condition).getOperand(), filelocStart, rootNode, elseNode, thenNode, elseNode, thenNode, true, true);

      // a && b
    } else if (condition instanceof IASTBinaryExpression
        && ((IASTBinaryExpression) condition).getOperator() == IASTBinaryExpression.op_logicalAnd) {
      // This case is not necessary,
      // but it prevents the need for a temporary variable in the common case of
      // "if (a && b)"
      CFANode innerNode = newCFANode(filelocStart);
      buildConditionTree(((IASTBinaryExpression) condition).getOperand1(), filelocStart, rootNode, innerNode, elseNode, thenNodeForLastThen, elseNodeForLastElse, true, false);
      buildConditionTree(((IASTBinaryExpression) condition).getOperand2(), filelocStart, innerNode, thenNode, elseNode, thenNodeForLastThen, elseNodeForLastElse, true, true);

      // a || b
    } else if (condition instanceof IASTBinaryExpression
        && ((IASTBinaryExpression) condition).getOperator() == IASTBinaryExpression.op_logicalOr) {
      // This case is not necessary,
      // but it prevents the need for a temporary variable in the common case of
      // "if (a || b)"
      CFANode innerNode = newCFANode(filelocStart);
      buildConditionTree(((IASTBinaryExpression) condition).getOperand1(), filelocStart, rootNode, thenNode, innerNode, thenNodeForLastThen, elseNodeForLastElse, false, true);
      buildConditionTree(((IASTBinaryExpression) condition).getOperand2(), filelocStart, innerNode, thenNode, elseNode, thenNodeForLastThen, elseNodeForLastElse, true, true);

    } else {
      final CONDITION kind = getConditionKind(condition);
      String rawSignature = condition.getRawSignature();

      switch (kind) {
      case ALWAYS_FALSE:
        // no edge connecting rootNode with thenNode,
        // so the "then" branch won't be connected to the rest of the CFA

        final BlankEdge falseEdge = new BlankEdge(rawSignature, filelocStart, rootNode, elseNode, "");
        addToCFA(falseEdge);
        return;

      case ALWAYS_TRUE:
        final BlankEdge trueEdge = new BlankEdge(rawSignature, filelocStart, rootNode, thenNode, "");
        addToCFA(trueEdge);

        // no edge connecting prevNode with elseNode,
        // so the "else" branch won't be connected to the rest of the CFA
        return;

      default:
        throw new AssertionError();

      case NORMAL:
      }

      final CExpression exp = astCreator.convertExpressionWithoutSideEffects(condition);

      rootNode = handleAllSideEffects(rootNode, filelocStart, rawSignature, true);
      exp.accept(checkBinding);

      if (furtherThenComputation) {
        thenNodeForLastThen = thenNode;
      }
      if (furtherElseComputation) {
        elseNodeForLastElse = elseNode;
      }

      if (ASTOperatorConverter.isBooleanExpression(exp)) {
        addConditionEdges(exp, rootNode, thenNodeForLastThen, elseNodeForLastElse,
            condition.getFileLocation().getStartingLineNumber());

      } else {
        // build new boolean expression: a==0 and switch branches
        CSimpleType intType = CNumericTypes.INT;
        CExpression zero =
            new CIntegerLiteralExpression(exp.getFileLocation(), intType, BigInteger.ZERO);
        CExpression conv =
            new CBinaryExpression(exp.getFileLocation(), intType, exp, zero, BinaryOperator.EQUALS);

        addConditionEdges(conv, rootNode, elseNodeForLastElse, thenNodeForLastThen,
            condition.getFileLocation().getStartingLineNumber());
      }
    }
  }

  /** This method adds 2 edges to the cfa:
   * 1. trueEdge from rootNode to thenNode and
   * 2. falseEdge from rootNode to elseNode.
   * @category conditions
   */
  private void addConditionEdges(CExpression condition, CFANode rootNode,
      CFANode thenNode, CFANode elseNode, int filelocStart) {
    // edge connecting condition with thenNode
    final CAssumeEdge trueEdge = new CAssumeEdge(condition.toASTString(),
        filelocStart, rootNode, thenNode, condition, true);
    addToCFA(trueEdge);

    // edge connecting condition with elseNode
    final CAssumeEdge falseEdge = new CAssumeEdge("!(" + condition.toASTString() + ")",
        filelocStart, rootNode, elseNode, condition, false);
    addToCFA(falseEdge);
  }


  /////////////////////////////////////////////////////////////////////////////
  // Loops
  /////////////////////////////////////////////////////////////////////////////

  /**
   * @category loops
   */
  private void handleWhileStatement(IASTWhileStatement whileStatement, IASTFileLocation fileloc) {
    final CFANode prevNode = locStack.pop();

    createLoop(whileStatement.getCondition(), fileloc);

    // connect CFA with loop start node
    final BlankEdge blankEdge = new BlankEdge("", fileloc.getStartingLineNumber(),
        prevNode, loopStartStack.peek(), "while");
    addToCFA(blankEdge);
  }

  /**
   * @category loops
   */
  private void handleDoWhileStatement(IASTDoStatement doStatement, IASTFileLocation fileloc) {
    final CFANode prevNode = locStack.pop();

    createLoop(doStatement.getCondition(), fileloc);

    // connect CFA with first node inside the loop
    // (so the condition will be skipped in the first iteration)
    final BlankEdge blankEdge = new BlankEdge("", fileloc.getStartingLineNumber(),
        prevNode, locStack.peek(), "do");
    addToCFA(blankEdge);
  }

  /**
   * Create a simple while or do-while style loop,
   * and set up all the stacks.
   * The loop will not be connected to the existing CFA,
   * the caller has to ensure this.
   * @category loops
   */
  private void createLoop(IASTExpression condition, IASTFileLocation fileloc) {
    final CFANode loopStart = newCFANode(fileloc);
    loopStart.setLoopStart();
    loopStartStack.push(loopStart);

    final CFANode firstLoopNode = newCFANode(fileloc);

    final CFANode postLoopNode = newCFANode(fileloc.getEndingLineNumber());
    loopNextStack.push(postLoopNode);

    // inverse order here!
    locStack.push(postLoopNode);
    locStack.push(firstLoopNode);

    createConditionEdges(condition, fileloc.getStartingLineNumber(),
        loopStart, firstLoopNode, postLoopNode);
  }

  /**
   * @category loops
   */
  private void handleBreakStatement(IASTBreakStatement breakStatement,
      IASTFileLocation fileloc) {

    CFANode prevNode = locStack.pop();
    CFANode postLoopNode = loopNextStack.peek();

    BlankEdge blankEdge = new BlankEdge(breakStatement.getRawSignature(),
        fileloc.getStartingLineNumber(), prevNode, postLoopNode, "break");
    addToCFA(blankEdge);

    CFANode nextNode = newCFANode(fileloc.getEndingLineNumber());
    locStack.push(nextNode);
  }

  /**
   * @category loops
   */
  private void handleContinueStatement(IASTContinueStatement continueStatement,
      IASTFileLocation fileloc) {

    CFANode prevNode = locStack.pop();
    CFANode loopStartNode = loopStartStack.peek();

    BlankEdge blankEdge = new BlankEdge(continueStatement.getRawSignature(),
        fileloc.getStartingLineNumber(), prevNode, loopStartNode, "continue");
    addToCFA(blankEdge);

    CFANode nextNode = new CFANode(fileloc.getEndingLineNumber(),
        cfa.getFunctionName());
    locStack.push(nextNode);
  }


  /////////////////////////////////////////////////////////////////////////////
  // For loops
  /////////////////////////////////////////////////////////////////////////////

  /**
   * @category forloop
   */
  private int handleForStatement(final IASTForStatement forStatement,
      final IASTFileLocation fileloc) {

    final int filelocStart = fileloc.getStartingLineNumber();
    final CFANode prevNode = locStack.pop();
    scope.enterBlock();

    // loopInit is Node before "counter = 0;"
    final CFANode loopInit = newCFANode(filelocStart);
    addToCFA(new BlankEdge("", filelocStart, prevNode, loopInit, "for"));

    // loopStart is the Node before the loop itself,
    // it is the the one after the init edge(s)
    final CFANode loopStart = createInitEdgeForForLoop(forStatement.getInitializerStatement(),
        filelocStart, loopInit);
    loopStart.setLoopStart();

    // loopEnd is Node before "counter++;"
    final CFANode loopEnd;
    final IASTExpression iterationExpression = forStatement.getIterationExpression();
    if (iterationExpression != null) {
      loopEnd = newCFANode(filelocStart);
    } else {
      loopEnd = loopStart;
    }
    loopStartStack.push(loopEnd);

    // firstLoopNode is Node after "counter < 5"
    final CFANode firstLoopNode = newCFANode(filelocStart);

    // postLoopNode is Node after "!(counter < 5)"
    final CFANode postLoopNode = newCFANode(fileloc.getEndingLineNumber());
    loopNextStack.push(postLoopNode);

    // inverse order here!
    locStack.push(postLoopNode);
    locStack.push(firstLoopNode);

    createConditionEdgesForForLoop(forStatement.getConditionExpression(),
          filelocStart, loopStart, postLoopNode, firstLoopNode);

    // visit only loopbody, not children, loop.getBody() != loop.getChildren()
    forStatement.getBody().accept(this);

    // leave loop
    final CFANode lastNodeInLoop = locStack.pop();

    // loopEnd is the Node before "counter++;"
    assert loopEnd == loopStartStack.peek();
    assert postLoopNode == loopNextStack.peek();
    assert postLoopNode == locStack.peek();
    loopStartStack.pop();
    loopNextStack.pop();

    if (isReachableNode(lastNodeInLoop)) {
      final BlankEdge blankEdge = new BlankEdge("", lastNodeInLoop.getLineNumber(),
          lastNodeInLoop, loopEnd, "");
      addToCFA(blankEdge);
    }

    // this edge connects loopEnd with loopStart and contains the statement "counter++;"
    if (iterationExpression != null) {
      createEdgeForExpression(iterationExpression, filelocStart, loopEnd, loopStart);
    } else {
      assert loopEnd == loopStart;
    }

    scope.leaveBlock();

    // skip visiting children of loop, because loopbody was handled before
    return PROCESS_SKIP;
  }

  /**
   * This function creates the edge for the init-statement of a for-loop.
   * The edge is inserted after the loopInit-Node.
   * If there are more than one declarations, more edges are inserted.
   * @return The node after the last inserted edge.
   * @category forloop
   */
  private CFANode createInitEdgeForForLoop(final IASTStatement statement,
      final int filelocStart, CFANode prevNode) {

    if (statement instanceof IASTDeclarationStatement) {
      // "int counter = 0;"
      final IASTDeclaration decl = ((IASTDeclarationStatement)statement).getDeclaration();
      if (!(decl instanceof IASTSimpleDeclaration)) {
        throw new CFAGenerationRuntimeException("Unexpected declaration in header of for loop", decl);
      }
      return createEdgeForDeclaration((IASTSimpleDeclaration)decl, filelocStart, prevNode);

    } else if (statement instanceof IASTExpressionStatement) {
      // "counter = 0;"
      IASTExpression expression = ((IASTExpressionStatement) statement).getExpression();
      return createEdgeForExpression(expression, filelocStart, prevNode, null);

    } else if (statement instanceof IASTNullStatement) {
      //";", no edge inserted
      return prevNode;

    } else {
      throw new CFAGenerationRuntimeException("Unexpected statement type in header of for loop", statement);
    }
  }

  /**
   * This function creates the condition-edges of a for-loop.
   * Normally there are 2 edges: one 'then'-edge and one 'else'-edge.
   * If the condition is ALWAYS_TRUE or ALWAYS_FALSE or 'null' only one edge is
   * created.
   * @category forloop
   */
  private void createConditionEdgesForForLoop(final IASTExpression condition,
      final int filelocStart, CFANode loopStart,
      final CFANode postLoopNode, final CFANode firstLoopNode) {

    if (condition == null) {
      // no condition -> only a blankEdge from loopStart to firstLoopNode
      final BlankEdge blankEdge = new BlankEdge("", filelocStart, loopStart,
          firstLoopNode, "");
      addToCFA(blankEdge);

    } else if (condition instanceof IASTExpressionList) {
      IASTExpression[] expl = ((IASTExpressionList) condition).getExpressions();
      for (int i = 0; i < expl.length - 1; i++) {
        loopStart = createEdgeForExpression(expl[i], filelocStart, loopStart, null);
      }
      createConditionEdges(expl[expl.length - 1], filelocStart, loopStart, firstLoopNode, postLoopNode);
    } else {
      createConditionEdges(condition, filelocStart, loopStart, firstLoopNode,
          postLoopNode);
    }
  }


  /////////////////////////////////////////////////////////////////////////////
  // Switch statement
  /////////////////////////////////////////////////////////////////////////////

  /**
   * @category switchstatement
   */
  private int handleSwitchStatement(final IASTSwitchStatement statement,
      IASTFileLocation fileloc) {

    CFANode prevNode = locStack.pop();

    CExpression switchExpression = astCreator
        .convertExpressionWithoutSideEffects(statement
            .getControllerExpression());
    prevNode = handleAllSideEffects(prevNode, switchExpression.getFileLocation().getStartingLineNumber(), statement.getRawSignature(), true);

    // firstSwitchNode is first Node of switch-Statement.
    final CFANode firstSwitchNode = newCFANode(fileloc);
    String rawSignature = "switch (" + statement.getControllerExpression().getRawSignature() + ")";
    String description = "switch (" + switchExpression.toASTString() + ")";
    addToCFA(new BlankEdge(rawSignature, fileloc.getStartingLineNumber(),
        prevNode, firstSwitchNode, description));

    switchExprStack.push(switchExpression);
    switchCaseStack.push(firstSwitchNode);

    // postSwitchNode is Node after the switch-statement
    final CFANode postSwitchNode = newCFANode(fileloc.getEndingLineNumber());
    loopNextStack.push(postSwitchNode);
    locStack.push(postSwitchNode);

    locStack.push(new CFANode(fileloc.getStartingLineNumber(),
        cfa.getFunctionName()));

    switchDefaultStack.push(null);

    // visit only body, getBody() != getChildren()
    statement.getBody().accept(this);

    // leave switch
    final CFANode lastNodeInSwitch = locStack.pop();
    final CFANode lastNotCaseNode = switchCaseStack.pop();
    final CFANode defaultCaseNode = switchDefaultStack.pop();
<<<<<<< HEAD

    switchExprStack.pop();

=======

    switchExprStack.pop();

>>>>>>> 9a208ad0
    assert postSwitchNode == loopNextStack.peek();
    assert postSwitchNode == locStack.peek();
    assert switchExprStack.size() == switchCaseStack.size();

    loopNextStack.pop();

    if (defaultCaseNode == null) {
      // no default case
      final BlankEdge blankEdge = new BlankEdge("", lastNotCaseNode.getLineNumber(),
          lastNotCaseNode, postSwitchNode, "");
      addToCFA(blankEdge);

    } else {
      // blank edge connecting rootNode with defaultCaseNode
      final BlankEdge defaultEdge = new BlankEdge(statement.getRawSignature(),
          defaultCaseNode.getLineNumber(), lastNotCaseNode, defaultCaseNode, "default");
      addToCFA(defaultEdge);
    }

    // fall-through of last case
    final BlankEdge blankEdge2 = new BlankEdge("", lastNodeInSwitch.getLineNumber(),
        lastNodeInSwitch, postSwitchNode, "");
    addToCFA(blankEdge2);

    // skip visiting children of loop, because loopbody was handled before
    return PROCESS_SKIP;
  }

  /**
   * @category switchstatement
   */
  private void handleCaseStatement(final IASTCaseStatement statement,
      IASTFileLocation fileloc) {

    final int filelocStart = fileloc.getStartingLineNumber();

    // build condition, left part, "a"
    final CExpression switchExpr =
        switchExprStack.peek();

    // build condition, right part, "2"
    final CExpression caseExpr =
        astCreator.convertExpressionWithoutSideEffects(statement
            .getExpression());

    // build condition, "a==2", TODO correct type?
    final CBinaryExpression binExp =
        new CBinaryExpression(ASTConverter.convert(fileloc),
            switchExpr.getExpressionType(), switchExpr, caseExpr,
            CBinaryExpression.BinaryOperator.EQUALS);

    // build condition edges, to caseNode with "a==2", to notCaseNode with "!(a==2)"
    final CFANode rootNode = switchCaseStack.pop();
    final CFANode caseNode = newCFANode(filelocStart);
    final CFANode notCaseNode = newCFANode(filelocStart);

    // fall-through (case before has no "break")
    final CFANode oldNode = locStack.pop();
    if (oldNode.getNumEnteringEdges() > 0) {
      final BlankEdge blankEdge =
          new BlankEdge("", filelocStart, oldNode, caseNode, "fall through");
      addToCFA(blankEdge);
    }


    switchCaseStack.push(notCaseNode);
    locStack.push(caseNode);

    addConditionEdges(binExp, rootNode, caseNode, notCaseNode, filelocStart);
  }

  /**
   * @category switchstatement
   */
  private void handleDefaultStatement(final IASTDefaultStatement statement,
      IASTFileLocation fileloc) {

    final int filelocStart = fileloc.getStartingLineNumber();

    // hack: use label node to mark node as reachable
    // (otherwise the following edges won't get added because it has
    // no incoming edges
    CLabelNode caseNode = new CLabelNode(fileloc.getStartingLineNumber(),
        cfa.getFunctionName(), "__switch__default__");
    cfaNodes.add(caseNode);

    // Update switchDefaultStack with the new node
    final CFANode oldDefaultNode = switchDefaultStack.pop();
    if (oldDefaultNode != null) {
      throw new CFAGenerationRuntimeException("Duplicate default statement in switch", statement);
    }
    switchDefaultStack.push(caseNode);

    // fall-through (case before has no "break")
    final CFANode oldNode = locStack.pop();
    if (oldNode.getNumEnteringEdges() > 0) {
      final BlankEdge blankEdge =
          new BlankEdge("", filelocStart, oldNode, caseNode, "fall through");
      addToCFA(blankEdge);
    }

    locStack.push(caseNode);
  }



  /////////////////////////////////////////////////////////////////////////////
  // Handling of side effects and ternary operator
  /////////////////////////////////////////////////////////////////////////////

  /**
   * This methods handles all side effects
   * and an eventual ternary or shortcutting operator.
   * @param prevNode The CFANode where to start adding edges.
   * @param filelocStart The file location.
   * @param rawSignature The raw signature.
   * @param resultIsUsed In case a ternary operator exists, is the result used in some computation?
   *         (Otherwise we can omit the temporary variable.)
   * @return The last CFANode that was created.
   * @category sideeffects
   */
  private CFANode handleAllSideEffects(CFANode prevNode, final int filelocStart,
      final String rawSignature, final boolean resultIsUsed) {

    if (astCreator.hasConditionalExpression() && !resultIsUsed) {
      List<Pair<IASTExpression, CIdExpression>> condExps = astCreator.getAndResetConditionalExpressions();
      assert condExps.size() == 1;

      // ignore side assignment
      astCreator.getAndResetPreSideAssignments();

      prevNode = handleConditionalExpression(prevNode, condExps.get(0).getFirst(), null);

    } else {

      prevNode = createEdgesForSideEffects(prevNode, astCreator.getAndResetPreSideAssignments(), rawSignature, filelocStart);

      // handle ternary operator or && or || or { }
      for (Pair<IASTExpression, CIdExpression> cond : astCreator.getAndResetConditionalExpressions()) {
        IASTExpression condExp = cond.getFirst();
        CIdExpression tempVar = cond.getSecond();

        prevNode = handleConditionalExpression(prevNode, condExp, tempVar);
      }
    }

    return prevNode;
  }

  private CFANode handleConditionalExpression(final CFANode prevNode,
      final IASTExpression condExp, final @Nullable CIdExpression tempVar) {
    if (condExp instanceof IASTConditionalExpression) {
      return handleTernaryOperator((IASTConditionalExpression)condExp, prevNode, tempVar);
    } else if (condExp instanceof IASTBinaryExpression) {
      return handleShortcuttingOperators((IASTBinaryExpression)condExp, prevNode, tempVar);
    } else if (condExp instanceof IGNUASTCompoundStatementExpression) {
      return handleCompoundStatementExpression((IGNUASTCompoundStatementExpression)condExp, prevNode, tempVar);
    } else if (condExp instanceof IASTExpressionList) {
      return handleExpressionList((IASTExpressionList)condExp, prevNode, tempVar);
    } else {
      throw new AssertionError();
    }
  }

  /**
   * @category sideeffects
   */
  private CFANode handleExpressionList(IASTExpressionList listExp,
      CFANode prevNode, final CIdExpression tempVar) {

    IASTExpression[] expressions = listExp.getExpressions();
    for (int i = 0; i < expressions.length-1; i++) {
      IASTExpression e = expressions[i];
      prevNode = createEdgeForExpression(e, e.getFileLocation().getStartingLineNumber(), prevNode, null);
    }

    IASTExpression lastExp = expressions[expressions.length-1];

    CAstNode exp = astCreator.convertExpressionWithSideEffects(lastExp);

    prevNode = handleAllSideEffects(prevNode, lastExp.getFileLocation().getStartingLineNumber(), lastExp.getRawSignature(), true);
    CStatement stmt = createStatement(ASTConverter.convert(lastExp.getFileLocation()),
        tempVar, (CRightHandSide)exp);
    CFANode lastNode = newCFANode(lastExp.getFileLocation().getEndingLineNumber());
    CFAEdge edge = new CStatementEdge(stmt.toASTString(), stmt, lastExp.getFileLocation().getStartingLineNumber(), prevNode, lastNode);
    addToCFA(edge);

    return lastNode;
  }

  /**
   * @category sideeffects
   */
  private CFANode handleCompoundStatementExpression(IGNUASTCompoundStatementExpression compoundExp,
      final CFANode rootNode, final CIdExpression tempVar) {

    scope.enterBlock();

    IASTStatement[] statements = compoundExp.getCompoundStatement().getStatements();

    int locDepth = locStack.size();
    int conditionDepth = elseStack.size();
    int loopDepth = loopStartStack.size();

    locStack.push(rootNode);
    for (int i = 0; i < statements.length-1; i++) {
      IASTStatement statement = statements[i];
      statement.accept(this);
    }
    CFANode middleNode = locStack.pop();

    assert locDepth == locStack.size();
    assert conditionDepth == elseStack.size();
    assert loopDepth == loopStartStack.size();

    IASTStatement lastStatement = statements[statements.length-1];
    if (lastStatement instanceof IASTProblemStatement) {
      throw new CFAGenerationRuntimeException((IASTProblemStatement) lastStatement);
    }
    if (!(lastStatement instanceof IASTExpressionStatement)) {
      throw new CFAGenerationRuntimeException("Unsupported statement type " + lastStatement.getClass().getSimpleName() + " at end of compound-statement expression", lastStatement);
    }
    int filelocStart = compoundExp.getFileLocation().getStartingLineNumber();

    CAstNode exp = astCreator.convertExpressionWithSideEffects(((IASTExpressionStatement)lastStatement).getExpression());

    middleNode = handleAllSideEffects(middleNode, filelocStart, lastStatement.getRawSignature(), true);
    CStatement stmt;
    if (exp instanceof CStatement) {
      stmt = (CStatement)exp;
    } else {
      stmt = createStatement(ASTConverter.convert(compoundExp.getFileLocation()),
          tempVar, (CRightHandSide)exp);
    }
    CFANode lastNode = newCFANode(compoundExp.getFileLocation().getEndingLineNumber());
    CFAEdge edge = new CStatementEdge(stmt.toASTString(), stmt, compoundExp.getFileLocation().getStartingLineNumber(), middleNode, lastNode);
    addToCFA(edge);

    scope.leaveBlock();

    return lastNode;
  }

  /**
   * @category sideeffects
   */
  private CFANode handleShortcuttingOperators(IASTBinaryExpression binExp,
      CFANode rootNode, CIdExpression tempVar) {
    int filelocStart = binExp.getFileLocation().getStartingLineNumber();

    CFANode intermediateNode = newCFANode(filelocStart);
    CFANode thenNode = newCFANode(filelocStart);
    CFANode elseNode = newCFANode(filelocStart);

    // create the four condition edges
    switch (binExp.getOperator()) {
    case IASTBinaryExpression.op_logicalAnd:
      createConditionEdges(binExp.getOperand1(), filelocStart, rootNode, intermediateNode, elseNode);
      break;
    case IASTBinaryExpression.op_logicalOr:
      createConditionEdges(binExp.getOperand1(), filelocStart, rootNode, thenNode, intermediateNode);
      break;
    default:
      throw new AssertionError();
    }
    createConditionEdges(binExp.getOperand2(), filelocStart, intermediateNode, thenNode, elseNode);

    // create the two final edges
    CFANode lastNode = newCFANode(filelocStart);
    if (tempVar != null) {
      // assign truth value to tempVar
      FileLocation loc = ASTConverter.getLocation(binExp);
      CSimpleType intType = CNumericTypes.INT;

      CExpression one = new CIntegerLiteralExpression(loc, intType, BigInteger.ONE);
      CStatement assignOne = createStatement(loc, tempVar, one);
      CFAEdge trueEdge = new CStatementEdge(binExp.getRawSignature(), assignOne, filelocStart, thenNode, lastNode);
      addToCFA(trueEdge);

      CExpression zero = new CIntegerLiteralExpression(loc, intType, BigInteger.ZERO);
      CStatement assignZero = createStatement(loc, tempVar, zero);
      CFAEdge falseEdge = new CStatementEdge(binExp.getRawSignature(), assignZero, filelocStart, elseNode, lastNode);
      addToCFA(falseEdge);

    } else {
      CFAEdge trueEdge = new BlankEdge("", filelocStart, thenNode, lastNode, "");
      addToCFA(trueEdge);
      CFAEdge falseEdge = new BlankEdge("", filelocStart, elseNode, lastNode, "");
      addToCFA(falseEdge);
    }

    return lastNode;
  }

  /**
   * @category sideeffects
   */
  private CFANode handleTernaryOperator(IASTConditionalExpression condExp,
      CFANode rootNode, CIdExpression tempVar) {
    int filelocStart = condExp.getFileLocation().getStartingLineNumber();

    CFANode thenNode = newCFANode(filelocStart);
    CFANode elseNode = newCFANode(filelocStart);
    createConditionEdges(condExp.getLogicalConditionExpression(), filelocStart, rootNode, thenNode, elseNode);

    CFANode lastNode = newCFANode(filelocStart);

    // as a gnu c extension allows omitting the second operand and the implicitly adds the first operand
    // as the second also, this is checked here
    if (condExp.getPositiveResultExpression() == null) {
      createEdgesForTernaryOperatorBranch(condExp.getLogicalConditionExpression(), lastNode, filelocStart, thenNode, tempVar);
    } else {
      createEdgesForTernaryOperatorBranch(condExp.getPositiveResultExpression(), lastNode, filelocStart, thenNode, tempVar);
    }

    createEdgesForTernaryOperatorBranch(condExp.getNegativeResultExpression(), lastNode, filelocStart, elseNode, tempVar);

    return lastNode;
  }

  /**
   * @category sideeffects
   */
  private void createEdgesForTernaryOperatorBranch(IASTExpression condExp,
      CFANode lastNode, int filelocStart, CFANode prevNode, @Nullable CIdExpression tempVar) {
    CAstNode exp = astCreator.convertExpressionWithSideEffects(condExp);

    if (!astCreator.hasConditionalExpression()) {

      prevNode = createEdgesForSideEffects(prevNode, astCreator.getAndResetPreSideAssignments(), exp.toASTString(), filelocStart);

      if (exp instanceof CStatement) {
        assert exp instanceof CAssignment;

        CFANode middle = newCFANode(filelocStart);
        CFAEdge edge  = new CStatementEdge(condExp.getRawSignature(), (CStatement) exp, filelocStart, prevNode, middle);
        addToCFA(edge);

        prevNode = middle;
        exp = ((CAssignment) exp).getLeftHandSide();
      }
      assert exp instanceof CRightHandSide;

      CStatement stmt = createStatement(ASTConverter.getLocation(condExp), tempVar, (CRightHandSide)exp);

      CFAEdge edge = new CStatementEdge(condExp.getRawSignature(), stmt, filelocStart, prevNode, lastNode);
      addToCFA(edge);

    } else {
      // nested ternary operator
      assert exp instanceof CRightHandSide;
      boolean resultIsUsed = (tempVar != null)
          || (astCreator.getConditionalExpressions().size() > 1)
          || (exp != astCreator.getConditionalExpressions().get(0).getSecond());

      prevNode = handleAllSideEffects(prevNode, filelocStart, condExp.getRawSignature(), resultIsUsed);

      if (resultIsUsed) {
        CStatement stmt = createStatement(ASTConverter.getLocation(condExp), tempVar, (CRightHandSide)exp);
        addToCFA(new CStatementEdge(stmt.toASTString(), stmt, filelocStart, prevNode, lastNode));
      } else {
        addToCFA(new BlankEdge("", filelocStart, prevNode, lastNode, ""));
      }
    }
  }

  /**
   * This method creates statement and declaration edges for all given sideassignments.
   *
   * @return the nextnode
   * @category sideeffects
   */
  private CFANode createEdgesForSideEffects(CFANode prevNode, List<CAstNode> sideeffects, String rawSignature, int filelocStart) {
    for (CAstNode sideeffect : sideeffects) {
      CFANode nextNode = newCFANode(filelocStart);

      if (sideeffect instanceof CExpression) {
        sideeffect = new CExpressionStatement(sideeffect.getFileLocation(), (CExpression) sideeffect);
      }

      CFAEdge edge;
      if (sideeffect instanceof CStatement) {
        ((CStatement) sideeffect).accept(checkBinding);
        edge = new CStatementEdge(rawSignature, (CStatement)sideeffect, filelocStart, prevNode, nextNode);

      } else if (sideeffect instanceof CDeclaration) {
        if (sideeffect instanceof CVariableDeclaration) {
          CInitializer init = ((CVariableDeclaration) sideeffect).getInitializer();
          if (init != null) {
            init.accept(checkBinding);
          }
        }

        edge = new CDeclarationEdge(rawSignature, filelocStart, prevNode, nextNode, (CDeclaration) sideeffect);
      } else {
        throw new AssertionError();
      }
      addToCFA(edge);
      prevNode = nextNode;
    }

    return prevNode;
  }

  /**
   * @category sideeffects
   */
  private CStatement createStatement(FileLocation fileLoc,
      @Nullable CIdExpression leftHandSide, CRightHandSide rightHandSide) {
    rightHandSide.accept(checkBinding);

    if (leftHandSide != null) {
      leftHandSide.accept(checkBinding);
      // create assignments

      if (rightHandSide instanceof CExpression) {
        return new CExpressionAssignmentStatement(fileLoc, leftHandSide, (CExpression) rightHandSide);
      } else if (rightHandSide instanceof CFunctionCallExpression) {
        return new CFunctionCallAssignmentStatement(fileLoc, leftHandSide, (CFunctionCallExpression) rightHandSide);
      } else {
        throw new AssertionError();
      }

    } else {
      // create ordinary statements
      if (rightHandSide instanceof CExpression) {
        return new CExpressionStatement(fileLoc, (CExpression) rightHandSide);
      } else if (rightHandSide instanceof CFunctionCallExpression) {
        return new CFunctionCallStatement(fileLoc, (CFunctionCallExpression) rightHandSide);
      } else {
        throw new AssertionError();
      }
    }
  }

  public Iterable<? extends CFANode> getUnreachableNodes() {
    return deadCode;
  }
}<|MERGE_RESOLUTION|>--- conflicted
+++ resolved
@@ -78,11 +78,8 @@
 import org.sosy_lab.common.Pair;
 import org.sosy_lab.common.configuration.Configuration;
 import org.sosy_lab.common.configuration.InvalidConfigurationException;
-<<<<<<< HEAD
-=======
 import org.sosy_lab.common.configuration.Option;
 import org.sosy_lab.common.configuration.Options;
->>>>>>> 9a208ad0
 import org.sosy_lab.cpachecker.cfa.CFACreationUtils;
 import org.sosy_lab.cpachecker.cfa.ast.FileLocation;
 import org.sosy_lab.cpachecker.cfa.ast.c.CAssignment;
@@ -166,16 +163,12 @@
 
   private boolean encounteredAsm = false;
 
-<<<<<<< HEAD
-  public CFAFunctionBuilder(Configuration config, LogManager pLogger, FunctionScope pScope, MachineModel pMachine) throws InvalidConfigurationException {
-=======
   @Option(description="Also initialize local variables with default values, "
       + "or leave them uninitialized.")
   private boolean initializeAllVariables = false;
 
   public CFAFunctionBuilder(Configuration config, LogManager pLogger, FunctionScope pScope, MachineModel pMachine) throws InvalidConfigurationException {
     config.inject(this);
->>>>>>> 9a208ad0
 
     logger = pLogger;
     scope = pScope;
@@ -1359,15 +1352,9 @@
     final CFANode lastNodeInSwitch = locStack.pop();
     final CFANode lastNotCaseNode = switchCaseStack.pop();
     final CFANode defaultCaseNode = switchDefaultStack.pop();
-<<<<<<< HEAD
 
     switchExprStack.pop();
 
-=======
-
-    switchExprStack.pop();
-
->>>>>>> 9a208ad0
     assert postSwitchNode == loopNextStack.peek();
     assert postSwitchNode == locStack.peek();
     assert switchExprStack.size() == switchCaseStack.size();
