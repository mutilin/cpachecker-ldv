--- conflicted
+++ resolved
@@ -102,11 +102,7 @@
       }
 
       JSimpleType other = (JSimpleType) obj;
-<<<<<<< HEAD
-      return Objects.equals(type, other.type) && Objects.equals(isPrimitive, other.isPrimitive);
-=======
       return type == other.type && isPrimitive == other.isPrimitive;
->>>>>>> d7a445a3
   }
 
 }