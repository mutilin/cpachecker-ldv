/*
 *  CPAchecker is a tool for configurable software verification.
 *  This file is part of CPAchecker.
 *
 *  Copyright (C) 2007-2014  Dirk Beyer
 *  All rights reserved.
 *
 *  Licensed under the Apache License, Version 2.0 (the "License");
 *  you may not use this file except in compliance with the License.
 *  You may obtain a copy of the License at
 *
 *      http://www.apache.org/licenses/LICENSE-2.0
 *
 *  Unless required by applicable law or agreed to in writing, software
 *  distributed under the License is distributed on an "AS IS" BASIS,
 *  WITHOUT WARRANTIES OR CONDITIONS OF ANY KIND, either express or implied.
 *  See the License for the specific language governing permissions and
 *  limitations under the License.
 *
 *
 *  CPAchecker web page:
 *    http://cpachecker.sosy-lab.org
 */
package org.sosy_lab.cpachecker.cpa.arg;

import static com.google.common.base.Preconditions.checkArgument;
import static com.google.common.base.Preconditions.checkNotNull;
import static com.google.common.base.Preconditions.checkState;
import static com.google.common.collect.FluentIterable.from;
import static org.sosy_lab.cpachecker.util.AbstractStates.extractStateByType;

import com.google.common.collect.Sets;
import java.util.ArrayDeque;
import java.util.ArrayList;
import java.util.Collection;
import java.util.Collections;
import java.util.Deque;
import java.util.HashSet;
import java.util.LinkedHashSet;
import java.util.List;
import java.util.Optional;
import java.util.Set;
import javax.annotation.Nonnull;
import javax.annotation.Nullable;
import org.sosy_lab.common.UniqueIdGenerator;
import org.sosy_lab.cpachecker.cfa.model.CFAEdge;
import org.sosy_lab.cpachecker.cfa.model.CFANode;
import org.sosy_lab.cpachecker.core.counterexample.CounterexampleInfo;
import org.sosy_lab.cpachecker.core.defaults.AbstractSingleWrapperState;
import org.sosy_lab.cpachecker.core.interfaces.AbstractState;
import org.sosy_lab.cpachecker.core.interfaces.AbstractStateWithDummyLocation;
import org.sosy_lab.cpachecker.core.interfaces.AbstractStateWithLocations;
import org.sosy_lab.cpachecker.core.interfaces.Graphable;
import org.sosy_lab.cpachecker.util.AbstractStates;

public class ARGState extends AbstractSingleWrapperState implements Comparable<ARGState>, Graphable {

  private static final long serialVersionUID = 2608287648397165040L;

  // We use a List here although we would like to have a Set
  // because ArrayList is much more memory efficient than e.g. LinkedHashSet.
  // Also these collections are small and so a slow contains() method won't hurt.
  // To enforce set semantics, do not add elements except through addparent()!
  private final Collection<ARGState> children = new ArrayList<>(1);
  private final Collection<ARGState> parents = new ArrayList<>(1);

  private ARGState mCoveredBy = null;
  private Set<ARGState> mCoveredByThis = null; // lazy initialization because rarely needed

  // boolean which keeps track of which elements have already had their successors computed
  private boolean wasExpanded = false;
  private boolean mayCover = true;
  private boolean destroyed = false;
  private boolean hasCoveredParent = false;

  private ARGState mergedWith = null;

  private final int stateId;

<<<<<<< HEAD
  private static UniqueIdGenerator idGenerator = new UniqueIdGenerator();
=======
  // If this is a target state, we may store additional information here.
  private transient CounterexampleInfo counterexample;

  private static final UniqueIdGenerator idGenerator = new UniqueIdGenerator();
>>>>>>> ed1408bf

  public ARGState(@Nullable AbstractState pWrappedState, @Nullable ARGState pParentElement) {
    super(pWrappedState);
    stateId = idGenerator.getFreshId();
    if (pParentElement != null) {
      addParent(pParentElement);
    }
  }

  // parent & child relations

  /**
   * Get the parent elements of this state.
   * @return A unmodifiable collection of ARGStates without duplicates.
   */
  public Collection<ARGState> getParents() {
    return Collections.unmodifiableCollection(parents);
  }

  public void addParent(ARGState pOtherParent) {
    checkNotNull(pOtherParent);
    assert !destroyed : "Don't use destroyed ARGState " + this;

    // Manually enforce set semantics.
    if (!parents.contains(pOtherParent)) {
      assert !pOtherParent.children.contains(this);
      parents.add(pOtherParent);
      pOtherParent.children.add(this);
    } else {
      assert pOtherParent.children.contains(this);
    }
  }

  /**
   * Get the child elements of this state.
   * @return An unmodifiable collection of ARGStates without duplicates.
   */
  public Collection<ARGState> getChildren() {
    assert !destroyed : "Don't use destroyed ARGState " + this;
    return Collections.unmodifiableCollection(children);
  }

  /**
   * Returns the edge from current state to child or Null, if there is no edge.
   * Both forward and backward analysis must be considered!
   *
   * If there are several edges between the states,
   * only one of them will be returned, non-deterministically.
   */
  @Nullable
  public CFAEdge getEdgeToChild(ARGState pChild) {
    // Disabled the following check:
    //    checkArgument(children.contains(pChild));
    // In some cases we want to iterate all traces that have been explored
    // by an analysis. Possible traces might be 'interrupted' by covered states.
    // Covered states do not have children, so we expect the return value null in this case.

    final AbstractStateWithLocations currentLocs =
        extractStateByType(this, AbstractStateWithLocations.class);
    final AbstractStateWithLocations childLocs =
        extractStateByType(pChild, AbstractStateWithLocations.class);

    // first try to get a normal edge
    // consider only the actual analysis direction
    Collection<CFAEdge> ingoingEdgesOfChild = Sets.newHashSet(childLocs.getIngoingEdges());
    for (CFAEdge edge : currentLocs.getOutgoingEdges()) {
      if (ingoingEdgesOfChild.contains(edge)) {
        return edge;
      }
    }

    // then try to get a special edge, just to have some edge.
    for (CFANode currentLoc : currentLocs.getLocationNodes()) {
      for (CFANode childLoc : childLocs.getLocationNodes()) {
        if (currentLoc.getLeavingSummaryEdge() != null
            && currentLoc.getLeavingSummaryEdge().getSuccessor().equals(childLoc)) { // Forwards
          return currentLoc.getLeavingSummaryEdge();
        }
      }
    }

    // check for dummy location
    AbstractStateWithDummyLocation stateWithDummyLocation =
        AbstractStates.extractStateByType(pChild, AbstractStateWithDummyLocation.class);
    if (stateWithDummyLocation != null && stateWithDummyLocation.isDummyLocation()) {

      for (CFAEdge enteringEdge : stateWithDummyLocation.getEnteringEdges()) {
        for (CFANode currentLocation : currentLocs.getLocationNodes()) {
          if (enteringEdge.getPredecessor().equals(currentLocation)) {
            return enteringEdge;
          }
        }
      }
    }

    // there is no edge
    return null;
  }

  /**
   * Returns the edges from the current state to the child state, or an empty list
   * if there is no path between both states.
   */
  public List<CFAEdge> getEdgesToChild(ARGState pChild) {
    CFAEdge singleEdge = getEdgeToChild(pChild);

    // no direct connection, this is only possible for ARG holes during dynamic
    // multiedges, it is guaranteed that there is exactly one path and no other
    // leaving edges from the parent to the child
    if (singleEdge == null) {
      List<CFAEdge> allEdges = new ArrayList<>();
      CFANode currentLoc = AbstractStates.extractLocation(this);
      CFANode childLoc = AbstractStates.extractLocation(pChild);

      while (!currentLoc.equals(childLoc)) {
        // we didn't find a proper connection to the child so we return an empty list
        if (currentLoc.getNumLeavingEdges() != 1) {
          return Collections.emptyList();
        }

        final CFAEdge leavingEdge = currentLoc.getLeavingEdge(0);
        allEdges.add(leavingEdge);
        currentLoc = leavingEdge.getSuccessor();
      }
      return allEdges;
    } else {
      return Collections.singletonList(singleEdge);
    }
  }

  public Set<ARGState> getSubgraph() {
    assert !destroyed : "Don't use destroyed ARGState " + this;
    Set<ARGState> result = new HashSet<>();
    Deque<ARGState> workList = new ArrayDeque<>();

    workList.add(this);

    while (!workList.isEmpty()) {
      ARGState currentElement = workList.removeFirst();
      if (result.add(currentElement)) {
        // currentElement was not in result
        workList.addAll(currentElement.children);
      }
    }
    return result;
  }

  // coverage

  public void setCovered(@Nonnull ARGState pCoveredBy) {
    checkState(!isCovered(), "Cannot cover already covered element %s", this);
    checkNotNull(pCoveredBy);
    checkArgument(pCoveredBy.mayCover, "Trying to cover with non-covering element %s", pCoveredBy);

    mCoveredBy = pCoveredBy;
    if (pCoveredBy.mCoveredByThis == null) {
      // lazy initialization because rarely needed
      pCoveredBy.mCoveredByThis = new LinkedHashSet<>(2);
    }
    pCoveredBy.mCoveredByThis.add(this);
  }

  public void uncover() {
    assert isCovered();
    assert mCoveredBy.mCoveredByThis.contains(this);

    mCoveredBy.mCoveredByThis.remove(this);
    mCoveredBy = null;
  }

  public boolean isCovered() {
    assert !destroyed : "Don't use destroyed ARGState " + this;
    return mCoveredBy != null;
  }

  public ARGState getCoveringState() {
    checkState(isCovered());
    return mCoveredBy;
  }

  public Set<ARGState> getCoveredByThis() {
    assert !destroyed : "Don't use destroyed ARGState " + this;
    if (mCoveredByThis == null) {
      return Collections.emptySet();
    } else {
      return Collections.unmodifiableSet(mCoveredByThis);
    }
  }

  public boolean mayCover() {
    return mayCover && !hasCoveredParent && !isCovered();
  }

  public void setNotCovering() {
    assert !destroyed : "Don't use destroyed ARGState " + this;
    mayCover = false;
  }

  void setHasCoveredParent(boolean pHasCoveredParent) {
    assert !destroyed : "Don't use destroyed ARGState " + this;
    hasCoveredParent = pHasCoveredParent;
  }

  // merged-with marker so that stop can return true for merged elements

  void setMergedWith(ARGState pMergedWith) {
    assert !destroyed : "Don't use destroyed ARGState " + this;
    assert mergedWith == null : "Second merging of element " + this;

    mergedWith = pMergedWith;
  }

  public ARGState getMergedWith() {
    return mergedWith;
  }

  // was-expanded marker so we can identify open leafs

  boolean wasExpanded() {
    return wasExpanded;
  }

  void markExpanded() {
    wasExpanded = true;
  }

  void deleteChild(ARGState child) {
    assert (children.contains(child));
    children.remove(child);
    child.parents.remove(this);
  }

  // counterexample

  /**
   * Store additional information about the counterexample that leads to this target state.
   */
  public void addCounterexampleInformation(CounterexampleInfo pCounterexample) {
    checkState(counterexample == null);
    checkArgument(isTarget());
    checkArgument(!pCounterexample.isSpurious());
    // With BAM, the targetState and the last state of the path
    // may actually be not identical.
    checkArgument(pCounterexample.getTargetState().isTarget());
    counterexample = pCounterexample;
  }

  /**
   * Get additional information about the counterexample that is associated with this target state,
   * if present.
   */
  public Optional<CounterexampleInfo> getCounterexampleInformation() {
    checkState(isTarget());
    return Optional.ofNullable(counterexample);
  }

  // small and less important stuff

  public int getStateId() {
    return stateId;
  }

  public boolean isDestroyed() {
    return destroyed;
  }

  /**
   * The ordering of this class is the chronological creation order.
   */
  @Override
  public final int compareTo(ARGState pO) {
    return Integer.compare(this.stateId, pO.stateId);
  }

  @Override
  public final boolean equals(Object pObj) {
    // Object.equals() is consistent with our compareTo()
    // because stateId is a unique identifier.
    return super.equals(pObj);
  }

  @Override
  public final int hashCode() {
    // Object.hashCode() is consistent with our compareTo()
    // because stateId is a unique identifier.
    return super.hashCode();
  }

  public boolean isOlderThan(ARGState other) {
    return (stateId < other.stateId);
  }

  @Override
  public boolean isTarget() {
    return !hasCoveredParent && !isCovered() && super.isTarget();
  }

  @Override
  public String toString() {
    StringBuilder sb = new StringBuilder();
    if (destroyed) {
      sb.append("Destroyed ");
    }
    if (mCoveredBy != null) {
      sb.append("Covered ");
    }
    sb.append("ARG State (Id: ");
    sb.append(stateId);
    if (!destroyed) {
      sb.append(", Parents: ");
      sb.append(stateIdsOf(parents));
      sb.append(", Children: ");
      sb.append(stateIdsOf(children));

      if (mCoveredBy != null) {
        sb.append(", Covered by: ");
        sb.append(mCoveredBy.stateId);
      } else {
        sb.append(", Covering: ");
        sb.append(stateIdsOf(getCoveredByThis()));
      }
    }
    sb.append(") ");
    sb.append(getWrappedState());
    return sb.toString();
  }

  @Override
  public String toDOTLabel() {
    if (getWrappedState() instanceof Graphable) {
      return ((Graphable)getWrappedState()).toDOTLabel();
    }
    return "";
  }

  @Override
  public boolean shouldBeHighlighted() {
    if (getWrappedState() instanceof Graphable) {
      return ((Graphable)getWrappedState()).shouldBeHighlighted();
    }
    return false;
  }

  private Iterable<Integer> stateIdsOf(Iterable<ARGState> elements) {
    return from(elements).transform(ARGState::getStateId);
  }

  // removal from ARG

  /**
   * This method removes this element from the ARG and  also removes the element
   * from the covered set of the other element covering this element, if it is
   * covered.
   *
   * This means, if its children do not have any other parents, they will be not
   * reachable any more, i.e. they do not belong to the ARG any more. But those
   * elements will not be removed from the covered set.
   */
  public void removeFromARG() {
    assert !destroyed : "Don't use destroyed ARGState " + this;

    detachFromARG();

    clearCoverageRelation();

    destroyed = true;
  }

  /**
   * This method removes the element from the covered set of the other
   * element covering this element, if it is covered.
   */
  private void clearCoverageRelation() {
    if (isCovered()) {
      assert mCoveredBy.mCoveredByThis.contains(this);

      mCoveredBy.mCoveredByThis.remove(this);
      mCoveredBy = null;
    }

    if (mCoveredByThis != null) {
      for (ARGState covered : mCoveredByThis) {
        covered.mCoveredBy = null;
      }
      mCoveredByThis.clear();
      mCoveredByThis = null;
    }
  }

  /**
   * This method removes this element from the ARG by removing it from its
   * parents' children list and from its children's parents list.
   */
  void detachFromARG() {
    assert !destroyed : "Don't use destroyed ARGState " + this;

    // clear children
    for (ARGState child : children) {
      assert (child.parents.contains(this));
      child.parents.remove(this);
    }
    children.clear();

    // clear parents
    for (ARGState parent : parents) {
      assert (parent.children.contains(this));
      parent.children.remove(this);
    }
    parents.clear();
  }

  /**
   * This method does basically the same as removeFromARG for this element, but
   * before destroying it, it will copy all relationships to other elements to
   * a new state. I.e., the replacement element will receive all parents and
   * children of this element, and it will also cover all elements which are
   * currently covered by this element.
   *
   * @param replacement the replacement for this state
   */
  public void replaceInARGWith(ARGState replacement) {
    assert !destroyed : "Don't use destroyed ARGState " + this;
    assert !replacement.destroyed : "Don't use destroyed ARGState " + replacement;
    assert !isCovered() : "Not implemented: Replacement of covered element " + this;
    assert !replacement.isCovered() : "Cannot replace with covered element " + replacement;

    // copy children
    for (ARGState child : children) {
      assert (child.parents.contains(this)) : "Inconsistent ARG at " + this;
      child.parents.remove(this);
      child.addParent(replacement);
    }
    children.clear();

    for (ARGState parent : parents) {
      assert (parent.children.contains(this)) : "Inconsistent ARG at " + this;
      parent.children.remove(this);
      replacement.addParent(parent);
    }
    parents.clear();

    if (mCoveredByThis != null) {
      if (replacement.mCoveredByThis == null) {
        // lazy initialization because rarely needed
        replacement.mCoveredByThis = Sets.newHashSetWithExpectedSize(mCoveredByThis.size());
      }

      for (ARGState covered : mCoveredByThis) {
        assert covered.mCoveredBy == this : "Inconsistent coverage relation at " + this;
        covered.mCoveredBy = replacement;
        replacement.mCoveredByThis.add(covered);
      }

      mCoveredByThis.clear();
      mCoveredByThis = null;
    }

    destroyed = true;
  }

  public static void clearIdGenerator() {
    idGenerator = new UniqueIdGenerator();
  }
}<|MERGE_RESOLUTION|>--- conflicted
+++ resolved
@@ -77,14 +77,10 @@
 
   private final int stateId;
 
-<<<<<<< HEAD
   private static UniqueIdGenerator idGenerator = new UniqueIdGenerator();
-=======
+
   // If this is a target state, we may store additional information here.
   private transient CounterexampleInfo counterexample;
-
-  private static final UniqueIdGenerator idGenerator = new UniqueIdGenerator();
->>>>>>> ed1408bf
 
   public ARGState(@Nullable AbstractState pWrappedState, @Nullable ARGState pParentElement) {
     super(pWrappedState);
