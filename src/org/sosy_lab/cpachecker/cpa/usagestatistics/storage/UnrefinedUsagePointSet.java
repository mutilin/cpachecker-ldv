/*
 *  CPAchecker is a tool for configurable software verification.
 *  This file is part of CPAchecker.
 *
 *  Copyright (C) 2007-2014  Dirk Beyer
 *  All rights reserved.
 *
 *  Licensed under the Apache License, Version 2.0 (the "License");
 *  you may not use this file except in compliance with the License.
 *  You may obtain a copy of the License at
 *
 *      http://www.apache.org/licenses/LICENSE-2.0
 *
 *  Unless required by applicable law or agreed to in writing, software
 *  distributed under the License is distributed on an "AS IS" BASIS,
 *  WITHOUT WARRANTIES OR CONDITIONS OF ANY KIND, either express or implied.
 *  See the License for the specific language governing permissions and
 *  limitations under the License.
 *
 *
 *  CPAchecker web page:
 *    http://cpachecker.sosy-lab.org
 */
package org.sosy_lab.cpachecker.cpa.usagestatistics.storage;

import java.util.HashMap;
import java.util.Iterator;
import java.util.List;
import java.util.Map;
import java.util.Set;
import java.util.SortedSet;
import java.util.TreeSet;

<<<<<<< HEAD
import org.sosy_lab.common.Pair;
import org.sosy_lab.cpachecker.cfa.model.CFAEdge;
import org.sosy_lab.cpachecker.cpa.lockstatistics.LockIdentifier;
import org.sosy_lab.cpachecker.cpa.usagestatistics.UsageInfo;
import org.sosy_lab.cpachecker.cpa.usagestatistics.UsageInfo.Access;
=======
import org.sosy_lab.cpachecker.cpa.usagestatistics.UsageInfo;
>>>>>>> c53cc2c0
import org.sosy_lab.cpachecker.cpa.usagestatistics.UsageStatisticsState;

public class UnrefinedUsagePointSet implements AbstractUsagePointSet {
  private final TreeSet<UsagePoint> topUsages;
  private final Map<UsagePoint, UnrefinedUsageInfoSet> unrefinedInformation;
  private final Map<UsagePoint, RefinedUsageInfoSet> refinedInformation;

  public UnrefinedUsagePointSet() {
    topUsages = new TreeSet<>();
    unrefinedInformation = new HashMap<>();
    refinedInformation = new HashMap<>();
  }

  private UnrefinedUsagePointSet(TreeSet<UsagePoint> top, Map<UsagePoint, UnrefinedUsageInfoSet> detail,
      Map<UsagePoint, RefinedUsageInfoSet> trueUsages) {
    topUsages = top;
    unrefinedInformation = detail;
    refinedInformation = trueUsages;
  }

  public void add(UsageInfo newInfo) {
    UnrefinedUsageInfoSet targetSet;
    UsagePoint newPoint = newInfo.getUsagePoint();
    if (refinedInformation.containsKey(newPoint)) {
      return;
    }
    if (unrefinedInformation.containsKey(newPoint)) {
      targetSet = unrefinedInformation.get(newPoint);
    } else {
      targetSet = new UnrefinedUsageInfoSet();
      unrefinedInformation.put(newPoint, targetSet);
    }
    add(newPoint);
    targetSet.add(newInfo);
  }

  private void add(UsagePoint newPoint) {
    if (!topUsages.contains(newPoint)) {
      //Put newPoint in the right place in tree
      Iterator<UsagePoint> iterator = topUsages.iterator();
      while (iterator.hasNext()) {
        UsagePoint point = iterator.next();
        if (newPoint.isHigher(point)) {
          iterator.remove();
          if (!refinedInformation.containsKey(newPoint)) {
            newPoint.addCoveredUsage(point);
          }
        } else if (point.isHigher(newPoint)) {
          if (!refinedInformation.containsKey(point)) {
            point.addCoveredUsage(newPoint);
          }
          return;
        }
      }
      topUsages.add(newPoint);
    }
  }

<<<<<<< HEAD
  private boolean isUnsafe(Set<UsagePoint> points) {
    if (points.size() >= 1) {
      Iterator<UsagePoint> iterator = points.iterator();
      UsagePoint point = iterator.next();
      Set<LockIdentifier> lockSet = null;
      if (point.isTrue() && point.access == Access.READ) {
        //The first one may be read access if it is refined
        lockSet = new HashSet<>(point.locks);
        if (iterator.hasNext()) {
          point = iterator.next();
        } else {
          return false;
        }
      }
      if (point.access == Access.WRITE) {
        if (lockSet == null) {
          lockSet = new HashSet<>(point.locks);
        } else {
          lockSet.retainAll(point.locks);
        }
        while (iterator.hasNext() && !lockSet.isEmpty()) {
          lockSet.retainAll(iterator.next().locks);
        }
        return lockSet.isEmpty();
      }
    }
    return false;
  }

=======
>>>>>>> c53cc2c0
  @Override
  public AbstractUsageInfoSet getUsageInfo(UsagePoint point) {
    if (refinedInformation.containsKey(point)) {
      return refinedInformation.get(point);
    } else {
      return unrefinedInformation.get(point);
    }
  }
<<<<<<< HEAD

  @Override
  public Pair<UsageInfo, UsageInfo> getUnsafePair() {
    assert isUnsafe();

    Iterator<UsagePoint> iterator = topUsages.iterator();
    AbstractUsageInfoSet firstSet = getUsageInfo(iterator.next());
    AbstractUsageInfoSet secondSet;
    if (iterator.hasNext()) {
      UsagePoint point = iterator.next();
      secondSet = getUsageInfo(point);
    } else {
      //One write usage is also unsafe, as we consider the function to be able to run in parallel with itself
      secondSet = firstSet;
    }
    return Pair.of(firstSet.getOneExample(), secondSet.getOneExample());
  }

  public boolean checkTrueUnsafe() {
    if (!isUnsafe()) {
      return false;
    }

    boolean result = checkRefinedUsages();
    if (result) {
      if (refinedInformation.size() > 1 || topUsages.size() == 1) {
        return true;
      } else {
        //Try to refine the second usage, if it is possible
        return false;
      }
    } else {
      return false;
    }
  }

  private boolean checkRefinedUsages() {
    Iterator<UsagePoint> iterator = topUsages.iterator();
    Set<UsagePoint> refinedPoints = new TreeSet<>();
    UsagePoint tmpPoint = iterator.next();
    while (tmpPoint.isTrue()) {
      refinedPoints.add(tmpPoint);
      if (iterator.hasNext()) {
        tmpPoint = iterator.next();
      } else {
        break;
      }
    }
    return isUnsafe(refinedPoints);
  }

  @Override
  public boolean isTrueUnsafe() {
    //Is called at the end, so return true even if we have only one refined usage
    return checkRefinedUsages();
  }
=======
>>>>>>> c53cc2c0

  @Override
  public int size() {
    int result = 0;

    for (UsagePoint point : refinedInformation.keySet()) {
      result += refinedInformation.get(point).size();
    }
    for (UsagePoint point : unrefinedInformation.keySet()) {
      result += unrefinedInformation.get(point).size();
    }

    return result;
  }

  public void reset() {
    Iterator<UsagePoint> iterator = topUsages.iterator();
    while (iterator.hasNext()) {
      UsagePoint point = iterator.next();
      if (!refinedInformation.containsKey(point)) {
        iterator.remove();
      }
    }
    unrefinedInformation.clear();
  }

  @Override
  public void remove(UsageStatisticsState pUstate) {
    //Attention! Use carefully. May not work
    for (UsagePoint point : new TreeSet<>(unrefinedInformation.keySet())) {
      UnrefinedUsageInfoSet uset = unrefinedInformation.get(point);
      boolean b = uset.remove(pUstate);
      if (b) {
        if (uset.getUsages().isEmpty()) {
          unrefinedInformation.remove(point);
        }
        //May be two usages related to the same state. This is abstractState !
        //return;
      }
    }
  }

  public Iterator<UsagePoint> getPointIterator() {
    return topUsages.iterator();
  }

  @Override
  public int getNumberOfTopUsagePoints() {
    return topUsages.size();
  }

<<<<<<< HEAD
  public void markAsTrue(UsageInfo uinfo, List<CFAEdge> path) {
=======
  public void markAsReachableUsage(UsageInfo uinfo) {
>>>>>>> c53cc2c0

    UsagePoint p = uinfo.getUsagePoint();
    assert topUsages.contains(p);

    topUsages.remove(p);
    p.markAsTrue(path);
    topUsages.add(p);
<<<<<<< HEAD
    refinedInformation.put(p, new RefinedUsageInfoSet(uinfo, path));
=======
    unrefinedInformation.remove(p);
    refinedInformation.put(p, new RefinedUsageInfoSet(uinfo));
>>>>>>> c53cc2c0
  }

  @Override
  public UnrefinedUsagePointSet clone() {
    return new UnrefinedUsagePointSet(new TreeSet<>(topUsages), new HashMap<>(unrefinedInformation), new HashMap<>(refinedInformation));
  }

  public void remove(UsagePoint currentUsagePoint) {
    unrefinedInformation.remove(currentUsagePoint);
    topUsages.remove(currentUsagePoint);
    for (UsagePoint point : currentUsagePoint.getCoveredUsages()) {
      add(point);
    }
  }

  SortedSet<UsagePoint> getTopUsages() {
    return topUsages;
  }

  Set<UsagePoint> getRefinedInformation() {
    return refinedInformation.keySet();
  }
}<|MERGE_RESOLUTION|>--- conflicted
+++ resolved
@@ -31,15 +31,12 @@
 import java.util.SortedSet;
 import java.util.TreeSet;
 
-<<<<<<< HEAD
 import org.sosy_lab.common.Pair;
 import org.sosy_lab.cpachecker.cfa.model.CFAEdge;
 import org.sosy_lab.cpachecker.cpa.lockstatistics.LockIdentifier;
 import org.sosy_lab.cpachecker.cpa.usagestatistics.UsageInfo;
 import org.sosy_lab.cpachecker.cpa.usagestatistics.UsageInfo.Access;
-=======
 import org.sosy_lab.cpachecker.cpa.usagestatistics.UsageInfo;
->>>>>>> c53cc2c0
 import org.sosy_lab.cpachecker.cpa.usagestatistics.UsageStatisticsState;
 
 public class UnrefinedUsagePointSet implements AbstractUsagePointSet {
@@ -98,7 +95,6 @@
     }
   }
 
-<<<<<<< HEAD
   private boolean isUnsafe(Set<UsagePoint> points) {
     if (points.size() >= 1) {
       Iterator<UsagePoint> iterator = points.iterator();
@@ -128,8 +124,6 @@
     return false;
   }
 
-=======
->>>>>>> c53cc2c0
   @Override
   public AbstractUsageInfoSet getUsageInfo(UsagePoint point) {
     if (refinedInformation.containsKey(point)) {
@@ -138,7 +132,6 @@
       return unrefinedInformation.get(point);
     }
   }
-<<<<<<< HEAD
 
   @Override
   public Pair<UsageInfo, UsageInfo> getUnsafePair() {
@@ -195,8 +188,6 @@
     //Is called at the end, so return true even if we have only one refined usage
     return checkRefinedUsages();
   }
-=======
->>>>>>> c53cc2c0
 
   @Override
   public int size() {
@@ -248,11 +239,7 @@
     return topUsages.size();
   }
 
-<<<<<<< HEAD
-  public void markAsTrue(UsageInfo uinfo, List<CFAEdge> path) {
-=======
-  public void markAsReachableUsage(UsageInfo uinfo) {
->>>>>>> c53cc2c0
+  public void markAsReachableUsage(UsageInfo uinfo,  List<CFAEdge> path) {
 
     UsagePoint p = uinfo.getUsagePoint();
     assert topUsages.contains(p);
@@ -260,12 +247,8 @@
     topUsages.remove(p);
     p.markAsTrue(path);
     topUsages.add(p);
-<<<<<<< HEAD
+    unrefinedInformation.remove(p);
     refinedInformation.put(p, new RefinedUsageInfoSet(uinfo, path));
-=======
-    unrefinedInformation.remove(p);
-    refinedInformation.put(p, new RefinedUsageInfoSet(uinfo));
->>>>>>> c53cc2c0
   }
 
   @Override
