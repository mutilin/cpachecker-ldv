/*
 *  CPAchecker is a tool for configurable software verification.
 *  This file is part of CPAchecker.
 *
 *  Copyright (C) 2007-2014  Dirk Beyer
 *  All rights reserved.
 *
 *  Licensed under the Apache License, Version 2.0 (the "License");
 *  you may not use this file except in compliance with the License.
 *  You may obtain a copy of the License at
 *
 *      http://www.apache.org/licenses/LICENSE-2.0
 *
 *  Unless required by applicable law or agreed to in writing, software
 *  distributed under the License is distributed on an "AS IS" BASIS,
 *  WITHOUT WARRANTIES OR CONDITIONS OF ANY KIND, either express or implied.
 *  See the License for the specific language governing permissions and
 *  limitations under the License.
 *
 *
 *  CPAchecker web page:
 *    http://cpachecker.sosy-lab.org
 */
package org.sosy_lab.cpachecker.cpa.usagestatistics;

import java.io.PrintStream;
import java.util.Collection;
import java.util.Iterator;
import java.util.List;
import java.util.logging.Level;

import org.sosy_lab.common.Pair;
import org.sosy_lab.common.configuration.InvalidConfigurationException;
import org.sosy_lab.common.io.PathTemplate;
import org.sosy_lab.common.log.LogManager;
import org.sosy_lab.common.time.Timer;
import org.sosy_lab.cpachecker.cfa.model.CFANode;
import org.sosy_lab.cpachecker.core.CPAcheckerResult.Result;
import org.sosy_lab.cpachecker.core.CounterexampleInfo;
import org.sosy_lab.cpachecker.core.interfaces.ConfigurableProgramAnalysis;
import org.sosy_lab.cpachecker.core.interfaces.Precision;
import org.sosy_lab.cpachecker.core.interfaces.Refiner;
import org.sosy_lab.cpachecker.core.interfaces.StateSpacePartition;
import org.sosy_lab.cpachecker.core.interfaces.Statistics;
import org.sosy_lab.cpachecker.core.interfaces.StatisticsProvider;
import org.sosy_lab.cpachecker.core.reachedset.ReachedSet;
import org.sosy_lab.cpachecker.cpa.arg.ARGPath;
import org.sosy_lab.cpachecker.cpa.arg.ARGReachedSet;
import org.sosy_lab.cpachecker.cpa.arg.ARGState;
import org.sosy_lab.cpachecker.cpa.arg.ARGUtils;
import org.sosy_lab.cpachecker.cpa.predicate.BAMPredicateCPA;
import org.sosy_lab.cpachecker.cpa.predicate.BAMPredicateRefiner;
import org.sosy_lab.cpachecker.cpa.predicate.PredicatePrecision;
import org.sosy_lab.cpachecker.cpa.usagestatistics.caches.InterpolantCache;
import org.sosy_lab.cpachecker.cpa.usagestatistics.storage.UsageContainer;
import org.sosy_lab.cpachecker.exceptions.CPAException;
import org.sosy_lab.cpachecker.exceptions.CPATransferException;
import org.sosy_lab.cpachecker.util.AbstractStates;
import org.sosy_lab.cpachecker.util.CPAs;
import org.sosy_lab.cpachecker.util.Precisions;
import org.sosy_lab.cpachecker.util.predicates.interfaces.BooleanFormula;

<<<<<<< HEAD
import com.google.common.base.Function;
=======
>>>>>>> 43d7170a
import com.google.common.base.Predicates;


public class UsageStatisticsRefiner extends BAMPredicateRefiner implements StatisticsProvider {

  private class Stats implements Statistics {

    public final Timer ComputePath = new Timer();
    public final Timer Refinement = new Timer();
    public final Timer UnsafeCheck = new Timer();
    public final Timer CacheTime = new Timer();

    @Override
    public void printStatistics(PrintStream pOut, Result pResult, ReachedSet pReached) {
      pOut.println("Time for choosing target usage      " + UnsafeCheck);
      pOut.println("Time for computing path             " + ComputePath);
      pOut.println("Time for refinement                 " + Refinement);
      pOut.println("Time for formula cache              " + CacheTime);
    }

    @Override
    public String getName() {
      return "UsageStatisticsRefiner";
    }

  }

  final Stats pStat = new Stats();
  private final ConfigurableProgramAnalysis cpa;
  private final LogManager logger;
  private final int NUMBER_FOR_RESET_PRECISION;
  private InterpolantCache iCache = new InterpolantCache();

  public UsageStatisticsRefiner(ConfigurableProgramAnalysis pCpa) throws CPAException, InvalidConfigurationException {
    super(pCpa);
    cpa = pCpa;
    UsageStatisticsCPA UScpa = CPAs.retrieveCPA(pCpa, UsageStatisticsCPA.class);
    NUMBER_FOR_RESET_PRECISION = UScpa.getThePrecisionCleaningLimit();
    logger = UScpa.getLogger();
  }

  public static Refiner create(ConfigurableProgramAnalysis pCpa) throws CPAException, InvalidConfigurationException {
    return new UsageStatisticsRefiner(pCpa);
  }

  int i = 0;
  int lastFalseUnsafeSize = -1;
  int lastTrueUnsafes = -1;
  @Override
  public boolean performRefinement(ReachedSet pReached) throws CPAException, InterruptedException {
    final UsageContainer container =
        AbstractStates.extractStateByType(pReached.getFirstState(), UsageStatisticsState.class).getContainer();

    iCache.initKeySet();
    final RefineableUsageComputer computer = new RefineableUsageComputer(container, logger);
    BAMPredicateCPA bamcpa = CPAs.retrieveCPA(cpa, BAMPredicateCPA.class);
    assert bamcpa != null;
<<<<<<< HEAD
    Set<List<ARGState>> refinedStates = new HashSet<>();
=======
>>>>>>> 43d7170a

    logger.log(Level.INFO, ("Perform US refinement: " + i++));
    int originUnsafeSize = container.getUnsafeSize();
    if (lastFalseUnsafeSize == -1) {
      lastFalseUnsafeSize = originUnsafeSize;
    }
    int counter = lastFalseUnsafeSize - originUnsafeSize;
    boolean refinementFinish = false;
    UsageInfo target = null;
    pStat.UnsafeCheck.start();
top:while ((target = computer.getNextRefineableUsage()) != null) {
      pStat.UnsafeCheck.stopIfRunning();
      pathStateToReachedState.clear();
      pStat.ComputePath.start();
      ARGPath pPath = computePath((ARGState)target.getKeyState());
      pStat.ComputePath.stopIfRunning();
      assert (pPath != null);

<<<<<<< HEAD
      pStat.CacheInterpolantsTime.start();
      List<ARGState> abstractTrace = pPath.asStatesList();
      abstractTrace = from(abstractTrace)./*filter(new Predicate<ARGState>() {
        @Override
        public boolean apply(@Nullable ARGState pInput) {
          return AbstractStates.extractStateByType(pInput, PredicateAbstractState.class).isAbstractionState();
        }
      }).*/transform(new Function<ARGState, ARGState>() {
        @Override
        @Nullable
        public ARGState apply(@Nullable ARGState pInput) {
          assert pathStateToReachedState.containsKey(pInput);
          return pathStateToReachedState.get(pInput);
        }
      }).toList();
      for (List<ARGState> previousTrace : refinedStates) {
        if (abstractTrace.containsAll(previousTrace)) {
          logger.log(Level.INFO, "Hey! I found repeated trace " + target + ". I don't want to refine it");
          computer.setResultOfRefinement(target, false);
          pStat.CacheInterpolantsTime.stop();
          pStat.UnsafeCheck.start();
          continue top;
        }
      }
      pStat.CacheInterpolantsTime.stop();
=======
>>>>>>> 43d7170a
      try {
        pStat.Refinement.start();
        CounterexampleInfo counterexample = super.performRefinement0(
            new BAMReachedSet(transfer, new ARGReachedSet(pReached), pPath, pathStateToReachedState), pPath);
        refinementFinish |= counterexample.isSpurious();
        if (counterexample.isSpurious()) {
          Iterator<Pair<Object, PathTemplate>> pairIterator = counterexample.getAllFurtherInformation().iterator();
          List<BooleanFormula> formulas = (List<BooleanFormula>) pairIterator.next().getFirst();
<<<<<<< HEAD
          List<ARGState> interpolants = (List<ARGState>) pairIterator.next().getFirst();
          pStat.CacheInterpolantsTime.start();
          interpolants = from(interpolants).transform(new Function<ARGState, ARGState>() {
            @Override
            @Nullable
            public ARGState apply(@Nullable ARGState pInput) {
              assert pathStateToReachedState.containsKey(pInput);
              return pathStateToReachedState.get(pInput);
            }
          }).toList();
          refinedStates.add(interpolants);
          pStat.CacheInterpolantsTime.stop();
=======
>>>>>>> 43d7170a
          pStat.CacheTime.start();
          if (iCache.contains(target, formulas)) {
          	computer.setResultOfRefinement(target, true);
            target.failureFlag = true;
          } else {
            iCache.add(target, formulas);
          	computer.setResultOfRefinement(target, false);
          }
          pStat.CacheTime.stop();
        } else {
          computer.setResultOfRefinement(target, !counterexample.isSpurious());
        }
      } catch (IllegalStateException e) {
        //msat_solver return -1 <=> unknown
        //consider its as true;
        logger.log(Level.WARNING, "Solver exception, consider " + target + " as true");
        computer.setResultOfRefinement(target, true);
        target.failureFlag = true;
      } finally {
        pStat.Refinement.stopIfRunning();
      }
      pStat.UnsafeCheck.start();
    }
    int newTrueUnsafeSize = container.getTrueUnsafeSize();
    if (lastTrueUnsafes == -1) {
      //It's normal, if in the first iteration the true unsafes are not involved in counter
      lastTrueUnsafes = newTrueUnsafeSize;
    }
    counter += (newTrueUnsafeSize -lastTrueUnsafes);
    if (counter >= NUMBER_FOR_RESET_PRECISION) {
      Precision p = pReached.getPrecision(pReached.getFirstState());
      PredicatePrecision predicates = Precisions.extractPrecisionByType(p, PredicatePrecision.class);
      System.out.println("Clean: " + predicates.getLocalPredicates().size());
      pReached.updatePrecision(pReached.getFirstState(),
          Precisions.replaceByType(p, PredicatePrecision.empty(), Predicates.instanceOf(PredicatePrecision.class)));
      iCache.reset();
      bamcpa.clearAllCaches();
      lastFalseUnsafeSize = originUnsafeSize;
      lastTrueUnsafes = newTrueUnsafeSize;
    }
    if (refinementFinish) {
      iCache.removeUnusedCacheEntries();
      transfer.clearCaches();
      ARGState firstState = (ARGState) pReached.getFirstState();
      CFANode firstNode = AbstractStates.extractLocation(firstState);
      ARGState.clearIdGenerator();
      Precision precision = pReached.getPrecision(firstState);
      pReached.clear();
      pReached.add(cpa.getInitialState(firstNode, StateSpacePartition.getDefaultPartition()), precision);
    }
    pStat.UnsafeCheck.stopIfRunning();
    return refinementFinish;
  }

  protected ARGPath computePath(ARGState pLastElement) throws InterruptedException, CPATransferException {
    assert (pLastElement != null && !pLastElement.isDestroyed());
      //we delete this state from other unsafe
    ARGState subgraph = transfer.findPath(pLastElement, pathStateToReachedState);
    assert (subgraph != null);
    return ARGUtils.getRandomPath(subgraph);
  }

  @Override
  public void collectStatistics(Collection<Statistics> pStatsCollection) {
    super.collectStatistics(pStatsCollection);
    pStatsCollection.add(pStat);
  }
}<|MERGE_RESOLUTION|>--- conflicted
+++ resolved
@@ -60,10 +60,7 @@
 import org.sosy_lab.cpachecker.util.Precisions;
 import org.sosy_lab.cpachecker.util.predicates.interfaces.BooleanFormula;
 
-<<<<<<< HEAD
 import com.google.common.base.Function;
-=======
->>>>>>> 43d7170a
 import com.google.common.base.Predicates;
 
 
@@ -121,10 +118,7 @@
     final RefineableUsageComputer computer = new RefineableUsageComputer(container, logger);
     BAMPredicateCPA bamcpa = CPAs.retrieveCPA(cpa, BAMPredicateCPA.class);
     assert bamcpa != null;
-<<<<<<< HEAD
     Set<List<ARGState>> refinedStates = new HashSet<>();
-=======
->>>>>>> 43d7170a
 
     logger.log(Level.INFO, ("Perform US refinement: " + i++));
     int originUnsafeSize = container.getUnsafeSize();
@@ -143,7 +137,6 @@
       pStat.ComputePath.stopIfRunning();
       assert (pPath != null);
 
-<<<<<<< HEAD
       pStat.CacheInterpolantsTime.start();
       List<ARGState> abstractTrace = pPath.asStatesList();
       abstractTrace = from(abstractTrace)./*filter(new Predicate<ARGState>() {
@@ -169,8 +162,6 @@
         }
       }
       pStat.CacheInterpolantsTime.stop();
-=======
->>>>>>> 43d7170a
       try {
         pStat.Refinement.start();
         CounterexampleInfo counterexample = super.performRefinement0(
@@ -179,7 +170,6 @@
         if (counterexample.isSpurious()) {
           Iterator<Pair<Object, PathTemplate>> pairIterator = counterexample.getAllFurtherInformation().iterator();
           List<BooleanFormula> formulas = (List<BooleanFormula>) pairIterator.next().getFirst();
-<<<<<<< HEAD
           List<ARGState> interpolants = (List<ARGState>) pairIterator.next().getFirst();
           pStat.CacheInterpolantsTime.start();
           interpolants = from(interpolants).transform(new Function<ARGState, ARGState>() {
@@ -192,8 +182,6 @@
           }).toList();
           refinedStates.add(interpolants);
           pStat.CacheInterpolantsTime.stop();
-=======
->>>>>>> 43d7170a
           pStat.CacheTime.start();
           if (iCache.contains(target, formulas)) {
           	computer.setResultOfRefinement(target, true);
