/*
 *  CPAchecker is a tool for configurable software verification.
 *  This file is part of CPAchecker.
 *
 *  Copyright (C) 2007-2013  Dirk Beyer
 *  All rights reserved.
 *
 *  Licensed under the Apache License, Version 2.0 (the "License");
 *  you may not use this file except in compliance with the License.
 *  You may obtain a copy of the License at
 *
 *      http://www.apache.org/licenses/LICENSE-2.0
 *
 *  Unless required by applicable law or agreed to in writing, software
 *  distributed under the License is distributed on an "AS IS" BASIS,
 *  WITHOUT WARRANTIES OR CONDITIONS OF ANY KIND, either express or implied.
 *  See the License for the specific language governing permissions and
 *  limitations under the License.
 *
 *
 *  CPAchecker web page:
 *    http://cpachecker.sosy-lab.org
 */
package org.sosy_lab.cpachecker.util.predicates.pathformula.ctoformula;

import java.math.BigInteger;
import java.util.ArrayList;
import java.util.Collections;
import java.util.HashSet;
import java.util.Iterator;
import java.util.List;
import java.util.Map;
import java.util.Set;
import java.util.logging.Level;

import javax.annotation.Nonnull;
import javax.annotation.Nullable;

import org.sosy_lab.common.Pair;
import org.sosy_lab.cpachecker.cfa.ast.c.CArraySubscriptExpression;
import org.sosy_lab.cpachecker.cfa.ast.c.CAssignment;
import org.sosy_lab.cpachecker.cfa.ast.c.CBinaryExpression;
import org.sosy_lab.cpachecker.cfa.ast.c.CBinaryExpression.BinaryOperator;
import org.sosy_lab.cpachecker.cfa.ast.c.CCastExpression;
import org.sosy_lab.cpachecker.cfa.ast.c.CComplexCastExpression;
import org.sosy_lab.cpachecker.cfa.ast.c.CDeclaration;
import org.sosy_lab.cpachecker.cfa.ast.c.CExpression;
import org.sosy_lab.cpachecker.cfa.ast.c.CExpressionAssignmentStatement;
import org.sosy_lab.cpachecker.cfa.ast.c.CExpressionStatement;
import org.sosy_lab.cpachecker.cfa.ast.c.CFieldReference;
import org.sosy_lab.cpachecker.cfa.ast.c.CFunctionCallAssignmentStatement;
import org.sosy_lab.cpachecker.cfa.ast.c.CFunctionCallExpression;
import org.sosy_lab.cpachecker.cfa.ast.c.CFunctionCallStatement;
import org.sosy_lab.cpachecker.cfa.ast.c.CFunctionDeclaration;
import org.sosy_lab.cpachecker.cfa.ast.c.CIdExpression;
import org.sosy_lab.cpachecker.cfa.ast.c.CIntegerLiteralExpression;
import org.sosy_lab.cpachecker.cfa.ast.c.CLeftHandSide;
import org.sosy_lab.cpachecker.cfa.ast.c.CParameterDeclaration;
import org.sosy_lab.cpachecker.cfa.ast.c.CPointerExpression;
import org.sosy_lab.cpachecker.cfa.ast.c.CRightHandSide;
import org.sosy_lab.cpachecker.cfa.ast.c.CRightHandSideVisitor;
import org.sosy_lab.cpachecker.cfa.ast.c.CStatementVisitor;
import org.sosy_lab.cpachecker.cfa.ast.c.CTypeIdExpression;
import org.sosy_lab.cpachecker.cfa.ast.c.CTypeIdExpression.TypeIdOperator;
import org.sosy_lab.cpachecker.cfa.ast.c.CUnaryExpression;
import org.sosy_lab.cpachecker.cfa.ast.c.CUnaryExpression.UnaryOperator;
import org.sosy_lab.cpachecker.cfa.ast.c.CVariableDeclaration;
import org.sosy_lab.cpachecker.cfa.ast.c.DefaultCExpressionVisitor;
import org.sosy_lab.cpachecker.cfa.model.CFAEdge;
import org.sosy_lab.cpachecker.cfa.parser.eclipse.c.CBinaryExpressionBuilder;
import org.sosy_lab.cpachecker.cfa.types.c.CArrayType;
import org.sosy_lab.cpachecker.cfa.types.c.CCompositeType;
import org.sosy_lab.cpachecker.cfa.types.c.CNumericTypes;
import org.sosy_lab.cpachecker.cfa.types.c.CPointerType;
import org.sosy_lab.cpachecker.cfa.types.c.CStorageClass;
import org.sosy_lab.cpachecker.cfa.types.c.CType;
import org.sosy_lab.cpachecker.cpa.explicit.ExplicitExpressionValueVisitor;
import org.sosy_lab.cpachecker.exceptions.UnrecognizedCCodeException;
import org.sosy_lab.cpachecker.exceptions.UnsupportedCCodeException;
import org.sosy_lab.cpachecker.util.predicates.interfaces.BooleanFormula;
import org.sosy_lab.cpachecker.util.predicates.interfaces.Formula;
import org.sosy_lab.cpachecker.util.predicates.interfaces.FormulaType;
import org.sosy_lab.cpachecker.util.predicates.pathformula.SSAMap.SSAMapBuilder;
import org.sosy_lab.cpachecker.util.predicates.pathformula.ctoformula.util.Expression;
import org.sosy_lab.cpachecker.util.predicates.pathformula.ctoformula.util.Expression.Location;
import org.sosy_lab.cpachecker.util.predicates.pathformula.ctoformula.util.Expression.Value;
import org.sosy_lab.cpachecker.util.predicates.pathformula.withUF.DeferredAllocationPool;
import org.sosy_lab.cpachecker.util.predicates.pathformula.withUF.PointerTargetSet;
import org.sosy_lab.cpachecker.util.predicates.pathformula.withUF.PointerTargetSet.PointerTargetSetBuilder;
import org.sosy_lab.cpachecker.util.predicates.pathformula.withUF.pointerTarget.PointerTargetPattern;

import com.google.common.collect.ImmutableList;
import com.google.common.collect.ImmutableMap;


public class StatementToFormulaWithUFVisitor extends ExpressionToFormulaWithUFVisitor
                                             implements CStatementVisitor<BooleanFormula, UnrecognizedCCodeException>,
                                                        CRightHandSideVisitor<Expression, UnrecognizedCCodeException> {

  public StatementToFormulaWithUFVisitor(final LvalueToPointerTargetPatternVisitor lvalueVisitor,
                                         final CToFormulaWithUFConverter cToFormulaConverter,
                                         final CFAEdge cfaEdge,
                                         final String function,
                                         final SSAMapBuilder ssa,
                                         final Constraints constraints,
                                         final PointerTargetSetBuilder pts) {
    super(cToFormulaConverter, cfaEdge, function, ssa, constraints, pts);

    this.statementDelegate = new StatementToFormulaVisitor(delegate);
    this.lvalueVisitor = lvalueVisitor;
    this.isRelevantLhsVisitor = new IsRelevantLhsVisitor();
  }

  @Override
  public BooleanFormula visit(final CExpressionAssignmentStatement e) throws UnrecognizedCCodeException {
    return visit((CAssignment) e);
  }

  @Override
  public BooleanFormula visit(final CFunctionCallAssignmentStatement e) throws UnrecognizedCCodeException {
    return visit((CAssignment) e);
  }

  @Override
  public BooleanFormula visit(CExpressionStatement s) {
    return statementDelegate.visit(s);
  }

  @Override
  public BooleanFormula visit(CFunctionCallStatement exp) throws UnrecognizedCCodeException {
    // this is an external call
    // visit expression in order to print warnings if necessary
    visit(exp.getFunctionCallExpression());
    return conv.bfmgr.makeBoolean(true);
  }

  private static void addEssentialFields(final List<Pair<CCompositeType, String>> fields,
                                         final PointerTargetSetBuilder pts) {
    for (final Pair<CCompositeType, String> field : fields) {
      if (!pts.addField(field.getFirst(), field.getSecond())) {
        pts.shallowRemoveField(field.getFirst(), field.getSecond());
      }
    }
  }

  private boolean isNondetFunctionName(final String name) {
    return conv.options.isNondetFunction(name);
  }

  private CType refineType(final @Nonnull CType type, final @Nonnull CIntegerLiteralExpression sizeLiteral) {
    if (sizeLiteral.getValue() != null) {
      final int size = sizeLiteral.getValue().intValue();
      final int typeSize = pts.getSize(type);
      if (type instanceof CArrayType) {
        if (typeSize != size) {
          conv.logger.logf(Level.WARNING,
                           "Array size of the revealed type differs form the allocation size: %s : %d != %d",
                           type,
                           typeSize,
                           size);
        }
        return type;
      } else {
        final int n = size / typeSize;
        final int remainder = size % typeSize;
        if (n == 0 || remainder != 0) {
          conv.logger.logf(Level.WARNING,
                           "Can't refine allocation type, but the sizes differ: %s : %d != %d",
                           type,
                           typeSize,
                           size);
          return type;
        }
        return new CArrayType(false, false, type, new CIntegerLiteralExpression(sizeLiteral.getFileLocation(),
                                                                                sizeLiteral.getExpressionType(),
                                                                                BigInteger.valueOf(n)));
      }
    } else {
      return type;
    }
  }

  private CType getAllocationType(final @Nonnull CType type, final @Nullable CIntegerLiteralExpression sizeLiteral) {
    if (type instanceof CPointerType) {
      return sizeLiteral != null ? refineType(((CPointerType) type).getType(), sizeLiteral) :
                                   ((CPointerType) type).getType();
    } else if (type instanceof CArrayType) {
      return sizeLiteral != null ? refineType(type, sizeLiteral) : type;
    } else {
      throw new IllegalArgumentException("Either pointer or array type expected");
    }
  }

  private void handleDeferredAllocationTypeRevelation(final @Nonnull String pointerVariable,
                                                      final @Nonnull CType type)
  throws UnrecognizedCCodeException {
    final DeferredAllocationPool deferredAllocationPool = pts.removeDeferredAllocation(pointerVariable);
    for (final String baseVariable : deferredAllocationPool.getBaseVariables()) {
      conv.makeAllocation(deferredAllocationPool.wasAllocationZeroing(),
                          getAllocationType(type, deferredAllocationPool.getSize()),
                          baseVariable,
                          edge,
                          ssa,
                          constraints,
                          pts);
    }
  }

  private void handleDeferredAllocationPointerRemoval(final String pointerVariable, final boolean isReturn) {
    if (pts.removeDeferredAllocatinPointer(pointerVariable)) {
      conv.logger.logfOnce(Level.WARNING,
                           (!isReturn ? "Assignment to the" : "Destroying the") +
                             " void * pointer  %s produces garbage! (in the following line(s):\n %s)",
                           pointerVariable,
                           edge);
    }
  }

  private void handleDeferredAllocationPointerEscape(final String pointerVariable)
  throws UnrecognizedCCodeException {
    final DeferredAllocationPool deferredAllocationPool = pts.removeDeferredAllocation(pointerVariable);
    final CIntegerLiteralExpression size = deferredAllocationPool.getSize() != null ?
                                             deferredAllocationPool.getSize() :
                                             new CIntegerLiteralExpression(
                                                   null,
                                                   CNumericTypes.SIGNED_CHAR,
                                                   BigInteger.valueOf(conv.options.defaultAllocationSize()));
    conv.logger.logfOnce(Level.WARNING,
                         "The void * pointer %s to a deferred allocation escaped form tracking! " +
                           "Allocating array void[%d]. (in the following line(s):\n %s)",
                         pointerVariable,
                         size.getValue(),
                         edge);
    for (final String baseVariable : deferredAllocationPool.getBaseVariables()) {
      conv.makeAllocation(deferredAllocationPool.wasAllocationZeroing(),
                          new CArrayType(false,
                                         false,
                                         CNumericTypes.VOID,
                                         size),
                          baseVariable,
                          edge,
                          ssa,
                          constraints,
                          pts);
    }
  }

  private void handleDeferredAllocationsInAssignment(final CLeftHandSide lhs,
                                                     final CRightHandSide rhs,
                                                     final Location lhsLocation,
                                                     final Expression rhsExpression,
                                                     final Map<String, CType> lhsUsedDeferredAllocationPointers,
                                                     final Map<String, CType> rhsUsedDeferredAllocationPointers)
  throws UnrecognizedCCodeException {
    boolean passed = false;
    for (final Map.Entry<String, CType> usedPointer : rhsUsedDeferredAllocationPointers.entrySet()) {
      boolean handled = false;
      if (ExpressionToFormulaWithUFVisitor.isRevealingType(usedPointer.getValue())) {
        handleDeferredAllocationTypeRevelation(usedPointer.getKey(), usedPointer.getValue());
        handled = true;
      } else if (rhs instanceof CExpression &&
                 // TODO: use rhsExpression.isUnaliasedLocation() instead?
                 ExpressionToFormulaWithUFVisitor.isUnaliasedLocation((CExpression) rhs)) {
        assert rhsExpression.isUnaliasedLocation() &&
               rhsExpression.asUnaliasedLocation().getVariableName().equals(usedPointer.getKey()) &&
               rhsUsedDeferredAllocationPointers.size() == 1 :
               "Wrong assumptions on deferred allocations tracking: rhs is not a single pointer";
        final CType lhsType = PointerTargetSet.simplifyType(lhs.getExpressionType());
        if (lhsType.equals(CPointerType.POINTER_TO_VOID) &&
            // TODO: is the following isUnaliasedLocation() check really needed?
            ExpressionToFormulaWithUFVisitor.isUnaliasedLocation(lhs) &&
            !lhsLocation.isAliased()) {
          final Map.Entry<String, CType> lhsUsedPointer = !lhsUsedDeferredAllocationPointers.isEmpty() ?
                                                       lhsUsedDeferredAllocationPointers.entrySet().iterator().next() :
                                                       null;
          assert lhsUsedDeferredAllocationPointers.size() <= 1 &&
                 rhsExpression.isUnaliasedLocation() &&
                 (lhsUsedPointer == null ||
                  (rhsExpression.asUnaliasedLocation().getVariableName()).equals(lhsUsedPointer.getKey())) :
                 "Wrong assumptions on deferred allocations tracking: unrecognized lhs";
          if (lhsUsedPointer != null) {
            handleDeferredAllocationPointerRemoval(lhsUsedPointer.getKey(), false);
          }
          pts.addDeferredAllocationPointer(lhsLocation.asUnaliased().getVariableName(), usedPointer.getKey());
          passed = true;
          handled = true;
        } else if (ExpressionToFormulaWithUFVisitor.isRevealingType(lhsType)) {
          handleDeferredAllocationTypeRevelation(usedPointer.getKey(), lhsType);
          handled = true;
        }
      }
      if (!handled) {
        handleDeferredAllocationPointerEscape(usedPointer.getKey());
      }
    }
    for (final Map.Entry<String, CType> usedPointer : lhsUsedDeferredAllocationPointers.entrySet()) {
      if (!usedPointer.getValue().equals(CPointerType.POINTER_TO_VOID)) {
        handleDeferredAllocationTypeRevelation(usedPointer.getKey(), usedPointer.getValue());
      // TODO: use lhsExpression.isUnaliasedLoation() instead (?)
      } else if (ExpressionToFormulaWithUFVisitor.isUnaliasedLocation(lhs)) {
        assert !lhsLocation.isAliased() &&
               lhsLocation.asUnaliased().getVariableName().equals(usedPointer.getKey()) &&
               lhsUsedDeferredAllocationPointers.size() == 1 :
               "Wrong assumptions on deferred allocations tracking: lhs is not a single pointer";
        if (!passed) {
          handleDeferredAllocationPointerRemoval(usedPointer.getKey(), false);
        }
      } else {
        handleDeferredAllocationPointerEscape(usedPointer.getKey());
      }
    }
  }

  private void handleDeferredAllocationsInAssume(final CExpression e,
                                                 final Map<String, CType> usedDeferredAllocationPointers)
  throws UnrecognizedCCodeException {
    for (final Map.Entry<String, CType> usedPointer : usedDeferredAllocationPointers.entrySet()) {
      if (!usedPointer.getValue().equals(CPointerType.POINTER_TO_VOID)) {
        handleDeferredAllocationTypeRevelation(usedPointer.getKey(), usedPointer.getValue());
      } else if (e instanceof CBinaryExpression) {
        final CBinaryExpression binaryExpression = (CBinaryExpression) e;
        switch (binaryExpression.getOperator()) {
        case EQUALS:
        case GREATER_EQUAL:
        case GREATER_THAN:
        case LESS_EQUAL:
        case LESS_THAN:
          final CType operand1Type = PointerTargetSet.simplifyType(binaryExpression.getOperand1().getExpressionType());
          final CType operand2Type = PointerTargetSet.simplifyType(binaryExpression.getOperand2().getExpressionType());
          CType type = null;
          if (ExpressionToFormulaWithUFVisitor.isRevealingType(operand1Type)) {
            type = operand1Type;
          } else if (ExpressionToFormulaWithUFVisitor.isRevealingType(operand2Type)) {
            type = operand2Type;
          }
          if (type != null) {
            handleDeferredAllocationTypeRevelation(usedPointer.getKey(), type);
          }
          break;
        }
      }
    }
  }

  /**
   * The function removes local void * pointers (deferred allocations)
   * declared in current function scope from tracking after returning from the function.
   */
  void handleDeferredAllocationInFunctionExit() {
    for (final String variable : pts.getDeferredAllocationVariables()) {
      final int position = variable.indexOf(CToFormulaWithUFConverter.SCOPE_SEPARATOR);
      if (position >= 0) { // Consider only local variables (in current function scope)
        final String variableFunction = variable.substring(0, position);
        if (function.equals(variableFunction)) {
          handleDeferredAllocationPointerRemoval(variable, true);
        }
      }
    }
  }

  BooleanFormula handleAssignment(final CLeftHandSide lhs, final CRightHandSide rhs,
                                  final boolean batchMode,
                                  final Set<CType> destroyedTypes)
  throws UnrecognizedCCodeException {
    final CType lhsType = PointerTargetSet.simplifyType(lhs.getExpressionType());
    final CType rhsType = rhs != null ? PointerTargetSet.simplifyType(rhs.getExpressionType()) :
                                        CNumericTypes.SIGNED_CHAR;

    // RHS handling
    final ImmutableList<Pair<CCompositeType, String>> rhsUsedFields;
    final ImmutableMap<String, CType> rhsUsedDeferredAllocationPointers;
    final Expression rhsExpression;
    reset();
    // RHS is neither null nor a nondet() function call
    if (rhs != null &&
        (!(rhs instanceof CFunctionCallExpression) ||
         !(((CFunctionCallExpression) rhs).getFunctionNameExpression() instanceof CIdExpression) ||
         !isNondetFunctionName(
            ((CIdExpression)((CFunctionCallExpression) rhs).getFunctionNameExpression()).getName()))) {
      rhsExpression = rhs.accept(this);
      addEssentialFields(getInitializedFields(), pts);
      rhsUsedFields = getUsedFields();
      rhsUsedDeferredAllocationPointers = getUsedDeferredAllocationPointers();
    } else { // RHS is nondet
      rhsExpression = Value.nondetValue();
      rhsUsedFields = ImmutableList.<Pair<CCompositeType,String>>of();
      rhsUsedDeferredAllocationPointers = ImmutableMap.<String, CType>of();
    }

    // LHS handling
    reset();
    final Location lhsLocation = lhs.accept(this).asLocation();
    addEssentialFields(getInitializedFields(), pts);
    final ImmutableList<Pair<CCompositeType, String>> lhsUsedFields = getUsedFields();
    // the pattern matching possibly aliased locations
    final PointerTargetPattern pattern = lhsLocation.isUnaliasedLocation() ? null : lhs.accept(lvalueVisitor);

    // Handle allocations: reveal the actual type form the LHS type or defer the allocation until later
    boolean isAllocation = false;
    if ((conv.options.revealAllocationTypeFromLHS() || conv.options.deferUntypedAllocations()) &&
        rhs instanceof CFunctionCallExpression &&
        !rhsExpression.isNondetValue() && rhsExpression.isValue()) {
      final Set<String> rhsVariables = conv.fmgr.extractVariables(rhsExpression.asValue().getValue());
      // Actually there is always either 1 variable (just address) or 2 variables (nondet + allocation address)
      for (String variable : rhsVariables) {
        if (PointerTargetSet.isBaseName(variable)) {
          variable = PointerTargetSet.getBase(variable);
        }
        if (pts.isTemporaryDeferredAllocationPointer(variable)) {
          if (!isAllocation) {
            // We can reveal the type from the LHS
            if (ExpressionToFormulaWithUFVisitor.isRevealingType(lhsType)) {
              handleDeferredAllocationTypeRevelation(variable, lhsType);
            // We can defer the allocation and start tracking the variable in the LHS
            } else if (lhsType.equals(CPointerType.POINTER_TO_VOID) &&
                       // TODO: remove the double-check (?)
                       ExpressionToFormulaWithUFVisitor.isUnaliasedLocation(lhs) &&
                       lhsLocation.isUnaliasedLocation()) {
              final String variableName = lhsLocation.asUnaliasedLocation().getVariableName();
              if (pts.isDeferredAllocationPointer(variableName)) {
                handleDeferredAllocationPointerRemoval(variableName, false);
              }
              pts.addDeferredAllocationPointer(variableName, variable); // Now we track the LHS
              // And not the RHS, because the LHS is its only alias
              handleDeferredAllocationPointerRemoval(variable, false);
            } else {
              handleDeferredAllocationPointerEscape(variable);
            }
            isAllocation = true;
          } else {
            throw new UnrecognizedCCodeException("Can't handle ambiguous allocation", edge, rhs);
          }
        }
      }
    }

    // Track currently deferred allocations
    if (conv.options.deferUntypedAllocations() && !isAllocation) {
      handleDeferredAllocationsInAssignment(lhs,
                                            rhs,
                                            lhsLocation,
                                            rhsExpression,
                                            getUsedDeferredAllocationPointers(),
                                            rhsUsedDeferredAllocationPointers);
    }

    final BooleanFormula result =
      conv.makeAssignment(lhsType,
                          rhsType,
                          lhsLocation,
                          rhsExpression,
                          pattern,
                          batchMode,
                          destroyedTypes,
                          edge,
                          ssa,
                          constraints,
                          pts);

    addEssentialFields(lhsUsedFields, pts);
    addEssentialFields(rhsUsedFields, pts);
    return result;
  }

  class IsRelevantLhsVisitor extends DefaultCExpressionVisitor<Boolean, RuntimeException> {

    @Override
    public Boolean visit(final CArraySubscriptExpression e) {
      return e.getArrayExpression().accept(this);
    }

    @Override
    public Boolean visit(final CCastExpression e) {
      return e.getOperand().accept(this);
    }

    @Override
    public Boolean visit(final CComplexCastExpression e) {
      return e.getOperand().accept(this);
    }

    @Override
    public Boolean visit(final CFieldReference e) {
      CType fieldOwnerType = PointerTargetSet.simplifyType(e.getFieldOwner().getExpressionType());
      if (fieldOwnerType instanceof CPointerType) {
        fieldOwnerType = ((CPointerType) fieldOwnerType).getType();
      }
      assert fieldOwnerType instanceof CCompositeType : "Field owner should have composite type";
      return conv.isRelevantField((CCompositeType) fieldOwnerType, e.getFieldName(), pts);
    }

    @Override
    public Boolean visit(final CIdExpression e) {
      return conv.isRelevantVariable(e.getDeclaration().getQualifiedName());
    }

    @Override
    public Boolean visit(CPointerExpression e) {
      return true;
    }

    @Override
    protected Boolean visitDefault(CExpression e) {
      throw new IllegalArgumentException("Undexpected left hand side: " + e.toString());
    }
  }

  public BooleanFormula visit(final CAssignment e) throws UnrecognizedCCodeException {
    final CLeftHandSide lhs = e.getLeftHandSide();

    // Optimization for unused variables and fields
    if (lhs.accept(isRelevantLhsVisitor)) {
      return handleAssignment(lhs, e.getRightHandSide(), false, null);
    } else {
      return conv.bfmgr.makeBoolean(true);
    }
  }

  public BooleanFormula handleInitializationAssignments(final CLeftHandSide variable,
                                                        final List<CExpressionAssignmentStatement> assignments)
  throws UnrecognizedCCodeException {
    final Location lhsLocation = variable.accept(this).asLocation();
    final Set<CType> updatedTypes = new HashSet<>();
    BooleanFormula result = conv.bfmgr.makeBoolean(true);
    for (CExpressionAssignmentStatement assignment : assignments) {
      final CLeftHandSide lhs = assignment.getLeftHandSide();
      if (lhs.accept(isRelevantLhsVisitor)) {
        result = conv.bfmgr.and(result, handleAssignment(lhs,
                                                         assignment.getRightHandSide(),
                                                         lhsLocation.isAliased(), // Defer index update for UFs, but not for variables
                                                         updatedTypes));
      }
    }
    if (lhsLocation.isAliased()) {
      conv.finishAssignments(PointerTargetSet.simplifyType(variable.getExpressionType()),
                             lhsLocation.asAliased(),
                             variable.accept(lvalueVisitor),
                             updatedTypes,
                             edge, ssa, constraints, pts);
    }
    return result;
  }

  public BooleanFormula visitAssume(final CExpression e, final boolean truthAssumtion)
  throws UnrecognizedCCodeException {
    reset();

    final CType expressionType = PointerTargetSet.simplifyType(e.getExpressionType());
    BooleanFormula result = conv.toBooleanFormula(asValueFormula(e.accept(this),
                                                                 expressionType));

    if (conv.options.deferUntypedAllocations()) {
      handleDeferredAllocationsInAssume(e, getUsedDeferredAllocationPointers());
    }

    if (!truthAssumtion) {
      result = conv.bfmgr.not(result);
    }

<<<<<<< HEAD
  public Object visitInitializer(CType type, CInitializer topInitializer, final boolean isAutomatic)
  throws UnrecognizedCCodeException {
    type = PointerTargetSet.simplifyType(type);
    final Formula zero = conv.fmgr.makeNumber(conv.getFormulaTypeFromCType(CNumericTypes.SIGNED_CHAR, pts), 0);
    if (type instanceof CArrayType) {
      if (topInitializer instanceof CInitializerExpression &&
          ((CArrayType) type).getType() instanceof CSimpleType &&
          ((CSimpleType) ((CArrayType) type).getType()).getType() == CBasicType.CHAR &&
          ((CInitializerExpression) topInitializer).getExpression() instanceof CStringLiteralExpression) {
        topInitializer = stringLiteralToInitializerList(
          (CStringLiteralExpression) ((CInitializerExpression) topInitializer).getExpression(),
          (CArrayType) type);
      }
      assert topInitializer instanceof CInitializerList : "Wrong array initializer";
      final CInitializerList initializerList = (CInitializerList) topInitializer;
      final CType elementType = PointerTargetSet.simplifyType(((CArrayType) type).getType());
      Integer length = PointerTargetSet.getArrayLength((CArrayType)type);
      if (length == null) {
        length = initializerList.getInitializers().size();
      }
      if (length == null) {
        throw new UnrecognizedCCodeException("Can't evaluate array size for initialization", edge, initializerList);
      }
      assert length >= initializerList.getInitializers().size() : "Initializer is larger than the array";
      final List<Object> result = new ArrayList<>(length);
      for (int i = 0; i < length; ++i) {
        if (isAutomatic) {
          result.add(null);
        } else {
          if (!(elementType instanceof CArrayType) && !(elementType instanceof CCompositeType)) {
            result.add(zero);
          } else {
            result.add(visitInitializer(elementType,
                                        new CInitializerList(topInitializer.getFileLocation(),
                                        Collections.<CInitializer>emptyList()), false));
          }
        }
      }
      int index = 0;
      for (final CInitializer initializer : initializerList.getInitializers()) {
        if (!(initializer instanceof CDesignatedInitializer)) {
          result.set(index, visitInitializer(elementType, initializer, isAutomatic));
        } else {
          final CDesignatedInitializer designatedInitializer = (CDesignatedInitializer) initializer;
          final List<CDesignator> designators = designatedInitializer.getDesignators();
          final CDesignator designator;
          if (designators.size() > 1) {
            conv.logger.logfOnce(Level.WARNING,
                                 "Nested designators are unsupported: %s in line %d",
                                 designatedInitializer,
                                 designatedInitializer.getFileLocation().getStartingLineNumber());
            continue;
          } else {
            designator = Iterables.getOnlyElement(designators);
          }
          final Object rhs = visitInitializer(elementType, designatedInitializer.getRightHandSide(), isAutomatic);
          if (designator instanceof CArrayRangeDesignator) {
            final Integer floor = tryEvaluateExpression(((CArrayRangeDesignator) designator).getFloorExpression());
            final Integer ceiling = tryEvaluateExpression(((CArrayRangeDesignator) designator).getFloorExpression());
            if (floor != null && ceiling != null) {
              for (int i = floor; i <= ceiling; i++) {
                result.set(i, rhs);
              }
              index = ceiling;
            } else {
              throw new UnrecognizedCCodeException("Can't evaluate array range designator bounds", edge, designator);
            }
          } else if (designator instanceof CArrayDesignator) {
            final Integer subscript = tryEvaluateExpression(((CArrayDesignator) designator).getSubscriptExpression());
            if (subscript != null) {
              index = subscript;
              result.set(index, rhs);
            } else {
              throw new UnrecognizedCCodeException("Can't evaluate array designator subscript", edge, designator);
            }
          }
        }
        ++index;
      }
      return result;
    } else if (type instanceof CCompositeType && ((CCompositeType) type).getKind() == ComplexTypeKind.STRUCT) {
      assert topInitializer instanceof CInitializerList : "Wrong structure initializer";
      final CInitializerList initializerList = (CInitializerList) topInitializer;
      final CCompositeType compositeType = (CCompositeType) type;
      final int size = compositeType.getMembers().size();
      final Map<String, Pair<Integer, CType>> members = new HashMap<>(size);
      final List<CType> memberTypes = new ArrayList<>(size);
      int index = 0;
      for (final CCompositeTypeMemberDeclaration memberDeclaration : compositeType.getMembers()) {
        final CType memberType = PointerTargetSet.simplifyType(memberDeclaration.getType());
        members.put(memberDeclaration.getName(), Pair.of(index, memberType));
        memberTypes.add(memberType);
        index++;
      }
      final List<Object> result = new ArrayList<>(size);
      for (final CType memberType : memberTypes) {
        if (isAutomatic) {
          result.add(null);
        } else {
          if (!(memberType instanceof CArrayType) && !(memberType instanceof CCompositeType)) {
            result.add(zero);
          } else {
            result.add(visitInitializer(memberType,
                                        new CInitializerList(topInitializer.getFileLocation(),
                                        Collections.<CInitializer>emptyList()), false));
          }
        }
      }
      index = 0;
      for (final CInitializer initializer : initializerList.getInitializers()) {
        if (!(initializer instanceof CDesignatedInitializer)) {
          result.set(index, visitInitializer(memberTypes.get(index), initializer, isAutomatic));
        } else {
          final CDesignatedInitializer designatedInitializer = (CDesignatedInitializer) initializer;
          final List<CDesignator> designators = designatedInitializer.getDesignators();
          final CDesignator designator;
          if (designators.size() > 1) {
            conv.logger.logfOnce(Level.WARNING,
                                 "Nested designators are unsupported: %s in line %d",
                                 designatedInitializer,
                                 designatedInitializer.getFileLocation().getStartingLineNumber());
            continue;
          } else {
            designator = Iterables.getOnlyElement(designators);
          }
          if (designator instanceof CFieldDesignator) {
            final Pair<Integer, CType> indexType = members.get(((CFieldDesignator) designator).getFieldName());
            final Object rhs = visitInitializer(indexType.getSecond(),
                                                designatedInitializer.getRightHandSide(),
                                                isAutomatic);
            result.set(indexType.getFirst(), rhs);
          } else {
            throw new UnrecognizedCCodeException("Wrong designator", edge, designator);
          }
        }
        index++;
      }
      return result;
    } else if (type instanceof CCompositeType && ((CCompositeType) type).getKind() == ComplexTypeKind.UNION) {
      if (topInitializer instanceof CInitializerList  &&
          ((CInitializerList) topInitializer).getInitializers().size() <= 1) {
        final CCompositeType compositeType = (CCompositeType) type;
        final int membersCount = compositeType.getMembers().size();
        final List<Object> result = new ArrayList<>(membersCount);
        for (int i = 0; i < membersCount; ++i) {
          result.add(null);
        }
        if (((CInitializerList) topInitializer).getInitializers().size() == 0) {
          result.set(0, visitInitializer(compositeType.getMembers().get(0).getType(),
                                         topInitializer,
                                         isAutomatic));
        } else {
          topInitializer = ((CInitializerList) topInitializer).getInitializers().get(0);
          if (!(topInitializer instanceof CDesignatedInitializer)) {
            result.set(0, visitInitializer(compositeType.getMembers().get(0).getType(),
                                           topInitializer,
                                           isAutomatic));
          } else {
            final CDesignatedInitializer designatedInitializer = (CDesignatedInitializer) topInitializer;
            final CDesignator designator = designatedInitializer.getDesignators().get(0);
            if (designator instanceof CFieldDesignator) {
              final String fieldName = ((CFieldDesignator) designator).getFieldName();
              int index = 0;
              for (final CCompositeTypeMemberDeclaration memberDeclaration : compositeType.getMembers()) {
                if (memberDeclaration.getName().equals(fieldName)) {
                  final CType memberType = PointerTargetSet.simplifyType(memberDeclaration.getType());
                  final CInitializer newInitializer;
                  if (designatedInitializer.getDesignators().size() == 1) {
                    newInitializer = designatedInitializer.getRightHandSide();
                  } else {
                    newInitializer = new CDesignatedInitializer(designatedInitializer.getFileLocation(),
                                                                designatedInitializer.getDesignators().subList(
                                                                  1,
                                                                  designatedInitializer.getDesignators().size()),
                                                                designatedInitializer.getRightHandSide());
                  }
                  result.set(index, visitInitializer(memberType, newInitializer, isAutomatic));
                  break;
                }
                index++;
              }
              if (index >= compositeType.getMembers().size()) {
                throw new UnrecognizedCCodeException("Unrecognized field designator", edge, designator);
              }
            } else {
              throw new UnrecognizedCCodeException("Wrong designator: field designator expected", edge, designator);
            }
          }
        }
        return result;
      } else {
        throw new UnrecognizedCCodeException("Wrong union initializer: one-element list expected",
                                             edge,
                                             topInitializer);
      }
    } else {
      if (topInitializer instanceof CInitializerList &&
          ((CInitializerList) topInitializer).getInitializers().size() == 0) {
        topInitializer = new CInitializerExpression(topInitializer.getFileLocation(),
                                                    new CIntegerLiteralExpression(topInitializer.getFileLocation(),
                                                                                  CNumericTypes.CHAR,
                                                                                  BigInteger.ZERO));
      }
      assert topInitializer instanceof CInitializerExpression : "Unrecognized initializer";
      final CExpression initializerExpression = ((CInitializerExpression) topInitializer).getExpression();
      final Formula initializer = initializerExpression.accept(this);
      final CType initializerExpressionType = CToFormulaWithUFConverter.implicitCastToPointer(
                                                                          initializerExpression.getExpressionType());
      return conv.makeCast(initializerExpressionType, type, initializer, edge);
    }
=======
    addEssentialFields(getInitializedFields(), pts);
    addEssentialFields(getUsedFields(), pts);
    return result;
>>>>>>> 239936cc
  }

  private static Integer tryEvaluateExpression(CExpression e) {
    if (e instanceof CIntegerLiteralExpression) {
      return ((CIntegerLiteralExpression)e).getValue().intValue();
    }
    return null;
  }

  private static boolean isSizeof(final CExpression e) {
    return e instanceof CUnaryExpression && ((CUnaryExpression) e).getOperator() == UnaryOperator.SIZEOF ||
           e instanceof CTypeIdExpression && ((CTypeIdExpression) e).getOperator() == TypeIdOperator.SIZEOF;
  }

  private static boolean isSizeofMultilple(final CExpression e) {
    return e instanceof CBinaryExpression &&
           ((CBinaryExpression) e).getOperator() == BinaryOperator.MULTIPLY &&
           (isSizeof(((CBinaryExpression) e).getOperand1()) ||
            isSizeof(((CBinaryExpression) e).getOperand2()));
  }

  private static CType getSizeofType(CExpression e) {
    if (e instanceof CUnaryExpression &&
        ((CUnaryExpression) e).getOperator() == UnaryOperator.SIZEOF) {
      return PointerTargetSet.simplifyType(((CUnaryExpression) e).getOperand().getExpressionType());
    } else if (e instanceof CTypeIdExpression &&
               ((CTypeIdExpression) e).getOperator() == TypeIdOperator.SIZEOF) {
      return PointerTargetSet.simplifyType(((CTypeIdExpression) e).getType());
    } else {
      return null;
    }
  }

  @Override
  public Value visit(final CFunctionCallExpression e) throws UnrecognizedCCodeException {
    final CExpression functionNameExpression = e.getFunctionNameExpression();
    final CType returnType = PointerTargetSet.simplifyType(e.getExpressionType());
    final List<CExpression> parameters = e.getParameterExpressions();

    // First let's handle special cases such as assumes, allocations, nondets, external models, etc.
    final String functionName;
    if (functionNameExpression instanceof CIdExpression) {
      functionName = ((CIdExpression) functionNameExpression).getName();
      if (functionName.equals(CToFormulaWithUFConverter.ASSUME_FUNCTION_NAME) && parameters.size() == 1) {
        final BooleanFormula condition = visitAssume(parameters.get(0), true);
        constraints.addConstraint(condition);
        return Value.ofValue(conv.makeFreshVariable(functionName, returnType, ssa, pts));

      } else if ((conv.options.isSuccessfulAllocFunctionName(functionName) ||
                  conv.options.isSuccessfulZallocFunctionName(functionName))) {
        return Value.ofValue(handleSucessfulMemoryAllocation(functionName, e));

      } else if ((conv.options.isMemoryAllocationFunction(functionName) ||
                  conv.options.isMemoryAllocationFunctionWithZeroing(functionName))) {
        return Value.ofValue(handleMemoryAllocation(e, (CIdExpression)functionNameExpression, functionName));

      } else if (conv.options.isMemoryFreeFunction(functionName)) {
        return handleMemoryFree(e, parameters);

      } else if (conv.options.isNondetFunction(functionName)) {
        return Value.nondetValue();

      } else if (conv.options.isExternModelFunction(functionName)) {
        return Value.ofValue(statementDelegate.handleExternModelFunction(e, parameters));

      } else if (CtoFormulaConverter.UNSUPPORTED_FUNCTIONS.containsKey(functionName)) {
        throw new UnsupportedCCodeException(CtoFormulaConverter.UNSUPPORTED_FUNCTIONS.get(functionName), edge, e);

      } else if (!CtoFormulaConverter.PURE_EXTERNAL_FUNCTIONS.contains(functionName)) {
        if (parameters.isEmpty()) {
          // function of arity 0
          conv.logger.logfOnce(Level.INFO,
                               "Assuming external function %s to be a constant function.",
                               functionName);
        } else {
          conv.logger.logfOnce(Level.INFO,
                               "Assuming external function %s to be a pure function.",
                               functionName);
        }
      }
    } else {
      conv.logger.logfOnce(Level.WARNING,
                           "Ignoring function call through function pointer %s",
                           e);
      functionName = "<func>{" +
                     CtoFormulaConverter.scoped(CtoFormulaConverter.exprToVarName(functionNameExpression),
                                                getDelegate().function) +
                     "}";
    }

    // Pure functions returning composites are unsupported, return a nondet value
    final CType resultType = PointerTargetSet.simplifyType(conv.getReturnType(e, edge));
    if (resultType instanceof CCompositeType ||
        PointerTargetSet.containsArray(resultType)) {
      conv.logger.logfOnce(Level.WARNING,
                           "Pure function %s returning a composite is treated as nondet.", e);
      return Value.nondetValue();
    }

    // Now let's handle "normal" functions assumed to be pure
    if (parameters.isEmpty()) {
      // This is a function of arity 0 and we assume its constant.
      return Value.ofValue(conv.makeConstant(CToFormulaWithUFConverter.UF_NAME_PREFIX + functionName, returnType, pts));
    } else {
      final CFunctionDeclaration functionDeclaration = e.getDeclaration();
      if (functionDeclaration == null) {
        if (functionNameExpression instanceof CIdExpression) {
          // This happens only if there are undeclared functions.
          conv.logger.logfOnce(Level.WARNING, "Cannot get declaration of function %s, ignoring calls to it.",
                               functionNameExpression);
        }
        return Value.nondetValue();
      }

      if (functionDeclaration.getType().takesVarArgs()) {
        // Return nondet instead of an UF for vararg functions.
        // This is sound but slightly more imprecise (we loose the UF axioms).
        return Value.nondetValue();
      }

      final List<CType> formalParameterTypes = functionDeclaration.getType().getParameters();
      // functionName += "{" + parameterTypes.size() + "}";
      // add #arguments to function name to cope with vararg functions
      // TODO: Handled above?
      if (formalParameterTypes.size() != parameters.size()) {
        throw new UnrecognizedCCodeException("Function " + functionDeclaration + " received " +
                                             parameters.size() + " parameters instead of the expected " +
                                             formalParameterTypes.size(),
                                             edge,
                                             e);
      }

      final List<Formula> arguments = new ArrayList<>(parameters.size());
      final Iterator<CType> formalParameterTypesIterator = formalParameterTypes.iterator();
      final Iterator<CExpression> parametersIterator = parameters.iterator();
      while (formalParameterTypesIterator.hasNext() && parametersIterator.hasNext()) {
        final CType formalParameterType = PointerTargetSet.simplifyType(formalParameterTypesIterator.next());
        CExpression parameter = parametersIterator.next();
        parameter = conv.makeCastFromArrayToPointerIfNecessary(parameter, formalParameterType);

        final CType actualParameterType = PointerTargetSet.simplifyType(parameter.getExpressionType());
        final Formula argument = asValueFormula(parameter.accept(this), actualParameterType);
        arguments.add(conv.makeCast(actualParameterType, formalParameterType, argument, edge));
      }
      assert !formalParameterTypesIterator.hasNext() && !parametersIterator.hasNext();

      final FormulaType<?> resultFormulaType = conv.getFormulaTypeFromCType(resultType, pts);
      return Value.ofValue(conv.ffmgr.createFuncAndCall(CToFormulaWithUFConverter.UF_NAME_PREFIX + functionName,
                                                        resultFormulaType,
                                                        arguments));
    }
  }

  /**
   * Handle memory allocation functions that may fail (i.e., return null)
   * and that may or may not zero the memory.
   */
  private Formula handleMemoryAllocation(final CFunctionCallExpression e,
      final CIdExpression functionNameExpression, final String functionName) throws UnrecognizedCCodeException {
    final boolean isZeroing = conv.options.isMemoryAllocationFunctionWithZeroing(functionName);
    List<CExpression> parameters = e.getParameterExpressions();

    if (functionName.equals(CALLOC_FUNCTION) && parameters.size() == 2) {
      CExpression param0 = parameters.get(0);
      CExpression param1 = parameters.get(1);

      // Build expression for param0 * param1 as new parameter.
      CBinaryExpressionBuilder builder = new CBinaryExpressionBuilder(conv.machineModel, conv.logger);
      CBinaryExpression multiplication = builder.buildBinaryExpression(
          param0, param1, BinaryOperator.MULTIPLY);

      // Try to evaluate the multiplication if possible.
      Integer value0 = tryEvaluateExpression(param0);
      Integer value1 = tryEvaluateExpression(param1);
      if (value0 != null && value1 != null) {
        long result = ExplicitExpressionValueVisitor.calculateBinaryOperation(
            value0.longValue(), value1.longValue(), multiplication,
            conv.machineModel, conv.logger, edge);

        CExpression newParam = new CIntegerLiteralExpression(param0.getFileLocation(),
                                                 multiplication.getExpressionType(),
                                                 BigInteger.valueOf(result));
        parameters = Collections.singletonList(newParam);
      } else {
        parameters = Collections.<CExpression>singletonList(multiplication);
      }

    } else if (parameters.size() != 1) {
      if (parameters.size() > 1 && conv.options.hasSuperfluousParameters(functionName)) {
        parameters = Collections.singletonList(parameters.get(0));
      } else {
        throw new UnrecognizedCCodeException(
            String.format("Memory allocation function %s() called with %d parameters instead of 1",
                          functionName, parameters.size()), edge, e);
      }
    }

    final String delegateFunctionName = !isZeroing ?
                                          conv.options.getSuccessfulAllocFunctionName() :
                                          conv.options.getSuccessfulZallocFunctionName();
    final CExpression delegateFuncitonNameExpression = new CIdExpression(functionNameExpression.getFileLocation(),
                                                                         functionNameExpression.getExpressionType(),
                                                                         delegateFunctionName,
                                                                         functionNameExpression.getDeclaration());
    final CFunctionCallExpression delegateCall =
      new CFunctionCallExpression(e.getFileLocation(),
                                  CPointerType.POINTER_TO_VOID,
                                  delegateFuncitonNameExpression,
                                  parameters,
                                  e.getDeclaration());
    if (!conv.options.makeMemoryAllocationsAlwaysSucceed()) {
      final Formula nondet = conv.makeFreshVariable(functionName,
                                                    CPointerType.POINTER_TO_VOID,
                                                    ssa,
                                                    pts);
      return conv.bfmgr.ifThenElse(conv.bfmgr.not(conv.fmgr.makeEqual(nondet, conv.nullPointer)),
                                    visit(delegateCall).asValue().getValue(),
                                    conv.nullPointer);
    } else {
      return visit(delegateCall).asValue().getValue();
    }
  }

  /**
   * Handle memory allocation functions that cannot fail
   * (i.e., do not return NULL) and do not zero the memory.
   */
  private Formula handleSucessfulMemoryAllocation(final String functionName,
      final CFunctionCallExpression e) throws UnrecognizedCCodeException {
    List<CExpression> parameters = e.getParameterExpressions();
    if (parameters.size() != 1) {
      if (parameters.size() > 1 && conv.options.hasSuperfluousParameters(functionName)) {
        parameters = Collections.singletonList(parameters.get(0));
      } else {
        throw new UnrecognizedCCodeException(
            String.format("Memory allocation function %s() called with %d parameters instead of 1",
                          functionName, parameters.size()), edge, e);
      }
    }

    final CExpression parameter = parameters.get(0);
    Integer size = null;
    final CType newType;
    if (isSizeof(parameter)) {
      newType = getSizeofType(parameter);
    } else if (isSizeofMultilple(parameter)) {
      final CBinaryExpression product = (CBinaryExpression) parameter;
      final CType operand1Type = getSizeofType(product.getOperand1());
      final CType operand2Type = getSizeofType(product.getOperand2());
      if (operand1Type != null) {
        newType = new CArrayType(false, false, operand1Type, product.getOperand2());
      } else if (operand2Type != null) {
        newType = new CArrayType(false, false, operand2Type, product.getOperand1());
      } else {
        throw new UnrecognizedCCodeException("Can't determine type for internal memory allocation", edge, e);
      }
    } else {
      size = tryEvaluateExpression(parameter);
      if (!conv.options.revealAllocationTypeFromLHS() && !conv.options.deferUntypedAllocations()) {
        final CExpression length;
        if (size == null) {
          size = conv.options.defaultAllocationSize();
          length = new CIntegerLiteralExpression(parameter.getFileLocation(),
                                                 parameter.getExpressionType(),
                                                 BigInteger.valueOf(size));
        } else {
          length = parameter;
        }
        newType = new CArrayType(false, false, CNumericTypes.VOID, length);
      } else {
        newType = null;
      }
    }
    Formula address;
    if (newType != null) {
      final CType newBaseType = PointerTargetSet.getBaseType(newType);
      final String newBase = conv.makeAllocVariableName(functionName, newType, newBaseType);
      address =  conv.makeAllocation(conv.options.isSuccessfulZallocFunctionName(functionName),
                                 newType,
                                 newBase,
                                 edge,
                                 ssa,
                                 constraints,
                                 pts);
    } else {
      final String newBase = conv.makeAllocVariableName(functionName,
                                                            CNumericTypes.VOID,
                                                            CPointerType.POINTER_TO_VOID);
      pts.addTemporaryDeferredAllocation(conv.options.isSuccessfulZallocFunctionName(functionName),
                                         size != null ? new CIntegerLiteralExpression(parameter.getFileLocation(),
                                                                                      parameter.getExpressionType(),
                                                                                      BigInteger.valueOf(size)) :
                                                        null,
                                         newBase);
      address = conv.makeConstant(PointerTargetSet.getBaseName(newBase), CPointerType.POINTER_TO_VOID, pts);
    }

    return address;
  }

  /**
   * Handle calls to free()
   */
  private Value handleMemoryFree(final CFunctionCallExpression e,
      final List<CExpression> parameters) throws UnrecognizedCCodeException {
    if (parameters.size() != 1) {
      throw new UnrecognizedCCodeException(
          String.format("free() called with %d parameters", parameters.size()), edge, e);
    }

    return Value.nondetValue(); // free does not return anything, so nondet is ok
  }

  public String getFuncitonName() {
    return function;
  }

  public void declareSharedBase(final CDeclaration declaration, final boolean shareImmediately) {
    if (shareImmediately) {
      conv.addPreFilledBase(declaration.getQualifiedName(), declaration.getType(), false, false, constraints, pts);
    } else if (conv.isAddressedVariable(declaration.getQualifiedName()) ||
               PointerTargetSet.containsArray(declaration.getType())) {
      constraints.addConstraint(pts.prepareBase(declaration.getQualifiedName(),
                                                PointerTargetSet.simplifyType(declaration.getType())));
    }
  }

  public void declareSharedBase(final CParameterDeclaration declaration, final boolean shareImmediately) {
    declareSharedBase(new CVariableDeclaration(declaration.getFileLocation(),
                                               false,
                                               CStorageClass.AUTO,
                                               declaration.getType(),
                                               declaration.getName(),
                                               declaration.getOrigName(),
                                               declaration.getQualifiedName(),
                                               null),
                      shareImmediately);
  }

  public void declareCompositeType(final CCompositeType compositeType) {
    pts.addCompositeType(compositeType);
  }

  private final StatementToFormulaVisitor statementDelegate;
  private final LvalueToPointerTargetPatternVisitor lvalueVisitor;
  private final IsRelevantLhsVisitor isRelevantLhsVisitor;

  private static final String CALLOC_FUNCTION = "calloc";
}<|MERGE_RESOLUTION|>--- conflicted
+++ resolved
@@ -557,8 +557,7 @@
       result = conv.bfmgr.not(result);
     }
 
-<<<<<<< HEAD
-  public Object visitInitializer(CType type, CInitializer topInitializer, final boolean isAutomatic)
+  /*public Object visitInitializer(CType type, CInitializer topInitializer, final boolean isAutomatic)
   throws UnrecognizedCCodeException {
     type = PointerTargetSet.simplifyType(type);
     final Formula zero = conv.fmgr.makeNumber(conv.getFormulaTypeFromCType(CNumericTypes.SIGNED_CHAR, pts), 0);
@@ -767,12 +766,10 @@
       final CType initializerExpressionType = CToFormulaWithUFConverter.implicitCastToPointer(
                                                                           initializerExpression.getExpressionType());
       return conv.makeCast(initializerExpressionType, type, initializer, edge);
-    }
-=======
+    }*/
     addEssentialFields(getInitializedFields(), pts);
     addEssentialFields(getUsedFields(), pts);
     return result;
->>>>>>> 239936cc
   }
 
   private static Integer tryEvaluateExpression(CExpression e) {
