/*
 *  CPAchecker is a tool for configurable software verification.
 *  This file is part of CPAchecker.
 *
 *  Copyright (C) 2007-2012  Dirk Beyer
 *  All rights reserved.
 *
 *  Licensed under the Apache License, Version 2.0 (the "License");
 *  you may not use this file except in compliance with the License.
 *  You may obtain a copy of the License at
 *
 *      http://www.apache.org/licenses/LICENSE-2.0
 *
 *  Unless required by applicable law or agreed to in writing, software
 *  distributed under the License is distributed on an "AS IS" BASIS,
 *  WITHOUT WARRANTIES OR CONDITIONS OF ANY KIND, either express or implied.
 *  See the License for the specific language governing permissions and
 *  limitations under the License.
 *
 *
 *  CPAchecker web page:
 *    http://cpachecker.sosy-lab.org
 */
package org.sosy_lab.cpachecker.cpa.functionpointer;

import static org.sosy_lab.cpachecker.util.AbstractStates.extractLocation;

import java.util.ArrayList;
import java.util.Collection;
import java.util.List;
import java.util.logging.Level;

import org.sosy_lab.common.LogManager;
import org.sosy_lab.common.configuration.Configuration;
import org.sosy_lab.common.configuration.InvalidConfigurationException;
import org.sosy_lab.common.configuration.Option;
import org.sosy_lab.common.configuration.Options;
import org.sosy_lab.cpachecker.cfa.CFA;
import org.sosy_lab.cpachecker.cfa.CFACreationUtils;
import org.sosy_lab.cpachecker.cfa.ast.c.CArraySubscriptExpression;
import org.sosy_lab.cpachecker.cfa.ast.c.CAssignment;
import org.sosy_lab.cpachecker.cfa.ast.c.CCastExpression;
import org.sosy_lab.cpachecker.cfa.ast.c.CCharLiteralExpression;
import org.sosy_lab.cpachecker.cfa.ast.c.CDeclaration;
import org.sosy_lab.cpachecker.cfa.ast.c.CExpression;
import org.sosy_lab.cpachecker.cfa.ast.c.CExpressionStatement;
import org.sosy_lab.cpachecker.cfa.ast.c.CFieldReference;
import org.sosy_lab.cpachecker.cfa.ast.c.CFloatLiteralExpression;
import org.sosy_lab.cpachecker.cfa.ast.c.CFunctionCall;
import org.sosy_lab.cpachecker.cfa.ast.c.CFunctionCallAssignmentStatement;
import org.sosy_lab.cpachecker.cfa.ast.c.CFunctionCallExpression;
import org.sosy_lab.cpachecker.cfa.ast.c.CFunctionCallStatement;
import org.sosy_lab.cpachecker.cfa.ast.c.CIdExpression;
import org.sosy_lab.cpachecker.cfa.ast.c.CInitializer;
import org.sosy_lab.cpachecker.cfa.ast.c.CInitializerExpression;
import org.sosy_lab.cpachecker.cfa.ast.c.CIntegerLiteralExpression;
import org.sosy_lab.cpachecker.cfa.ast.c.CRightHandSide;
import org.sosy_lab.cpachecker.cfa.ast.c.CRightHandSideVisitor;
import org.sosy_lab.cpachecker.cfa.ast.c.CSimpleDeclaration;
import org.sosy_lab.cpachecker.cfa.ast.c.CStatement;
import org.sosy_lab.cpachecker.cfa.ast.c.CStringLiteralExpression;
import org.sosy_lab.cpachecker.cfa.ast.c.CUnaryExpression;
import org.sosy_lab.cpachecker.cfa.ast.c.CUnaryExpression.UnaryOperator;
import org.sosy_lab.cpachecker.cfa.ast.c.CVariableDeclaration;
import org.sosy_lab.cpachecker.cfa.ast.c.DefaultCExpressionVisitor;
import org.sosy_lab.cpachecker.cfa.model.CFAEdge;
import org.sosy_lab.cpachecker.cfa.model.CFAEdgeType;
import org.sosy_lab.cpachecker.cfa.model.CFANode;
import org.sosy_lab.cpachecker.cfa.model.FunctionEntryNode;
import org.sosy_lab.cpachecker.cfa.model.FunctionExitNode;
import org.sosy_lab.cpachecker.cfa.model.c.CDeclarationEdge;
import org.sosy_lab.cpachecker.cfa.model.c.CFunctionCallEdge;
import org.sosy_lab.cpachecker.cfa.model.c.CFunctionEntryNode;
import org.sosy_lab.cpachecker.cfa.model.c.CFunctionReturnEdge;
import org.sosy_lab.cpachecker.cfa.model.c.CFunctionSummaryEdge;
import org.sosy_lab.cpachecker.cfa.model.c.CReturnStatementEdge;
import org.sosy_lab.cpachecker.cfa.model.c.CStatementEdge;
import org.sosy_lab.cpachecker.core.interfaces.AbstractState;
import org.sosy_lab.cpachecker.core.interfaces.Precision;
import org.sosy_lab.cpachecker.core.interfaces.TransferRelation;
import org.sosy_lab.cpachecker.cpa.functionpointer.FunctionPointerState.FunctionPointerTarget;
import org.sosy_lab.cpachecker.cpa.functionpointer.FunctionPointerState.InvalidTarget;
import org.sosy_lab.cpachecker.cpa.functionpointer.FunctionPointerState.NamedFunctionTarget;
import org.sosy_lab.cpachecker.cpa.functionpointer.FunctionPointerState.UnknownTarget;
import org.sosy_lab.cpachecker.exceptions.CPATransferException;
import org.sosy_lab.cpachecker.exceptions.UnrecognizedCCodeException;
import org.sosy_lab.cpachecker.exceptions.UnrecognizedCFAEdgeException;

@Options(prefix="cpa.functionpointer")
class FunctionPointerTransferRelation implements TransferRelation {

  private static final String FUNCTION_RETURN_VARIABLE = "__cpachecker_return_var";

  @Option(description="whether function pointers with invalid targets (e.g., 0) should be tracked in order to find calls to such pointers")
  private boolean trackInvalidFunctionPointers = false;
  private final FunctionPointerTarget invalidFunctionPointerTarget;

  private final TransferRelation wrappedTransfer;
  private final CFA functions;
  private final LogManager logger;

  FunctionPointerTransferRelation(TransferRelation pWrappedTransfer, CFA pCfa, LogManager pLogger, Configuration config) throws InvalidConfigurationException {
    config.inject(this);
    wrappedTransfer = pWrappedTransfer;
    functions = pCfa;
    logger = pLogger;

    invalidFunctionPointerTarget = trackInvalidFunctionPointers
                                   ? InvalidTarget.getInstance()
                                   : UnknownTarget.getInstance();
  }

  @Override
  public Collection<? extends AbstractState> getAbstractSuccessors(
      AbstractState pElement, Precision pPrecision, CFAEdge pCfaEdge)
      throws CPATransferException, InterruptedException {

    final FunctionPointerState oldState = (FunctionPointerState)pElement;
    Collection<FunctionPointerState> results;

    if (pCfaEdge == null) {
      CFANode node = extractLocation(oldState);
      results = new ArrayList<FunctionPointerState>(node.getNumLeavingEdges());

      for (int edgeIdx = 0; edgeIdx < node.getNumLeavingEdges(); edgeIdx++) {
        CFAEdge edge = node.getLeavingEdge(edgeIdx);
        if (!(edge instanceof FunctionPointerCallEdge)) {
          // ignore FunctionPointerCallEdges, they are from previous passes
          getAbstractSuccessorForEdge(oldState, pPrecision, edge, results);
        }
      }

    } else {
      results = new ArrayList<FunctionPointerState>(1);
      getAbstractSuccessorForEdge(oldState, pPrecision, pCfaEdge, results);

    }
    return results;
  }

  private void getAbstractSuccessorForEdge(
      FunctionPointerState oldState, Precision pPrecision, CFAEdge pCfaEdge, Collection<FunctionPointerState> results)
      throws CPATransferException, InterruptedException {
    CFAEdge cfaEdge;

    // first, check if this is a function pointer call
    String functionCallVariable = getFunctionPointerCall(pCfaEdge);
    if (functionCallVariable != null) {
      // this is indeed a function call via a function pointer

      FunctionPointerTarget target = oldState.getTarget(functionCallVariable);
      if (target instanceof NamedFunctionTarget) {
        String functionName = ((NamedFunctionTarget)target).getFunctionName();
        FunctionEntryNode fDefNode = functions.getFunctionHead(functionName);
        if (fDefNode != null) {
          logger.log(Level.FINEST, "Function pointer", functionCallVariable, "points to", target, "while it is used.");

          CStatementEdge edge = (CStatementEdge)pCfaEdge;
          CFunctionCall functionCall = (CFunctionCall)edge.getStatement();
          CFANode predecessorNode = edge.getPredecessor();
          CFANode successorNode = edge.getSuccessor();
          int lineNumber = edge.getLineNumber();

          FunctionExitNode fExitNode = fDefNode.getExitNode();

          // Create new edges.
          CFunctionSummaryEdge calltoReturnEdge = new CFunctionSummaryEdge(edge.getRawStatement(),
              lineNumber, predecessorNode, successorNode, functionCall);

          FunctionPointerCallEdge callEdge = new FunctionPointerCallEdge(edge.getRawStatement(), lineNumber, predecessorNode, (CFunctionEntryNode)fDefNode, functionCall, calltoReturnEdge);
          predecessorNode.addLeavingEdge(callEdge);
          fDefNode.addEnteringEdge(callEdge);

          if (fExitNode.getNumEnteringEdges() > 0) {
            FunctionPointerReturnEdge returnEdge = new FunctionPointerReturnEdge(lineNumber, fExitNode, successorNode, callEdge, calltoReturnEdge);
            fExitNode.addLeavingEdge(returnEdge);
            successorNode.addEnteringEdge(returnEdge);

          } else {
            // exit node of called functions is not reachable, i.e. this function never returns
            // no need to add return edges
          }

          // now substitute the real edge with the fake edge
          cfaEdge = callEdge;
        } else {
          throw new UnrecognizedCCodeException("function pointer points to unknown function " + functionName, pCfaEdge);
        }

      } else if (target instanceof UnknownTarget) {
        // we known nothing, so just keep the old edge
        cfaEdge = pCfaEdge;

      } else if (target instanceof InvalidTarget) {
        throw new UnrecognizedCCodeException("function pointer points to invalid memory address", pCfaEdge);
      } else {
        throw new AssertionError();
      }

    } else {
      // use the real edge
      cfaEdge = pCfaEdge;
    }

    // Some CPAs rely on the call-to-return edge when processing the return edge.
    // We add it here to the CFA and remove it before returning from this function.
    if (cfaEdge instanceof FunctionPointerReturnEdge) {
      CFunctionSummaryEdge calltoReturnEdge = ((FunctionPointerReturnEdge) cfaEdge).getSummaryEdge();
      calltoReturnEdge.getPredecessor().addLeavingSummaryEdge(calltoReturnEdge);
      calltoReturnEdge.getSuccessor().addEnteringSummaryEdge(calltoReturnEdge);
    }

    // now handle the edge, whether it is real or not
    Collection<? extends AbstractState> newWrappedStates = wrappedTransfer.getAbstractSuccessors(oldState.getWrappedState(), pPrecision, cfaEdge);

    for (AbstractState newWrappedState : newWrappedStates) {
      FunctionPointerState.Builder newState = oldState.createBuilderWithNewWrappedState(newWrappedState);

      newState = handleEdge(newState, cfaEdge);

      if (newState != null) {
        results.add(newState.build());
      }
    }

    if (pCfaEdge instanceof FunctionPointerReturnEdge) {
      // We are returning from a function that was called via a function pointer
      // Remove all fake edges we have created.

      FunctionPointerReturnEdge returnEdge = (FunctionPointerReturnEdge)pCfaEdge;

      // The call edge and the return edge are never removed from the CFA,
      // because we might need them for refinement.
      // CallstackCPA should force taking the right return edge.

      CFACreationUtils.removeSummaryEdgeFromNodes(returnEdge.getSummaryEdge());
    }
  }

  private String getFunctionPointerCall(CFAEdge pCfaEdge) throws UnrecognizedCCodeException {
    if (pCfaEdge.getEdgeType() != CFAEdgeType.StatementEdge) {
      return null;
    }

    CStatement statement = ((CStatementEdge)pCfaEdge).getStatement();
    if (!(statement instanceof CFunctionCall)) {
      return null;
    }

    CFunctionCallExpression funcCall = ((CFunctionCall)statement).getFunctionCallExpression();
    CExpression nameExp = funcCall.getFunctionNameExpression();
    String currentFunction = pCfaEdge.getPredecessor().getFunctionName();

    // functions may be called either as f() or as (*f)(),
    // so remove the star operator if its there
    if (nameExp instanceof CUnaryExpression) {
      CUnaryExpression unaryExp = (CUnaryExpression)nameExp;
      if (unaryExp.getOperator() == UnaryOperator.STAR) {
        // a = (*f)(b)
        nameExp = unaryExp.getOperand();

      } else {
        throw new UnrecognizedCCodeException("unknown function call expression", pCfaEdge, nameExp);
      }
    }

    if (nameExp instanceof CIdExpression) {
      // a = f(b) or a = (*f)(b)
      return scopedIfNecessary((CIdExpression)nameExp, currentFunction);
    } else if (nameExp instanceof CFieldReference) {
      // TODO This is a function pointer call "(s->f)()" or "(s.f)()"
      return null;
    } else if (nameExp instanceof CArraySubscriptExpression) {
<<<<<<< HEAD
      // a = (*f[i])(b)
      //TODO This fix only to escape exception below
=======
      // TODO This is a function pointer call (*a[i])()
>>>>>>> ba3e983e
      return null;
    }  else {
      throw new UnrecognizedCCodeException("unknown function call expression", pCfaEdge, nameExp);
    }
  }

  private FunctionPointerState.Builder handleEdge(FunctionPointerState.Builder newState, CFAEdge pCfaEdge) throws CPATransferException {

    switch (pCfaEdge.getEdgeType()) {

      // declaration of a function pointer.
      case DeclarationEdge: {
        CDeclarationEdge declEdge = (CDeclarationEdge) pCfaEdge;
        handleDeclaration(newState, declEdge);
        break;
      }

      // if edge is a statement edge, e.g. a = b + c
      case StatementEdge: {
        CStatementEdge statementEdge = (CStatementEdge) pCfaEdge;
        handleStatement(newState, statementEdge.getStatement(), pCfaEdge);
        break;
      }

      case FunctionCallEdge: {
        CFunctionCallEdge functionCallEdge = (CFunctionCallEdge) pCfaEdge;
        handleFunctionCall(newState, functionCallEdge);
        break;
      }

      case ReturnStatementEdge: {
        CReturnStatementEdge returnStatementEdge = (CReturnStatementEdge)pCfaEdge;
        handleReturnStatement(newState, returnStatementEdge.getExpression(), pCfaEdge);
        break;
      }

      case FunctionReturnEdge: {
        CFunctionReturnEdge functionReturnEdge = (CFunctionReturnEdge) pCfaEdge;
        handleFunctionReturn(newState, functionReturnEdge);
        break;
      }

      // maybe two function pointers are compared.
      case AssumeEdge: {
        break;
      }

      // nothing to do.
      case BlankEdge:
      case CallToReturnEdge: {
        break;
      }

      default:
        throw new UnrecognizedCFAEdgeException(pCfaEdge);
    }

    return newState;
  }

  private void handleDeclaration(FunctionPointerState.Builder pNewState, CDeclarationEdge declEdge) throws UnrecognizedCCodeException {

    if (!(declEdge.getDeclaration() instanceof CVariableDeclaration)) {
      // not a variable declaration
      return;
    }
    CVariableDeclaration decl = (CVariableDeclaration)declEdge.getDeclaration();

    String functionName = declEdge.getPredecessor().getFunctionName();

    // get name of declaration
    String name = decl.getName();
    if (name == null) {
      // not a variable declaration
      return;
    }
    if (!decl.isGlobal()) {
      name = scoped(name, functionName);
    }

    // get initial value
    FunctionPointerTarget initialValue = invalidFunctionPointerTarget;

    if (decl.getInitializer() != null) {
      CInitializer init = decl.getInitializer();
      if (init instanceof CInitializerExpression) {
        initialValue = getValue(((CInitializerExpression) init).getExpression(), pNewState, functionName);
      }
    }

    // store declaration in abstract state
    pNewState.setTarget(name, initialValue);
  }

  private void handleStatement(FunctionPointerState.Builder pNewState, CStatement pStatement,
        CFAEdge pCfaEdge) throws UnrecognizedCCodeException {

    if (pStatement instanceof CAssignment) {
      // assignment like "a = b" or "a = foo()"
      String functionName = pCfaEdge.getPredecessor().getFunctionName();

      CAssignment assignment = (CAssignment)pStatement;
      String varName = getLeftHandSide(assignment.getLeftHandSide(), pCfaEdge, functionName);

      if (varName != null) {
        FunctionPointerTarget target = getValue(assignment.getRightHandSide(), pNewState, functionName);
        pNewState.setTarget(varName, target);
      }

    } else if (pStatement instanceof CFunctionCallStatement) {
      // external function call without return value

    } else if (pStatement instanceof CExpressionStatement) {
      // side-effect free statement

    } else {
      throw new UnrecognizedCCodeException(pCfaEdge, pStatement);
    }
  }

  private void handleFunctionCall(FunctionPointerState.Builder pNewState, CFunctionCallEdge callEdge) throws UnrecognizedCCodeException {

    CFunctionEntryNode functionEntryNode = callEdge.getSuccessor();
    String calledFunctionName = functionEntryNode.getFunctionName();
    String callerFunctionName = callEdge.getPredecessor().getFunctionName();

    List<String> paramNames = functionEntryNode.getFunctionParameterNames();
    List<CExpression> arguments = callEdge.getArguments();

    if (functionEntryNode.getFunctionDefinition().getType().takesVarArgs()) {
      if (paramNames.size() > arguments.size()) {
        throw new UnrecognizedCCodeException("Number of parameters on function call does " +
            "not match function definition", callEdge);
      }

    } else {
      if (paramNames.size() != arguments.size()) {
        throw new UnrecognizedCCodeException("Number of parameters on function call does " +
            "not match function definition", callEdge);
      }
    }

    // used to get value in caller context
    ExpressionValueVisitor v = new ExpressionValueVisitor(pNewState, callerFunctionName, invalidFunctionPointerTarget);

    for (int i=0; i < paramNames.size(); i++) {
      String paramName = scoped(paramNames.get(i), calledFunctionName);
      CExpression actualArgument = arguments.get(i);

      FunctionPointerTarget target = actualArgument.accept(v);
      pNewState.setTarget(paramName, target);

      // TODO only do this if declared type is function pointer?
    }
  }

  private void handleReturnStatement(FunctionPointerState.Builder pNewState, CExpression returnValue,
      CFAEdge pCfaEdge) throws UnrecognizedCCodeException {

    if (returnValue != null) {
      String functionName = pCfaEdge.getPredecessor().getFunctionName();
      FunctionPointerTarget target = getValue(returnValue, pNewState, functionName);

      pNewState.setTarget(FUNCTION_RETURN_VARIABLE, target);
    }
  }


  private void handleFunctionReturn(FunctionPointerState.Builder pNewState, CFunctionReturnEdge pFunctionReturnEdge) throws UnrecognizedCCodeException {
    CFunctionSummaryEdge summaryEdge = pFunctionReturnEdge.getSummaryEdge();
    assert summaryEdge != null;

    CFunctionCall funcCall = summaryEdge.getExpression();
    if (funcCall instanceof CFunctionCallAssignmentStatement) {

      CExpression left = ((CFunctionCallAssignmentStatement)funcCall).getLeftHandSide();

      String callerFunction = summaryEdge.getSuccessor().getFunctionName();
      String varName = getLeftHandSide(left, summaryEdge, callerFunction);

      if (varName != null) {

        FunctionPointerTarget target = pNewState.getTarget(FUNCTION_RETURN_VARIABLE);
        pNewState.setTarget(varName, target);
      }
    }

    // clear special variable
    pNewState.setTarget(FUNCTION_RETURN_VARIABLE, UnknownTarget.getInstance());

    // clear all local variables of inner function
    String calledFunction = pFunctionReturnEdge.getPredecessor().getFunctionName();
    pNewState.clearVariablesWithPrefix(calledFunction + "::");
  }

  private String getLeftHandSide(CExpression lhsExpression, CFAEdge edge, String functionName) throws UnrecognizedCCodeException {

    if (lhsExpression instanceof CIdExpression) {
      // a = ...
      return scopedIfNecessary((CIdExpression)lhsExpression, functionName);

    } else if (lhsExpression instanceof CUnaryExpression
        && ((CUnaryExpression)lhsExpression).getOperator() == UnaryOperator.STAR) {
      // *a = ...
      // TODO: Support this statement.

    } else if (lhsExpression instanceof CFieldReference) {

      //String functionName = pCfaEdge.getPredecessor().getFunctionName();
      //handleAssignmentToVariable(op1.getRawSignature(), op2, v);

      // TODO: Support this statement.

    } else if (lhsExpression instanceof CArraySubscriptExpression) {
      // TODO assignment to array cell

    } else {
      throw new UnrecognizedCCodeException("left operand of assignment has to be a variable", edge, lhsExpression);
    }
    return null;
  }

  private FunctionPointerTarget getValue(CRightHandSide exp, FunctionPointerState.Builder element, String function) throws UnrecognizedCCodeException {
    return exp.accept(new ExpressionValueVisitor(element, function, invalidFunctionPointerTarget));
  }

  private static class ExpressionValueVisitor extends DefaultCExpressionVisitor<FunctionPointerTarget, UnrecognizedCCodeException>
                                              implements CRightHandSideVisitor<FunctionPointerTarget, UnrecognizedCCodeException> {

    private final FunctionPointerState.Builder state;
    private final String function;
    private final FunctionPointerTarget targetForInvalidPointers;

    private ExpressionValueVisitor(FunctionPointerState.Builder pElement, String pFunction,
                                   FunctionPointerTarget pTargetForInvalidPointers) {
      state = pElement;
      function = pFunction;
      targetForInvalidPointers = pTargetForInvalidPointers;
    }

    @Override
    public FunctionPointerTarget visit(CUnaryExpression pE) {
      if ((pE.getOperator() == UnaryOperator.AMPER) && (pE.getOperand() instanceof CIdExpression)) {
        CIdExpression operand = (CIdExpression)pE.getOperand();
        return new NamedFunctionTarget(operand.getName());

      } else {
        return visitDefault(pE);
      }
    }

    @Override
    public FunctionPointerTarget visit(CIdExpression pE) {
      return state.getTarget(scopedIfNecessary(pE, function));
    }

    @Override
    public FunctionPointerTarget visit(CCastExpression pE) throws UnrecognizedCCodeException {
      return pE.getOperand().accept(this);
    }

    @Override
    protected FunctionPointerTarget visitDefault(CExpression pExp) {
      return UnknownTarget.getInstance();
    }

    @Override
    public FunctionPointerTarget visit(CFunctionCallExpression pIastFunctionCallExpression) {
      return UnknownTarget.getInstance();
    }

    @Override
    public FunctionPointerTarget visit(CCharLiteralExpression pE) {
      return targetForInvalidPointers;
    }

    @Override
    public FunctionPointerTarget visit(CFloatLiteralExpression pE) {
      return targetForInvalidPointers;
    }

    @Override
    public FunctionPointerTarget visit(CIntegerLiteralExpression pE) {
      return targetForInvalidPointers;
    }

    @Override
    public FunctionPointerTarget visit(CStringLiteralExpression pE) {
      return targetForInvalidPointers;
    }
  }

  // looks up the variable in the current namespace
  private static String scopedIfNecessary(CIdExpression var, String function) {
    CSimpleDeclaration decl = var.getDeclaration();
    boolean isGlobal = false;
    if (decl instanceof CDeclaration) {
      isGlobal = ((CDeclaration)decl).isGlobal();
    }

    if (isGlobal) {
      return var.getName();
    } else {
      return scoped(var.getName(), function);
    }
  }

  // prefixes function to variable name
  // Call only if you are sure you have a local variable!
  private static String scoped(String var, String function) {
    return function + "::" + var;
  }

  @Override
  public Collection<? extends AbstractState> strengthen(
      AbstractState pElement, List<AbstractState> pOtherElements,
      CFAEdge pCfaEdge, Precision pPrecision) {
    // in this method we could access the abstract domains of other CPAs
    // if required.
    return null;
  }
}<|MERGE_RESOLUTION|>--- conflicted
+++ resolved
@@ -271,12 +271,7 @@
       // TODO This is a function pointer call "(s->f)()" or "(s.f)()"
       return null;
     } else if (nameExp instanceof CArraySubscriptExpression) {
-<<<<<<< HEAD
-      // a = (*f[i])(b)
-      //TODO This fix only to escape exception below
-=======
       // TODO This is a function pointer call (*a[i])()
->>>>>>> ba3e983e
       return null;
     }  else {
       throw new UnrecognizedCCodeException("unknown function call expression", pCfaEdge, nameExp);
