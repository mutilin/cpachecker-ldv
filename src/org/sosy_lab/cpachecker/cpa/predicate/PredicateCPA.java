--- conflicted
+++ resolved
@@ -292,16 +292,10 @@
         return new PredicateMergeOperator(
             logger,
             solver.getFormulaManager().getBooleanFormulaManager(),
-<<<<<<< HEAD
-            pathFormulaManager,
-            statistics,
-            options.abstractionLattice());
-=======
             preciseFormulaManager,
             statistics,
             options.abstractionLattice(),
             options.joinEffectsIntoUndefs());
->>>>>>> 74c27f18
       default:
         throw new InternalError("Update list of allowed merge operators");
     }
