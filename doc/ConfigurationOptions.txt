--- conflicted
+++ resolved
@@ -96,13 +96,11 @@
 # restart the algorithm using a different CPA after unknown result
 analysis.restartAfterUnknown = false
 
-<<<<<<< HEAD
 # Save results of local analysis
 analysis.saveLocalResults = false
-=======
+
 # simplify pure numeral expressions like '1+2' to '3'
 analysis.simplifyExpressions = false
->>>>>>> master
 
 # stop after the first error has been found
 analysis.stopAfterError = true
@@ -348,18 +346,9 @@
 counterexample.removeInfeasibleErrors = false
 
 # print coverage info to file
-<<<<<<< HEAD
-coverage.export = false
-coverage.file = "coverage.info"
-
-# print information about coverage
-coverage.output = "coverage.info"
-
-=======
 coverage.export = true
 coverage.file = "coverage.info"
 
->>>>>>> master
 # CPA to use (see doc/Configuration.txt for more documentation on this)
 cpa = CompositeCPA.class.getCanonicalName()
 
@@ -726,8 +715,6 @@
 cpa.invariants.merge = "JOIN"
   allowed values: [JOIN, SEP]
 
-<<<<<<< HEAD
-<<<<<<< HEAD
 # functions, which allocate new free memory
 cpa.local.allocatefunctions = no default value
 
@@ -747,16 +734,12 @@
 
 # function to reset state
 cpa.lockStatistics.lockreset = no default value
-=======
-=======
 # whether or not to collect information about binary variable interrelations.
 cpa.invariants.useBinaryVariableInterrelations = true
 
->>>>>>> e05cb702
 # whether or not to use a bit vector formula manager when extracting
 # invariant approximations from states.
 cpa.invariants.useBitvectors = false
->>>>>>> master
 
 # threshold for unrolling loops of the program (0 is infinite)
 # works only if assumption storage CPA is enabled, because otherwise it would
