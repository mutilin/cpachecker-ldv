--- conflicted
+++ resolved
@@ -39,23 +39,14 @@
 import org.sosy_lab.cpachecker.exceptions.InvalidQueryException;
 import org.sosy_lab.cpachecker.util.globalinfo.GlobalInfo;
 
-<<<<<<< HEAD
 import com.google.common.collect.Lists;
 
-public final class CallstackState implements AbstractState, Partitionable, AbstractQueryableState, Serializable {
-
-  private static final long serialVersionUID = 3629687385150064994L;
-  private CallstackState previousState;
-  private final String currentFunction;
-  private transient CFANode callerNode;
-=======
 public class CallstackState implements AbstractState, Partitionable, AbstractQueryableState, Serializable {
 
   private static final long serialVersionUID = 3629687385150064994L;
   protected final CallstackState previousState;
   protected final String currentFunction;
   protected transient CFANode callerNode;
->>>>>>> 2b5aba17
   private final int depth;
 
   public CallstackState(CallstackState previousElement, @Nonnull String function, @Nonnull CFANode callerNode) {
