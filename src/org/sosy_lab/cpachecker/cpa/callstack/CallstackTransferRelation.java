/*
 *  CPAchecker is a tool for configurable software verification.
 *  This file is part of CPAchecker.
 *
 *  Copyright (C) 2007-2012  Dirk Beyer
 *  All rights reserved.
 *
 *  Licensed under the Apache License, Version 2.0 (the "License");
 *  you may not use this file except in compliance with the License.
 *  You may obtain a copy of the License at
 *
 *      http://www.apache.org/licenses/LICENSE-2.0
 *
 *  Unless required by applicable law or agreed to in writing, software
 *  distributed under the License is distributed on an "AS IS" BASIS,
 *  WITHOUT WARRANTIES OR CONDITIONS OF ANY KIND, either express or implied.
 *  See the License for the specific language governing permissions and
 *  limitations under the License.
 *
 *
 *  CPAchecker web page:
 *    http://cpachecker.sosy-lab.org
 */
package org.sosy_lab.cpachecker.cpa.callstack;

import java.util.Collection;
import java.util.Collections;
import java.util.List;

<<<<<<< HEAD
=======
import org.sosy_lab.common.configuration.Configuration;
import org.sosy_lab.common.configuration.InvalidConfigurationException;
>>>>>>> e412720e
import org.sosy_lab.common.configuration.Option;
import org.sosy_lab.common.configuration.Options;
import org.sosy_lab.cpachecker.cfa.model.CFAEdge;
import org.sosy_lab.cpachecker.cfa.model.CFANode;
import org.sosy_lab.cpachecker.cfa.model.c.CFunctionCallEdge;
import org.sosy_lab.cpachecker.cfa.model.c.CFunctionReturnEdge;
import org.sosy_lab.cpachecker.core.interfaces.AbstractState;
import org.sosy_lab.cpachecker.core.interfaces.Precision;
import org.sosy_lab.cpachecker.core.interfaces.TransferRelation;
import org.sosy_lab.cpachecker.exceptions.CPATransferException;
<<<<<<< HEAD
import org.sosy_lab.cpachecker.exceptions.StopAnalysisException;

@Options(prefix="cpa.callstack")
public class CallstackTransferRelation implements TransferRelation {

  @Option(name="depth", description = "depth of call graph")
  private final int depth = 0;
=======
import org.sosy_lab.cpachecker.exceptions.StopRecursionException;

@Options(prefix="callstack")
public class CallstackTransferRelation implements TransferRelation {

  @Option(name="depth", description = "depth of recursion bound")
  private int recursionBoundDepth = 0;

  CallstackTransferRelation(Configuration config) throws InvalidConfigurationException {
    config.inject(this);
  }
>>>>>>> e412720e

  @Override
  public Collection<? extends AbstractState> getAbstractSuccessors(
      AbstractState pElement, Precision pPrecision, CFAEdge pCfaEdge)
      throws CPATransferException {

    switch (pCfaEdge.getEdgeType()) {
    case FunctionCallEdge:
      {
        CFunctionCallEdge cfaEdge = (CFunctionCallEdge)pCfaEdge;
        CallstackState element = (CallstackState)pElement;
        String functionName = cfaEdge.getSuccessor().getFunctionName();
        CFANode callNode = cfaEdge.getPredecessor();

        CallstackState e = element;
        int counter = 0;
<<<<<<< HEAD
        while (e != null) {
          if (e.getCurrentFunction().equals(functionName)) {
            counter++;
            /*CallstackState g = element;
            System.out.println("----");
            while (!g.getCurrentFunction().equals(functionName)) {
              System.out.println(g.getCurrentFunction() + " -> ");
              g = g.getPreviousState();
            }*/
            //Collection<CallstackState> s = new HashSet<CallstackState>();
            //s.add(element);
            //new CallstackState(element, functionName, callNode)
            //return Collections.singleton(element);
            //break;
            if (counter > depth)
              throw new StopAnalysisException("Recursion skipped " + functionName);
=======

        while (e != null) {
          if (e.getCurrentFunction().equals(functionName)) {
            counter++;

            if (counter > recursionBoundDepth)
              throw new StopRecursionException("Recursion with depth " + recursionBoundDepth, pCfaEdge);
>>>>>>> e412720e
          }
          e = e.getPreviousState();
        }

        return Collections.singleton(new CallstackState(element, functionName, callNode));
      }
    case FunctionReturnEdge:
      {
        CFunctionReturnEdge cfaEdge = (CFunctionReturnEdge)pCfaEdge;

        CallstackState element = (CallstackState)pElement;

        String calledFunction = cfaEdge.getPredecessor().getFunctionName();
        String callerFunction = cfaEdge.getSuccessor().getFunctionName();

        CFANode returnNode = cfaEdge.getSuccessor();
        CFANode callNode = returnNode.getEnteringSummaryEdge().getPredecessor();

        //System.out.println("calledFunction:  " + calledFunction);
        //System.out.println("elementFunction: " + element.getCurrentFunction());
        assert calledFunction.equals(element.getCurrentFunction());

        if (!callNode.equals(element.getCallNode())) {
          // this is not the right return edge
          return Collections.emptySet();
        }

        CallstackState returnElement = element.getPreviousState();
        //System.out.println("callerFunction:  " + callerFunction);
        //System.out.println("elementFunction: " + returnElement.getCurrentFunction());

        assert callerFunction.equals(returnElement.getCurrentFunction());

        return Collections.singleton(returnElement);
      }
    }

    return Collections.singleton(pElement);
  }

  @Override
  public Collection<? extends AbstractState> strengthen(
      AbstractState pElement, List<AbstractState> pOtherElements,
      CFAEdge pCfaEdge, Precision pPrecision) {

    return null;
  }
}<|MERGE_RESOLUTION|>--- conflicted
+++ resolved
@@ -27,11 +27,8 @@
 import java.util.Collections;
 import java.util.List;
 
-<<<<<<< HEAD
-=======
 import org.sosy_lab.common.configuration.Configuration;
 import org.sosy_lab.common.configuration.InvalidConfigurationException;
->>>>>>> e412720e
 import org.sosy_lab.common.configuration.Option;
 import org.sosy_lab.common.configuration.Options;
 import org.sosy_lab.cpachecker.cfa.model.CFAEdge;
@@ -42,18 +39,9 @@
 import org.sosy_lab.cpachecker.core.interfaces.Precision;
 import org.sosy_lab.cpachecker.core.interfaces.TransferRelation;
 import org.sosy_lab.cpachecker.exceptions.CPATransferException;
-<<<<<<< HEAD
 import org.sosy_lab.cpachecker.exceptions.StopAnalysisException;
 
 @Options(prefix="cpa.callstack")
-public class CallstackTransferRelation implements TransferRelation {
-
-  @Option(name="depth", description = "depth of call graph")
-  private final int depth = 0;
-=======
-import org.sosy_lab.cpachecker.exceptions.StopRecursionException;
-
-@Options(prefix="callstack")
 public class CallstackTransferRelation implements TransferRelation {
 
   @Option(name="depth", description = "depth of recursion bound")
@@ -62,7 +50,6 @@
   CallstackTransferRelation(Configuration config) throws InvalidConfigurationException {
     config.inject(this);
   }
->>>>>>> e412720e
 
   @Override
   public Collection<? extends AbstractState> getAbstractSuccessors(
@@ -79,32 +66,13 @@
 
         CallstackState e = element;
         int counter = 0;
-<<<<<<< HEAD
-        while (e != null) {
-          if (e.getCurrentFunction().equals(functionName)) {
-            counter++;
-            /*CallstackState g = element;
-            System.out.println("----");
-            while (!g.getCurrentFunction().equals(functionName)) {
-              System.out.println(g.getCurrentFunction() + " -> ");
-              g = g.getPreviousState();
-            }*/
-            //Collection<CallstackState> s = new HashSet<CallstackState>();
-            //s.add(element);
-            //new CallstackState(element, functionName, callNode)
-            //return Collections.singleton(element);
-            //break;
-            if (counter > depth)
-              throw new StopAnalysisException("Recursion skipped " + functionName);
-=======
 
         while (e != null) {
           if (e.getCurrentFunction().equals(functionName)) {
             counter++;
 
             if (counter > recursionBoundDepth)
-              throw new StopRecursionException("Recursion with depth " + recursionBoundDepth, pCfaEdge);
->>>>>>> e412720e
+              throw new StopAnalysisException("Recursion with depth " + recursionBoundDepth + " in " + cfaEdge.getSuccessor().getFunctionName());
           }
           e = e.getPreviousState();
         }
