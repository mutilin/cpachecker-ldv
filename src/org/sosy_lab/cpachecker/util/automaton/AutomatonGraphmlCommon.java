/*
 *  CPAchecker is a tool for configurable software verification.
 *  This file is part of CPAchecker.
 *
 *  Copyright (C) 2007-2014  Dirk Beyer
 *  All rights reserved.
 *
 *  Licensed under the Apache License, Version 2.0 (the "License");
 *  you may not use this file except in compliance with the License.
 *  You may obtain a copy of the License at
 *
 *      http://www.apache.org/licenses/LICENSE-2.0
 *
 *  Unless required by applicable law or agreed to in writing, software
 *  distributed under the License is distributed on an "AS IS" BASIS,
 *  WITHOUT WARRANTIES OR CONDITIONS OF ANY KIND, either express or implied.
 *  See the License for the specific language governing permissions and
 *  limitations under the License.
 *
 *
 *  CPAchecker web page:
 *    http://cpachecker.sosy-lab.org
 */
package org.sosy_lab.cpachecker.util.automaton;

import com.google.common.base.Charsets;
import com.google.common.base.Preconditions;
import com.google.common.collect.Maps;
import com.google.common.io.CharStreams;
import java.io.IOException;
import java.nio.file.Path;
import java.time.ZonedDateTime;
import java.time.format.DateTimeFormatter;
import java.util.EnumSet;
import java.util.Iterator;
import java.util.Map;
import java.util.Optional;
import javax.annotation.Nullable;
import javax.xml.parsers.DocumentBuilder;
import javax.xml.parsers.DocumentBuilderFactory;
import javax.xml.parsers.ParserConfigurationException;
import javax.xml.transform.OutputKeys;
import javax.xml.transform.Transformer;
import javax.xml.transform.TransformerException;
import javax.xml.transform.TransformerFactory;
import javax.xml.transform.dom.DOMSource;
import javax.xml.transform.stream.StreamResult;
import org.sosy_lab.common.io.MoreFiles;
import org.sosy_lab.cpachecker.cfa.Language;
import org.sosy_lab.cpachecker.cfa.ast.AAssignment;
import org.sosy_lab.cpachecker.cfa.ast.AIdExpression;
import org.sosy_lab.cpachecker.cfa.ast.ALeftHandSide;
import org.sosy_lab.cpachecker.cfa.ast.c.CDeclaration;
import org.sosy_lab.cpachecker.cfa.ast.c.CFunctionDeclaration;
import org.sosy_lab.cpachecker.cfa.ast.c.CTypeDeclaration;
import org.sosy_lab.cpachecker.cfa.ast.c.CVariableDeclaration;
import org.sosy_lab.cpachecker.cfa.model.AStatementEdge;
import org.sosy_lab.cpachecker.cfa.model.BlankEdge;
import org.sosy_lab.cpachecker.cfa.model.CFAEdge;
import org.sosy_lab.cpachecker.cfa.model.CFANode;
import org.sosy_lab.cpachecker.cfa.model.FunctionExitNode;
import org.sosy_lab.cpachecker.cfa.model.c.CDeclarationEdge;
import org.sosy_lab.cpachecker.cfa.model.c.CFunctionReturnEdge;
import org.sosy_lab.cpachecker.cfa.model.c.CFunctionSummaryStatementEdge;
import org.sosy_lab.cpachecker.cfa.types.MachineModel;
import org.sosy_lab.cpachecker.core.CPAchecker;
import org.sosy_lab.cpachecker.util.CFAUtils;
import org.sosy_lab.cpachecker.util.SpecificationProperty;
import org.w3c.dom.DOMException;
import org.w3c.dom.Document;
import org.w3c.dom.Element;

public class AutomatonGraphmlCommon {

  public static final String SINK_NODE_ID = "sink";

  public static enum AssumeCase {

    THEN("condition-true"),
    ELSE("condition-false");

    private final String name;

    private AssumeCase(String pName) {
      this.name = pName;
    }

    public String getName() {
      return name;
    }

    @Override
    public String toString() {
      return getName();
    }
  }

  public static enum KeyDef {
<<<<<<< HEAD
    INVARIANT("invariant", "node", "invariant", "string"),
    INVARIANTSCOPE("invariant.scope", "node", "invariant.scope", "string"),
    NAMED("named", "node", "namedValue", "string"),
    NODETYPE("nodetype", "node", "nodeType", "string"),
    ISFRONTIERNODE("frontier", "node", "isFrontierNode", "boolean"),
    ISVIOLATIONNODE("violation", "node", "isViolationNode", "boolean"),
    ISENTRYNODE("entry", "node", "isEntryNode", "boolean"),
    ISSINKNODE("sink", "node", "isSinkNode", "boolean"),
    VIOLATEDPROPERTY("violatedProperty", "node", "violatedProperty", "string"),
    SOURCECODELANGUAGE("sourcecodelang", "graph", "sourcecodeLanguage", "string"),
    PROGRAMFILE("programfile", "graph", "programFile", "string"),
    PROGRAMHASH("programhash", "graph", "programHash", "string"),
    SPECIFICATION("specification", "graph", "specification", "string"),
    MEMORYMODEL("memorymodel", "graph", "memoryModel", "string"),
    ARCHITECTURE("architecture", "graph", "architecture", "string"),
    PRODUCER("producer", "graph", "producer", "string"),
    SOURCECODE("sourcecode", "edge", "sourcecode", "string"),
    ORIGINLINE("startline", "edge", "startline", "int"),
    OFFSET("startoffset", "edge", "startoffset", "int"),
    ORIGINFILE("originfile", "edge", "originFileName", "string"),
    LINECOLS("lineCols", "edge", "lineColSet", "string"),
    CONTROLCASE("control", "edge", "control", "string"),
    ASSUMPTION("assumption", "edge", "assumption", "string"),
    ASSUMPTIONSCOPE("assumption.scope", "edge", "assumption.scope", "string"),
    FUNCTIONENTRY("enterFunction", "edge", "enterFunction", "string"),
    FUNCTIONEXIT("returnFrom", "edge", "returnFromFunction", "string"),
    CFAPREDECESSORNODE("predecessor", "edge", "predecessor", "string"),
    CFASUCCESSORNODE("successor", "edge", "successor", "string"),
    GRAPH_TYPE("type", "graph", "witness-type", "string"),
    THREADIDENTIFIER("thread", "edge", "thread", "int"),
    WARNING("warning", "edge", "warning", "string");
=======
    INVARIANT("invariant", ElementType.NODE, "invariant", "string"),
    INVARIANTSCOPE("invariant.scope", ElementType.NODE, "invariant.scope", "string"),
    NAMED("named", ElementType.NODE, "namedValue", "string"),
    NODETYPE("nodetype", ElementType.NODE, "nodeType", "string", NodeType.ONPATH),
    ISFRONTIERNODE("frontier", ElementType.NODE, "isFrontierNode", "boolean", false),
    ISVIOLATIONNODE("violation", ElementType.NODE, "isViolationNode", "boolean", false),
    ISENTRYNODE("entry", ElementType.NODE, "isEntryNode", "boolean", false),
    ISSINKNODE("sink", ElementType.NODE, "isSinkNode", "boolean", false),
    ENTERLOOPHEAD("enterLoopHead", ElementType.EDGE, "enterLoopHead", "boolean", false),
    VIOLATEDPROPERTY("violatedProperty", ElementType.NODE, "violatedProperty", "string"),
    THREADID("threadId", ElementType.EDGE, "threadId", "string"),
    SOURCECODELANGUAGE("sourcecodelang", ElementType.GRAPH, "sourcecodeLanguage", "string"),
    PROGRAMFILE("programfile", ElementType.GRAPH, "programFile", "string"),
    PROGRAMHASH("programhash", ElementType.GRAPH, "programHash", "string"),
    SPECIFICATION("specification", ElementType.GRAPH, "specification", "string"),
    ARCHITECTURE("architecture", ElementType.GRAPH, "architecture", "string"),
    PRODUCER("producer", ElementType.GRAPH, "producer", "string"),
    CREATIONTIME("creationtime", ElementType.GRAPH, "creationTime", "string"),
    SOURCECODE("sourcecode", ElementType.EDGE, "sourcecode", "string"),
    STARTLINE("startline", ElementType.EDGE, "startline", "int"),
    OFFSET("startoffset", ElementType.EDGE, "startoffset", "int"),
    ORIGINFILE("originfile", ElementType.EDGE, "originFileName", "string"),
    LINECOLS("lineCols", ElementType.EDGE, "lineColSet", "string"),
    CONTROLCASE("control", ElementType.EDGE, "control", "string"),
    ASSUMPTION("assumption", ElementType.EDGE, "assumption", "string"),
    ASSUMPTIONRESULTFUNCTION("assumption.resultfunction", ElementType.EDGE, "assumption.resultfunction", "string"),
    ASSUMPTIONSCOPE("assumption.scope", ElementType.EDGE, "assumption.scope", "string"),
    FUNCTIONENTRY("enterFunction", ElementType.EDGE, "enterFunction", "string"),
    FUNCTIONEXIT("returnFrom", ElementType.EDGE, "returnFromFunction", "string"),
    CFAPREDECESSORNODE("predecessor", ElementType.EDGE, "predecessor", "string"),
    CFASUCCESSORNODE("successor", ElementType.EDGE, "successor", "string"),
    WITNESS_TYPE("witness-type", ElementType.GRAPH, "witness-type", "string"),
    INPUTWITNESSHASH("inputwitnesshash", ElementType.GRAPH, "inputWitnessHash", "string");
>>>>>>> ed1408bf

    public final String id;
    public final ElementType keyFor;
    public final String attrName;
    public final String attrType;

    /** The defaultValue is non-null, iff existent. */
    @Nullable public final String defaultValue;

    private KeyDef(String id, ElementType pKeyFor, String attrName, String attrType) {
      this.id = id;
      this.keyFor = pKeyFor;
      this.attrName = attrName;
      this.attrType = attrType;
      this.defaultValue = null;
    }

    private KeyDef(String id, ElementType pKeyFor, String attrName, String attrType, Object defaultValue) {
      this.id = id;
      this.keyFor = pKeyFor;
      this.attrName = attrName;
      this.attrType = attrType;
      this.defaultValue = defaultValue.toString();
    }

    @Override
    public String toString() {
      return id;
    }
  }

  public static enum ElementType {
    GRAPH,
    EDGE,
    NODE;

    @Override
    public String toString() {
      return name().toLowerCase();
    }

    public static ElementType parse(String pElementType) {
      return ElementType.valueOf(pElementType.toUpperCase());
    }
  }

  public static enum NodeFlag {
    ISFRONTIER(KeyDef.ISFRONTIERNODE),
    ISVIOLATION(KeyDef.ISVIOLATIONNODE),
    ISENTRY(KeyDef.ISENTRYNODE),
    ISSINKNODE(KeyDef.ISSINKNODE);

    public final KeyDef key;

    private NodeFlag(KeyDef key) {
      this.key = key;
    }

    private final static Map<String, NodeFlag> stringToFlagMap = Maps.newHashMap();

    static {
      for (NodeFlag f : NodeFlag.values()) {
        stringToFlagMap.put(f.key.id, f);
      }
    }


    public static NodeFlag getNodeFlagByKey(final String key) {
      return stringToFlagMap.get(key);
    }
  }

  public enum WitnessType {
    VIOLATION_WITNESS("violation_witness"),
    CORRECTNESS_WITNESS("correctness_witness");

    public final String text;

    private WitnessType(String text) {
      this.text = text;
    }

    @Override
    public String toString() {
      return text;
    }

    public static Optional<WitnessType> tryParse(String pTextualRepresentation) {
      for (WitnessType element : values()) {
        if (element.text.equals(pTextualRepresentation)) {
          return Optional.of(element);
        }
      }
      if (pTextualRepresentation.equals("FALSE")) {
        return Optional.of(VIOLATION_WITNESS);
      }
      if (pTextualRepresentation.equals("TRUE")) {
        return Optional.of(CORRECTNESS_WITNESS);
      }
      if (pTextualRepresentation.equals("false_witness")) {
        return Optional.of(VIOLATION_WITNESS);
      }
      if (pTextualRepresentation.equals("true_witness")) {
        return Optional.of(CORRECTNESS_WITNESS);
      }
      return Optional.empty();
    }
  }

  public enum NodeType {
    ANNOTATION("annotation"),
    ONPATH("path");

    public final String text;

    private NodeType(String text) {
      this.text = text;
    }

    @Override
    public String toString() {
      return text;
    }

    public static NodeType fromString(String nodeTypeString) {
      return valueOf(nodeTypeString.trim().toLowerCase());
    }
  }

  public static final NodeType defaultNodeType = NodeType.ONPATH;

  public enum GraphMLTag {
    NODE("node"),
    DATA("data"),
    KEY("key"),
    GRAPH("graph"),
    DEFAULT("default"),
    EDGE("edge");

    public final String text;

    private GraphMLTag(String text) {
      this.text = text;
    }

    @Override
    public String toString() {
      return text;
    }
  }

  public static class GraphMlBuilder {

    private final Document doc;
    private final Element graph;

    public GraphMlBuilder(
        WitnessType pGraphType,
        String pDefaultSourceFileName,
        Language pLanguage,
        MachineModel pMachineModel,
        VerificationTaskMetaData pVerificationTaskMetaData)
        throws ParserConfigurationException, DOMException, IOException {
      DocumentBuilderFactory docFactory = DocumentBuilderFactory.newInstance();
      DocumentBuilder docBuilder = docFactory.newDocumentBuilder();

      this.doc = docBuilder.newDocument();
      Element root = doc.createElement("graphml");
      doc.appendChild(root);
      root.setAttribute("xmlns:xsi", "http://www.w3.org/2001/XMLSchema-instance");
      root.setAttribute("xmlns", "http://graphml.graphdrawing.org/xmlns");

      EnumSet<KeyDef> keyDefs = EnumSet.allOf(KeyDef.class);
      root.appendChild(createKeyDefElement(KeyDef.ORIGINFILE, pDefaultSourceFileName));
      keyDefs.remove(KeyDef.ORIGINFILE);
      for (KeyDef keyDef : keyDefs) {
        root.appendChild(createKeyDefElement(keyDef, keyDef.defaultValue));
      }

      graph = doc.createElement("graph");
      root.appendChild(graph);
      graph.setAttribute("edgedefault", "directed");
      graph.appendChild(createDataElement(KeyDef.WITNESS_TYPE, pGraphType.toString()));
      graph.appendChild(createDataElement(KeyDef.SOURCECODELANGUAGE, pLanguage.toString()));
      graph.appendChild(
          createDataElement(KeyDef.PRODUCER, "CPAchecker " + CPAchecker.getCPAcheckerVersion()));

      for (SpecificationProperty property : pVerificationTaskMetaData.getProperties()) {
        graph.appendChild(createDataElement(KeyDef.SPECIFICATION, property.toString()));
      }

      for (Path specFile : pVerificationTaskMetaData.getNonPropertySpecificationFiles()) {
        graph.appendChild(
            createDataElement(
                KeyDef.SPECIFICATION, MoreFiles.toString(specFile, Charsets.UTF_8).trim()));
      }
      for (String inputWitnessHash : pVerificationTaskMetaData.getInputWitnessHashes()) {
        graph.appendChild(createDataElement(KeyDef.INPUTWITNESSHASH, inputWitnessHash));
      }

      if (pVerificationTaskMetaData.getProgramNames().isPresent()) {
        for (String programName : pVerificationTaskMetaData.getProgramNames().get()) {
          graph.appendChild(createDataElement(KeyDef.PROGRAMFILE, programName));
        }
      }
      if (pVerificationTaskMetaData.getProgramHashes().isPresent()) {
        for (String programHash : pVerificationTaskMetaData.getProgramHashes().get()) {
          graph.appendChild(createDataElement(KeyDef.PROGRAMHASH, programHash));
        }
      }

      graph.appendChild(createDataElement(KeyDef.ARCHITECTURE, getArchitecture(pMachineModel)));
      ZonedDateTime now = ZonedDateTime.now().withNano(0);
      graph.appendChild(
          createDataElement(
              KeyDef.CREATIONTIME, now.format(DateTimeFormatter.ISO_OFFSET_DATE_TIME)));
    }

    private Element createElement(GraphMLTag tag) {
      return doc.createElement(tag.toString());
    }

    private Element createDataElement(final KeyDef key, final String value) {
      Element result = createElement(GraphMLTag.DATA);
      result.setAttribute("key", key.id);
      result.setTextContent(value);
      return result;
    }

    public Element createEdgeElement(final String from, final String to) {
      Element result = createElement(GraphMLTag.EDGE);
      result.setAttribute("source", from);
      result.setAttribute("target", to);
      graph.appendChild(result);
      return result;
    }

    public Element createNodeElement(String nodeId, NodeType nodeType) {
      Element result = createElement(GraphMLTag.NODE);
      result.setAttribute("id", nodeId);

      if (nodeType != defaultNodeType) {
        addDataElementChild(result, KeyDef.NODETYPE, nodeType.toString());
      }

      graph.appendChild(result);

      return result;
    }

    private Element createKeyDefElement(KeyDef keyDef, @Nullable String defaultValue) {
      return createKeyDefElement(
          keyDef.id, keyDef.keyFor, keyDef.attrName, keyDef.attrType, defaultValue);
    }

    private Element createKeyDefElement(
        String id,
        ElementType keyFor,
        String attrName,
        String attrType,
        @Nullable String defaultValue) {

      Preconditions.checkNotNull(doc);
      Preconditions.checkNotNull(id);
      Preconditions.checkNotNull(keyFor);
      Preconditions.checkNotNull(attrName);
      Preconditions.checkNotNull(attrType);

      Element result = createElement(GraphMLTag.KEY);

      result.setAttribute("id", id);
      result.setAttribute("for", keyFor.toString());
      result.setAttribute("attr.name", attrName);
      result.setAttribute("attr.type", attrType);

      if (defaultValue != null) {
        Element defaultValueElement = createElement(GraphMLTag.DEFAULT);
        defaultValueElement.setTextContent(defaultValue);
        result.appendChild(defaultValueElement);
      }

      return result;
    }

    public void addDataElementChild(Element childOf, final KeyDef key, final String value) {
      Element result = createDataElement(key, value);
      childOf.appendChild(result);
    }

    public void appendTo(Appendable pTarget) throws IOException {
      try {
        pTarget.append("<?xml version=\"1.0\" encoding=\"UTF-8\" standalone=\"no\"?>\n");

        TransformerFactory tf = TransformerFactory.newInstance();
        Transformer transformer = tf.newTransformer();
        transformer.setOutputProperty(OutputKeys.OMIT_XML_DECLARATION, "yes");
        transformer.setOutputProperty(OutputKeys.METHOD, "xml");
        transformer.setOutputProperty(OutputKeys.INDENT, "yes");
        transformer.setOutputProperty("{http://xml.apache.org/xslt}indent-amount", "1");
        transformer.setOutputProperty(OutputKeys.ENCODING, "UTF-8");

        transformer.transform(new DOMSource(doc), new StreamResult(CharStreams.asWriter(pTarget)));
      } catch (TransformerException ex) {
        if (ex.getException() instanceof IOException) {
          throw (IOException) ex.getException();
        }
        throw new RuntimeException("Error while writing witness.", ex);
      }
    }

  }

  public static boolean handleAsEpsilonEdge(CFAEdge edge) {
    if (handleAsEpsilonEdge0(edge)) {
      if (edge.getSuccessor().getNumLeavingEdges() <= 0) {
        return false;
      }
      return true;
    }
    return false;
  }

  private static boolean handleAsEpsilonEdge0(CFAEdge edge) {
    if (edge instanceof BlankEdge) {
      return !(edge.getSuccessor() instanceof FunctionExitNode);
    } else if (edge instanceof CFunctionReturnEdge) {
      return false;
    } else if (edge instanceof CDeclarationEdge) {
      CDeclarationEdge declEdge = (CDeclarationEdge) edge;
      CDeclaration decl = declEdge.getDeclaration();
      if (decl instanceof CFunctionDeclaration) {
        return true;
      } else if (decl instanceof CTypeDeclaration) {
        return true;
      } else if (decl instanceof CVariableDeclaration) {
        CVariableDeclaration varDecl = (CVariableDeclaration) decl;
        if (varDecl.getName().toUpperCase().startsWith("__CPACHECKER_TMP")) {
          return true; // Dirty hack; would be better if these edges had no file location
        }
        CFANode successor = edge.getSuccessor();
        Iterator<CFAEdge> leavingEdges = CFAUtils.allLeavingEdges(successor).iterator();
        if (!leavingEdges.hasNext()) {
          return false;
        }
        CFAEdge successorEdge = leavingEdges.next();
        if (leavingEdges.hasNext()) {
          return false;
        }
        if (successorEdge instanceof AStatementEdge) {
          AStatementEdge statementEdge = (AStatementEdge) successorEdge;
          if (statementEdge.getFileLocation().equals(edge.getFileLocation())
              && statementEdge.getStatement() instanceof AAssignment) {
            AAssignment assignment = (AAssignment) statementEdge.getStatement();
            ALeftHandSide leftHandSide = assignment.getLeftHandSide();
            if (leftHandSide instanceof AIdExpression) {
              AIdExpression lhs = (AIdExpression) leftHandSide;
              if (lhs.getDeclaration() != null && lhs.getDeclaration().equals(varDecl)) {
                return true;
              }
            }
          }
        }
        return false;
      }
    } else if (edge instanceof CFunctionSummaryStatementEdge) {
      return true;
    }

    return false;
  }

  public static String getArchitecture(MachineModel pMachineModel) {
    final String architecture;
    switch (pMachineModel) {
      case LINUX32:
        architecture = "32bit";
        break;
      case LINUX64:
        architecture = "64bit";
        break;
      default:
        architecture = pMachineModel.toString();
        break;
    }
    return architecture;
  }

}<|MERGE_RESOLUTION|>--- conflicted
+++ resolved
@@ -96,39 +96,6 @@
   }
 
   public static enum KeyDef {
-<<<<<<< HEAD
-    INVARIANT("invariant", "node", "invariant", "string"),
-    INVARIANTSCOPE("invariant.scope", "node", "invariant.scope", "string"),
-    NAMED("named", "node", "namedValue", "string"),
-    NODETYPE("nodetype", "node", "nodeType", "string"),
-    ISFRONTIERNODE("frontier", "node", "isFrontierNode", "boolean"),
-    ISVIOLATIONNODE("violation", "node", "isViolationNode", "boolean"),
-    ISENTRYNODE("entry", "node", "isEntryNode", "boolean"),
-    ISSINKNODE("sink", "node", "isSinkNode", "boolean"),
-    VIOLATEDPROPERTY("violatedProperty", "node", "violatedProperty", "string"),
-    SOURCECODELANGUAGE("sourcecodelang", "graph", "sourcecodeLanguage", "string"),
-    PROGRAMFILE("programfile", "graph", "programFile", "string"),
-    PROGRAMHASH("programhash", "graph", "programHash", "string"),
-    SPECIFICATION("specification", "graph", "specification", "string"),
-    MEMORYMODEL("memorymodel", "graph", "memoryModel", "string"),
-    ARCHITECTURE("architecture", "graph", "architecture", "string"),
-    PRODUCER("producer", "graph", "producer", "string"),
-    SOURCECODE("sourcecode", "edge", "sourcecode", "string"),
-    ORIGINLINE("startline", "edge", "startline", "int"),
-    OFFSET("startoffset", "edge", "startoffset", "int"),
-    ORIGINFILE("originfile", "edge", "originFileName", "string"),
-    LINECOLS("lineCols", "edge", "lineColSet", "string"),
-    CONTROLCASE("control", "edge", "control", "string"),
-    ASSUMPTION("assumption", "edge", "assumption", "string"),
-    ASSUMPTIONSCOPE("assumption.scope", "edge", "assumption.scope", "string"),
-    FUNCTIONENTRY("enterFunction", "edge", "enterFunction", "string"),
-    FUNCTIONEXIT("returnFrom", "edge", "returnFromFunction", "string"),
-    CFAPREDECESSORNODE("predecessor", "edge", "predecessor", "string"),
-    CFASUCCESSORNODE("successor", "edge", "successor", "string"),
-    GRAPH_TYPE("type", "graph", "witness-type", "string"),
-    THREADIDENTIFIER("thread", "edge", "thread", "int"),
-    WARNING("warning", "edge", "warning", "string");
-=======
     INVARIANT("invariant", ElementType.NODE, "invariant", "string"),
     INVARIANTSCOPE("invariant.scope", ElementType.NODE, "invariant.scope", "string"),
     NAMED("named", ElementType.NODE, "namedValue", "string"),
@@ -161,8 +128,8 @@
     CFAPREDECESSORNODE("predecessor", ElementType.EDGE, "predecessor", "string"),
     CFASUCCESSORNODE("successor", ElementType.EDGE, "successor", "string"),
     WITNESS_TYPE("witness-type", ElementType.GRAPH, "witness-type", "string"),
-    INPUTWITNESSHASH("inputwitnesshash", ElementType.GRAPH, "inputWitnessHash", "string");
->>>>>>> ed1408bf
+    INPUTWITNESSHASH("inputwitnesshash", ElementType.GRAPH, "inputWitnessHash", "string"),
+    WARNING("warning", ElementType.EDGE, "warning", "string");
 
     public final String id;
     public final ElementType keyFor;
