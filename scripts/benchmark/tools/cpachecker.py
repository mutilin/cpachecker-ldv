#!/usr/bin/env python

"""
CPAchecker is a tool for configurable software verification.
This file is part of CPAchecker.

Copyright (C) 2007-2014  Dirk Beyer
All rights reserved.

Licensed under the Apache License, Version 2.0 (the "License");
you may not use this file except in compliance with the License.
You may obtain a copy of the License at

    http://www.apache.org/licenses/LICENSE-2.0

Unless required by applicable law or agreed to in writing, software
distributed under the License is distributed on an "AS IS" BASIS,
WITHOUT WARRANTIES OR CONDITIONS OF ANY KIND, either express or implied.
See the License for the specific language governing permissions and
limitations under the License.


CPAchecker web page:
  http://cpachecker.sosy-lab.org
"""

# prepare for Python 3
from __future__ import absolute_import, print_function, unicode_literals

import logging
import subprocess
import sys
import string
import os
import re

sys.dont_write_bytecode = True # prevent creation of .pyc files

if __name__ == "__main__":
    sys.path.append(os.path.join(os.path.dirname(__file__), os.path.pardir, os.path.pardir))

import benchmark.result as result
import benchmark.util as Util
import benchmark.tools.template

REQUIRED_PATHS = [
                  "lib/java/runtime",
                  "lib/*.jar",
                  "lib/native/x86_64-linux",
                  "scripts",
                  "cpachecker.jar",
                  "config",
                  ]

class Tool(benchmark.tools.template.BaseTool):

    def getExecutable(self):
        executable = Util.findExecutable('cpa.sh', 'scripts/cpa.sh')
        executableDir = os.path.join(os.path.dirname(executable), os.path.pardir)
        if os.path.isdir(os.path.join(executableDir, 'src')):
            self._buildCPAchecker(executableDir)
        if not os.path.isfile(os.path.join(executableDir, "cpachecker.jar")):
            logging.warning("Required JAR file for CPAchecker not found in {0}.".format(executableDir))
        return executable


    def _buildCPAchecker(self, executableDir):
        logging.debug('Building CPAchecker in directory {0}.'.format(executableDir))
        ant = subprocess.Popen(['ant', '-lib', 'lib/java/build', '-q', 'jar'], cwd=executableDir, shell=Util.isWindows())
        (stdout, stderr) = ant.communicate()
        if ant.returncode:
            sys.exit('Failed to build CPAchecker, please fix the build first.')


    def getProgrammFiles(self, executable):
<<<<<<< HEAD
        executableDir = os.path.join(os.path.dirname(executable),"../")
<<<<<<< HEAD
        result = []
        result.append(os.path.join(executableDir, "lib"))
        result.append(os.path.join(executableDir, "scripts"))
        result.append(os.path.join(executableDir, "cpachecker.jar"))
        result.append(os.path.join(executableDir, "config"))

        return result
=======
        return [os.path.join(executableDir, path) for path in ["lib", "scripts", "cpachecker.jar", "config"]]
=======
        executableDir = os.path.join(os.path.dirname(executable), os.path.pardir)
        return Util.flatten(Util.expandFileNamePattern(path, executableDir) for path in REQUIRED_PATHS)
>>>>>>> 96d78841


    def getWorkingDirectory(self, executable):
        return os.curdir

>>>>>>> master

    def getVersion(self, executable):
        try:
            process = subprocess.Popen([executable, '-help'], stdout=subprocess.PIPE, stderr=subprocess.PIPE)
            (stdout, stderr) = process.communicate()
        except OSError as e:
            logging.warning('Cannot run CPAchecker to determine version: {0}'.format(e.strerror))
            return ''
        if stderr:
            logging.warning('Cannot determine CPAchecker version, error output: {0}'.format(Util.decodeToString(stderr)))
            return ''
        if process.returncode:
            logging.warning('Cannot determine CPAchecker version, exit code {0}'.format(process.returncode))
            return ''
        stdout = Util.decodeToString(stdout)
        line = stdout.splitlines()[0]
        line = line.replace('CPAchecker' , '')
        line = line.split('(')[0]
        return line.strip()

    def getName(self):
        return 'CPAchecker'


    def getCmdline(self, executable, options, sourcefiles, propertyfile=None):
        if ("-stats" not in options):
            options = options + ["-stats"]
        spec = ["-spec", propertyfile] if propertyfile is not None else []
        return [executable] + options + spec + sourcefiles


    def getStatus(self, returncode, returnsignal, output, isTimeout):
        """
        @param returncode: code returned by CPAchecker
        @param returnsignal: signal, which terminated CPAchecker
        @param output: the output of CPAchecker
        @return: status of CPAchecker after executing a run
        """

        def isOutOfNativeMemory(line):
            return ('std::bad_alloc'             in line # C++ out of memory exception (MathSAT)
                 or 'Cannot allocate memory'     in line
                 or 'Native memory allocation (malloc) failed to allocate' in line # JNI
                 or line.startswith('out of memory')     # CuDD
                 )

        if returnsignal == 0 and returncode > 128:
            # shells sets return code to 128+signal when a signal is received
            returnsignal = returncode - 128

        if returnsignal != 0:
            if returnsignal == 6:
                status = 'ABORTED'
            elif returnsignal == 9 and isTimeout:
                status = 'TIMEOUT'
            elif returnsignal == 11:
                status = 'SEGMENTATION FAULT'
            elif returnsignal == 15:
                status = 'KILLED'
            else:
                status = 'KILLED BY SIGNAL '+str(returnsignal)

        elif returncode != 0:
            status = 'ERROR ({0})'.format(returncode)

        else:
            status = ''

        for line in output.splitlines():
            if 'java.lang.OutOfMemoryError' in line:
                status = 'OUT OF JAVA MEMORY'
            elif isOutOfNativeMemory(line):
                status = 'OUT OF NATIVE MEMORY'
            elif 'There is insufficient memory for the Java Runtime Environment to continue.' in line \
                    or 'cannot allocate memory for thread-local data: ABORT' in line:
                status = 'OUT OF MEMORY'
            elif 'SIGSEGV' in line:
                status = 'SEGMENTATION FAULT'
            elif ((returncode == 0 or returncode == 1)
                    and ('Exception' in line or 'java.lang.AssertionError' in line)
                    and not line.startswith('cbmc')): # ignore "cbmc error output: ... Minisat::OutOfMemoryException"
                status = 'ASSERTION' if 'java.lang.AssertionError' in line else 'EXCEPTION'
            elif 'Could not reserve enough space for object heap' in line:
                status = 'JAVA HEAP ERROR'
            elif line.startswith('Error: ') and not status.startswith('ERROR'):
                status = 'ERROR'
                if 'Unsupported C feature (recursion)' in line:
                    status = 'ERROR (recursion)'
                elif 'Unsupported C feature (threads)' in line:
                    status = 'ERROR (threads)'
                elif 'Parsing failed' in line:
                    status = 'ERROR (parsing failed)'

            elif line.startswith('Verification result: '):
                line = line[21:].strip()
                if line.startswith('TRUE'):
                    newStatus = result.STR_TRUE
                elif line.startswith('FALSE'):
                    newStatus = result.STR_FALSE_REACH
                    match = re.match('.* Violation of propert[a-z]* (.*) found by chosen configuration.*', line)
                    if match:
                        newStatus = result.STR_FALSE + '(' + match.group(1) + ')'
                else:
                    newStatus = result.STR_UNKNOWN if not status.startswith('ERROR') else None
                if newStatus:
                    status = newStatus if not status else "{0} ({1})".format(status, newStatus)

        if status == 'KILLED (UNKNOWN)':
            status = 'KILLED'
        if not status:
            status = result.STR_UNKNOWN
        return status


    def addColumnValues(self, output, columns):
        for column in columns:

            # search for the text in output and get its value,
            # stop after the first line, that contains the searched text
            column.value = "-" # default value
            for line in output.splitlines():
                if column.text in line:
                    startPosition = line.find(':') + 1
                    endPosition = line.find('(', startPosition) # bracket maybe not found -> (-1)
                    if (endPosition == -1):
                        column.value = line[startPosition:].strip()
                    else:
                        column.value = line[startPosition: endPosition].strip()
                    break


if __name__ == "__main__":
    tool = Tool()
    executable = tool.getExecutable()
    print('Executable: {0}'.format(os.path.abspath(executable)))
    print('Version: {0}'.format(tool.getVersion(executable)))<|MERGE_RESOLUTION|>--- conflicted
+++ resolved
@@ -73,28 +73,13 @@
 
 
     def getProgrammFiles(self, executable):
-<<<<<<< HEAD
-        executableDir = os.path.join(os.path.dirname(executable),"../")
-<<<<<<< HEAD
-        result = []
-        result.append(os.path.join(executableDir, "lib"))
-        result.append(os.path.join(executableDir, "scripts"))
-        result.append(os.path.join(executableDir, "cpachecker.jar"))
-        result.append(os.path.join(executableDir, "config"))
-
-        return result
-=======
-        return [os.path.join(executableDir, path) for path in ["lib", "scripts", "cpachecker.jar", "config"]]
-=======
         executableDir = os.path.join(os.path.dirname(executable), os.path.pardir)
         return Util.flatten(Util.expandFileNamePattern(path, executableDir) for path in REQUIRED_PATHS)
->>>>>>> 96d78841
 
 
     def getWorkingDirectory(self, executable):
         return os.curdir
 
->>>>>>> master
 
     def getVersion(self, executable):
         try:
