/*
 *  CPAchecker is a tool for configurable software verification.
 *  This file is part of CPAchecker.
 *
 *  Copyright (C) 2007-2014  Dirk Beyer
 *  All rights reserved.
 *
 *  Licensed under the Apache License, Version 2.0 (the "License");
 *  you may not use this file except in compliance with the License.
 *  You may obtain a copy of the License at
 *
 *      http://www.apache.org/licenses/LICENSE-2.0
 *
 *  Unless required by applicable law or agreed to in writing, software
 *  distributed under the License is distributed on an "AS IS" BASIS,
 *  WITHOUT WARRANTIES OR CONDITIONS OF ANY KIND, either express or implied.
 *  See the License for the specific language governing permissions and
 *  limitations under the License.
 *
 *
 *  CPAchecker web page:
 *    http://cpachecker.sosy-lab.org
 */
package org.sosy_lab.cpachecker.util.predicates.pathformula.pointeraliasing;

import static com.google.common.base.Preconditions.checkArgument;
import static com.google.common.base.Predicates.in;
import static com.google.common.base.Predicates.not;
import static com.google.common.collect.FluentIterable.from;
import static org.sosy_lab.common.collect.PersistentSortedMaps.merge;
import static org.sosy_lab.cpachecker.util.predicates.pathformula.pointeraliasing.CTypeUtils.checkIsSimplified;

import com.google.common.base.Equivalence;
import com.google.common.collect.ImmutableList;
import java.math.BigInteger;
import java.util.ArrayList;
import java.util.HashSet;
import java.util.List;
import java.util.Map;
import java.util.Set;
import javax.annotation.CheckReturnValue;
import javax.annotation.Nullable;
import org.sosy_lab.common.ShutdownNotifier;
import org.sosy_lab.common.collect.CopyOnWriteSortedMap;
import org.sosy_lab.common.collect.MapsDifference;
import org.sosy_lab.common.collect.PathCopyingPersistentTreeMap;
import org.sosy_lab.common.collect.PersistentLinkedList;
import org.sosy_lab.common.collect.PersistentList;
import org.sosy_lab.common.collect.PersistentSortedMap;
import org.sosy_lab.common.collect.PersistentSortedMaps;
import org.sosy_lab.common.collect.PersistentSortedMaps.MergeConflictHandler;
import org.sosy_lab.cpachecker.cfa.ast.FileLocation;
import org.sosy_lab.cpachecker.cfa.ast.c.CIntegerLiteralExpression;
import org.sosy_lab.cpachecker.cfa.types.c.CArrayType;
import org.sosy_lab.cpachecker.cfa.types.c.CComplexType.ComplexTypeKind;
import org.sosy_lab.cpachecker.cfa.types.c.CCompositeType;
import org.sosy_lab.cpachecker.cfa.types.c.CCompositeType.CCompositeTypeMemberDeclaration;
import org.sosy_lab.cpachecker.cfa.types.c.CElaboratedType;
import org.sosy_lab.cpachecker.cfa.types.c.CNumericTypes;
import org.sosy_lab.cpachecker.cfa.types.c.CType;
import org.sosy_lab.cpachecker.cfa.types.c.CVoidType;
import org.sosy_lab.cpachecker.util.Pair;
import org.sosy_lab.cpachecker.util.predicates.pathformula.SSAMap.SSAMapBuilder;
import org.sosy_lab.cpachecker.util.predicates.pathformula.SSAMapMerger.MergeResult;
import org.sosy_lab.cpachecker.util.predicates.pathformula.ctoformula.CtoFormulaConverter;
import org.sosy_lab.cpachecker.util.predicates.pathformula.pointeraliasing.PointerTargetSet.CompositeField;
import org.sosy_lab.cpachecker.util.predicates.pathformula.pointeraliasing.PointerTargetSetBuilder.RealPointerTargetSetBuilder;
import org.sosy_lab.cpachecker.util.predicates.smt.ArrayFormulaManagerView;
import org.sosy_lab.cpachecker.util.predicates.smt.BooleanFormulaManagerView;
import org.sosy_lab.cpachecker.util.predicates.smt.FormulaManagerView;
import org.sosy_lab.cpachecker.util.predicates.smt.FunctionFormulaManagerView;
import org.sosy_lab.java_smt.api.ArrayFormula;
import org.sosy_lab.java_smt.api.BooleanFormula;
import org.sosy_lab.java_smt.api.Formula;
import org.sosy_lab.java_smt.api.FormulaType;

/**
 * A manager for pointer target sets.
 */
class PointerTargetSetManager {

  private static final String UNITED_BASE_UNION_TAG_PREFIX = "__VERIFIER_base_union_of_";
  private static final String UNITED_BASE_FIELD_NAME_PREFIX = "__VERIFIER_united_base_field";

  private static final String FAKE_ALLOC_FUNCTION_NAME = "__VERIFIER_fake_alloc";

  /**
   * Returns a fake base type of a given size, i.e. an array of {@code size} voids.
   *
   * @param size The size of the fake base type.
   * @return An array of {@code size} voids.
   */
  static CType getFakeBaseType(int size) {
    return checkIsSimplified(
        new CArrayType(
            false,
            false,
            CVoidType.VOID,
            new CIntegerLiteralExpression(
                FileLocation.DUMMY, CNumericTypes.SIGNED_CHAR, BigInteger.valueOf(size))));
  }

  /**
   * Returns whether a {@code CType} is a fake base type or not.
   * <p/>
   * A fake base type is an array of void.
   *
   * @param type The type to be checked.
   * @return Whether the type is a fake base type or not.
   */
  static boolean isFakeBaseType(final CType type) {
    return type instanceof CArrayType && ((CArrayType) type).getType() instanceof CVoidType;
  }

  /**
   * Returns a name for united field bases with a specified index.
   *
   * @param index The index of the united field base.
   * @return A name for the united field base.
   */
  private static String getUnitedFieldBaseName(final int index) {
    return UNITED_BASE_FIELD_NAME_PREFIX + index;
  }

  private final ShutdownNotifier shutdownNotifier;

  private final FormulaEncodingWithPointerAliasingOptions options;
  private final FormulaManagerView formulaManager;
  private final BooleanFormulaManagerView bfmgr;
  private final @Nullable ArrayFormulaManagerView afmgr;
  private final FunctionFormulaManagerView ffmgr;
  private final TypeHandlerWithPointerAliasing typeHandler;
  private final MemoryRegionManager regionMgr;

  /**
   * Creates a new PointerTargetSetManager.
   *
   * @param pOptions Additional configuration options.
   * @param pFormulaManager The manager for SMT formulae.
   * @param pTypeHandler A type handler for certain types.
   * @param pShutdownNotifier A notifier for external shutdowns to stop long-running algorithms.
   */
  PointerTargetSetManager(
      FormulaEncodingWithPointerAliasingOptions pOptions,
      FormulaManagerView pFormulaManager,
      TypeHandlerWithPointerAliasing pTypeHandler,
      ShutdownNotifier pShutdownNotifier,
      MemoryRegionManager pRegionMgr) {
    options = pOptions;
    formulaManager = pFormulaManager;
    bfmgr = formulaManager.getBooleanFormulaManager();
    afmgr = options.useArraysForHeap() ? formulaManager.getArrayFormulaManager() : null;
    ffmgr = formulaManager.getFunctionFormulaManager();
    typeHandler = pTypeHandler;
    shutdownNotifier = pShutdownNotifier;
    regionMgr = pRegionMgr;
  }

  /**
   * Make a formula that represents a pointer access.
   * @param targetName The name of the pointer access symbol as returned by {@link MemoryRegionManager#getPointerAccessName(MemoryRegion)}
   * @param targetType The formula type of the value
   * @param ssaIndex The SSA index for targetName
   * @param address The address to access
   * @return A formula representing {@code targetName@ssaIndex[address]}
   */
  <I extends Formula, V extends Formula> V makePointerDereference(
      final String targetName,
      final FormulaType<V> targetType,
      final int ssaIndex,
      final I address) {
    final FormulaType<I> addressType = formulaManager.getFormulaType(address);
    checkArgument(typeHandler.getPointerType().equals(addressType));
    if (options.useArraysForHeap()) {
      final ArrayFormula<I, V> arrayFormula =
          afmgr.makeArray(targetName, ssaIndex, addressType, targetType);
      return afmgr.select(arrayFormula, address);
    } else {
      return ffmgr.declareAndCallUninterpretedFunction(targetName, ssaIndex, targetType, address);
    }
  }

  /**
   * Make a formula that represents a pointer access.
   * @param targetName The name of the pointer access symbol as returned by {@link MemoryRegionManager#getPointerAccessName(MemoryRegion)}
   * @param targetType The formula type of the value
   * @param address The address to access
   * @return A formula representing {@code targetName[address]}
   */
  <I extends Formula, E extends Formula> E makePointerDereference(
      final String targetName,
      final FormulaType<E> targetType,
      final I address) {
    final FormulaType<I> addressType = formulaManager.getFormulaType(address);
    checkArgument(typeHandler.getPointerType().equals(addressType));
    if (options.useArraysForHeap()) {
      final ArrayFormula<I, E> arrayFormula = afmgr.makeArray(targetName, addressType, targetType);
      return afmgr.select(arrayFormula, address);
    } else {
      return ffmgr.declareAndCallUF(targetName, targetType, address);
    }
  }

  /**
   * Create a formula that represents an assignment to a value via a pointer.
   * @param targetName The name of the pointer access symbol as returned by {@link MemoryRegionManager#getPointerAccessName(MemoryRegion)}
   * @param pTargetType The formula type of the value
   * @param oldIndex The old SSA index for targetName
   * @param newIndex The new SSA index for targetName
   * @param address The address where the value should be written
   * @param value The value to write
   * @return A formula representing an assignment of the form {@code targetName@newIndex[address] = value}
   */
  <I extends Formula, E extends Formula> BooleanFormula makePointerAssignment(
      final String targetName,
      final FormulaType<?> pTargetType,
      final int oldIndex,
      final int newIndex,
      final I address,
      final E value) {
    FormulaType<E> targetType = formulaManager.getFormulaType(value);
    checkArgument(pTargetType.equals(targetType));
    FormulaType<I> addressType = formulaManager.getFormulaType(address);
    checkArgument(typeHandler.getPointerType().equals(addressType));
    if (options.useArraysForHeap()) {
      final ArrayFormula<I, E> oldFormula =
          afmgr.makeArray(
              targetName,
              oldIndex,
              addressType,
              targetType);
      final ArrayFormula<I, E> arrayFormula =
          afmgr.makeArray(
              targetName,
              newIndex,
              addressType,
              targetType);
      return formulaManager.makeEqual(arrayFormula, afmgr.store(oldFormula, address, value));
    } else {
      final Formula lhs =
          ffmgr.declareAndCallUninterpretedFunction(targetName, newIndex, targetType, address);
      return formulaManager.assignment(lhs, value);
    }
  }

  /**
   * Merges two {@link PointerTargetSet}s into one.
   *
   * @param pts1 The first {@code PointerTargetSet}.
   * @param pts2 The second {@code PointerTargetSet}.
   * @param resultSSA The map of SSA indices.
   * @param conv The converter for C code to SMT formulae.
   * @return The merged {@code PointerTargetSet}s.
   * @throws InterruptedException If the algorithms gets interrupted by an external shutdown.
   */
  MergeResult<PointerTargetSet> mergePointerTargetSets(
      final PointerTargetSet pts1,
      final PointerTargetSet pts2,
      final SSAMapBuilder resultSSA,
      final CtoFormulaConverter conv)
      throws InterruptedException {

    if (pts1.isEmpty() && pts2.isEmpty()) {
      return MergeResult.trivial(PointerTargetSet.emptyPointerTargetSet(), bfmgr);
    }

    final CopyOnWriteSortedMap<String, CType> basesOnlyPts1 =
        CopyOnWriteSortedMap.copyOf(PathCopyingPersistentTreeMap.<String, CType>of());
    final CopyOnWriteSortedMap<String, CType> basesOnlyPts2 =
        CopyOnWriteSortedMap.copyOf(PathCopyingPersistentTreeMap.<String, CType>of());

    PersistentSortedMap<String, CType> mergedBases =
        merge(
            pts1.getBases(),
            pts2.getBases(),
            Equivalence.equals(),
            BaseUnitingConflictHandler.INSTANCE,
            new MapsDifference.DefaultVisitor<String, CType>() {
              @Override
              public void leftValueOnly(String pKey, CType pLeftValue) {
                basesOnlyPts1.put(pKey, pLeftValue);
              }

              @Override
              public void rightValueOnly(String pKey, CType pRightValue) {
                basesOnlyPts2.put(pKey, pRightValue);
              }

              @Override
              public void differingValues(String pKey, CType pLeftValue, CType pRightValue) {
                if (isFakeBaseType(pLeftValue) && !(pRightValue instanceof CElaboratedType)) {
                  basesOnlyPts2.put(pKey, pRightValue);
                } else if (isFakeBaseType(pRightValue) && !(pLeftValue instanceof CElaboratedType)) {
                  basesOnlyPts1.put(pKey, pLeftValue);
                }
              }
            });
    shutdownNotifier.shutdownIfNecessary();


    final CopyOnWriteSortedMap<CompositeField, Boolean> fieldsOnlyPts1 =
        CopyOnWriteSortedMap.copyOf(PathCopyingPersistentTreeMap.<CompositeField, Boolean>of());
    final CopyOnWriteSortedMap<CompositeField, Boolean> fieldsOnlyPts2 =
        CopyOnWriteSortedMap.copyOf(PathCopyingPersistentTreeMap.<CompositeField, Boolean>of());

    PersistentSortedMap<CompositeField, Boolean> mergedFields =
        merge(
            pts1.getFields(),
            pts2.getFields(),
            Equivalence.equals(),
            PersistentSortedMaps.getExceptionMergeConflictHandler(),
            new MapsDifference.DefaultVisitor<CompositeField, Boolean>() {
              @Override
              public void leftValueOnly(CompositeField pKey, Boolean pLeftValue) {
                fieldsOnlyPts1.put(pKey, pLeftValue);
              }

              @Override
              public void rightValueOnly(CompositeField pKey, Boolean pRightValue) {
                fieldsOnlyPts2.put(pKey, pRightValue);
              }
            });
    shutdownNotifier.shutdownIfNecessary();

    PersistentSortedMap<String, PersistentList<PointerTarget>> mergedTargets =
      merge(pts1.getTargets(), pts2.getTargets(), mergeOnConflict());
    shutdownNotifier.shutdownIfNecessary();

    // Targets is always the cross product of bases and fields.
    // So when we merge the bases, fields, and targets by taking the union,
    // there are missing targets:
    // (b1+b2) x (f1+f2) != (t1+t2) == ((b1 x f1) + (b2 x f2))
    // The following targets are missing:
    // (b1 x f2) and (b2 x f1)
    // So we add exactly these targets:

    mergedTargets =
        addAllTargets(mergedTargets, basesOnlyPts2.getSnapshot(), fieldsOnlyPts1.getSnapshot());
    mergedTargets =
        addAllTargets(mergedTargets, basesOnlyPts1.getSnapshot(), fieldsOnlyPts2.getSnapshot());

    final PersistentList<Pair<String, DeferredAllocation>> mergedDeferredAllocations =
        mergeLists(pts1.getDeferredAllocations(), pts2.getDeferredAllocations());
    shutdownNotifier.shutdownIfNecessary();

    final String lastBase;
    final BooleanFormula basesMergeFormula;
    if (pts1.getLastBase() == null ||
        pts2.getLastBase() == null ||
        pts1.getLastBase().equals(pts2.getLastBase())) {
      // Trivial case: either no allocations on one branch at all, or no difference.
      // Just take the first non-null value, the second is either equal or null.
      lastBase = (pts1.getLastBase() != null) ? pts1.getLastBase() : pts2.getLastBase();
      basesMergeFormula = bfmgr.makeTrue();

    } else if (basesOnlyPts1.isEmpty()) {
      assert pts2.getBases().keySet().containsAll(pts1.getBases().keySet());
      // One branch has a strict superset of the allocations of the other.
      lastBase = pts2.getLastBase();
      basesMergeFormula = bfmgr.makeTrue();

    } else if (basesOnlyPts2.isEmpty()) {
      assert pts1.getBases().keySet().containsAll(pts2.getBases().keySet());
      // One branch has a strict superset of the allocations of the other.
      lastBase = pts1.getLastBase();
      basesMergeFormula = bfmgr.makeTrue();

    } else {
      // Otherwise we have no possibility to determine which base to use as lastBase,
      // so we create an additional fake one.
      final CType fakeBaseType = getFakeBaseType(0);
      final String fakeBaseName = DynamicMemoryHandler.makeAllocVariableName(
          FAKE_ALLOC_FUNCTION_NAME, fakeBaseType, resultSSA, conv);
      mergedBases = mergedBases.putAndCopy(fakeBaseName, fakeBaseType);
      lastBase = fakeBaseName;
      basesMergeFormula = formulaManager.makeAnd(getNextBaseAddressInequality(fakeBaseName, pts1.getBases(), pts1.getLastBase()),
                                                 getNextBaseAddressInequality(fakeBaseName, pts2.getBases(), pts2.getLastBase()));
    }

    PointerTargetSet resultPTS =
        new PointerTargetSet(
            mergedBases, lastBase, mergedFields, mergedDeferredAllocations, mergedTargets);

    final List<Pair<CCompositeType, String>> sharedFields = new ArrayList<>();
    final BooleanFormula mergeFormula2 =
        makeValueImportConstraints(basesOnlyPts1.getSnapshot(), sharedFields, resultSSA);
    final BooleanFormula mergeFormula1 =
        makeValueImportConstraints(basesOnlyPts2.getSnapshot(), sharedFields, resultSSA);

    if (!sharedFields.isEmpty()) {
      final PointerTargetSetBuilder resultPTSBuilder =
          new RealPointerTargetSetBuilder(resultPTS, formulaManager, typeHandler, this, options, regionMgr);
      for (final Pair<CCompositeType, String> sharedField : sharedFields) {
        resultPTSBuilder.addField(sharedField.getFirst(), sharedField.getSecond());
      }
      resultPTS = resultPTSBuilder.build();
    }

    return new MergeResult<>(resultPTS, mergeFormula1, mergeFormula2, basesMergeFormula);
  }

<<<<<<< HEAD
  /*public PointerTargetSet expand(PointerTargetSet rootPts, PointerTargetSet reducedPts, String functionPrefix, SSAMap ssa) {
    if (rootPts.isEmpty() && reducedPts.isEmpty()) {
      return PointerTargetSet.emptyPointerTargetSet();
    }

    if (rootPts.equals(reducedPts)) {
      return rootPts;
    }

    PersistentSortedMap<String, CType> bases = rootPts.bases;

    for (String name : reducedPts.bases.keySet()) {
      if (name.contains(functionPrefix)) {
        bases = bases.putAndCopy(name, reducedPts.bases.get(name));
      }
    }

    PointerTargetSet fakePts =
        new PointerTargetSet(bases,
                             rootPts.lastBase,
                             PathCopyingPersistentTreeMap.<CompositeField, Boolean>of(),
                             PathCopyingPersistentTreeMap.<String, DeferredAllocationPool>of(),
                             PathCopyingPersistentTreeMap.<String, PersistentList<PointerTarget>>of());

    PointerTargetSet resultPTS;
    try {
      resultPTS = mergePointerTargetSets(rootPts, fakePts, ssa).getResult();
    } catch (InterruptedException e) {
      // TODO Auto-generated catch block
      e.printStackTrace();
      resultPTS = rootPts;
    }
    return resultPTS;
  }*/

  private PersistentSortedMap<String, DeferredAllocationPool> mergeDeferredAllocationPools(final PointerTargetSet pts1,
      final PointerTargetSet pts2) {
    final Map<DeferredAllocationPool, DeferredAllocationPool> mergedDeferredAllocationPools = new HashMap<>();
    final MergeConflictHandler<String, DeferredAllocationPool> deferredAllocationMergingConflictHandler =
      new MergeConflictHandler<String, DeferredAllocationPool>() {
      @Override
      public DeferredAllocationPool resolveConflict(String key, DeferredAllocationPool a, DeferredAllocationPool b) {
        final DeferredAllocationPool result = a.mergeWith(b);
        final DeferredAllocationPool oldResult = mergedDeferredAllocationPools.get(result);
        if (oldResult == null) {
          mergedDeferredAllocationPools.put(result, result);
          return result;
        } else {
          final DeferredAllocationPool newResult = oldResult.mergeWith(result);
          mergedDeferredAllocationPools.put(newResult, newResult);
          return newResult;
        }
      }
    };
    PersistentSortedMap<String, DeferredAllocationPool> mergedDeferredAllocations =
      merge(pts1.deferredAllocations, pts2.deferredAllocations, deferredAllocationMergingConflictHandler);
    for (final DeferredAllocationPool merged : mergedDeferredAllocationPools.keySet()) {
      for (final String pointerVariable : merged.getPointerVariables()) {
        mergedDeferredAllocations = mergedDeferredAllocations.putAndCopy(pointerVariable, merged);
      }
    }
    return mergedDeferredAllocations;
  }

=======
  /**
   * A handler for merge conflicts that appear when merging bases.
   */
>>>>>>> ed1408bf
  private static enum BaseUnitingConflictHandler implements MergeConflictHandler<String, CType> {
    INSTANCE;

    /**
     * Resolves a merge conflict between two types and returns the resolved type
     *
     * @param key   Not used in the algorithm.
     * @param type1 The first type to merge.
     * @param type2 The second type to merge.
     * @return A conflict resolving C type.
     */
    @Override
    public CType resolveConflict(final String key, final CType type1, final CType type2) {
      if (isFakeBaseType(type1) || type1.isIncomplete()) {
        return type2;
      } else if (isFakeBaseType(type2) || type2.isIncomplete()) {
        return type1;
      }
      int currentFieldIndex = 0;
      final ImmutableList.Builder<CCompositeTypeMemberDeclaration> membersBuilder =
        ImmutableList.<CCompositeTypeMemberDeclaration>builder();
      if (type1 instanceof CCompositeType) {
        final CCompositeType compositeType1 = (CCompositeType) type1;
        if (compositeType1.getKind() == ComplexTypeKind.UNION &&
            !compositeType1.getMembers().isEmpty() &&
            compositeType1.getMembers().get(0).getName().equals(getUnitedFieldBaseName(0))) {
          membersBuilder.addAll(compositeType1.getMembers());
          currentFieldIndex += compositeType1.getMembers().size();
        } else {
          membersBuilder.add(new CCompositeTypeMemberDeclaration(compositeType1,
                                                                 getUnitedFieldBaseName(currentFieldIndex)));
          currentFieldIndex++;
        }
      } else {
        membersBuilder.add(new CCompositeTypeMemberDeclaration(type1,
                                                               getUnitedFieldBaseName(currentFieldIndex)));
        currentFieldIndex++;
      }
      if (type2 instanceof CCompositeType) {
        final CCompositeType compositeType2 = (CCompositeType) type2;
        if (compositeType2.getKind() == ComplexTypeKind.UNION &&
            !compositeType2.getMembers().isEmpty() &&
            compositeType2.getMembers().get(0).getName().equals(getUnitedFieldBaseName(0))) {
          for (CCompositeTypeMemberDeclaration memberDeclaration : compositeType2.getMembers()) {
            membersBuilder.add(new CCompositeTypeMemberDeclaration(memberDeclaration.getType(),
                                                                   getUnitedFieldBaseName(currentFieldIndex)));
            currentFieldIndex++;
          }
        } else {
          membersBuilder.add(new CCompositeTypeMemberDeclaration(compositeType2,
                                                                 getUnitedFieldBaseName(currentFieldIndex)));
        }
      } else {
        membersBuilder.add(new CCompositeTypeMemberDeclaration(type2,
                                                               getUnitedFieldBaseName(currentFieldIndex)));
      }


      String varName = UNITED_BASE_UNION_TAG_PREFIX
                       + type1.toString().replace(' ', '_')
                       + "_and_"
                       + type2.toString().replace(' ', '_');
      return new CCompositeType(false,
                                false,
                                ComplexTypeKind.UNION,
                                membersBuilder.build(),
                                varName,
                                varName);
    }
  }

  static <T> PersistentList<T> mergeLists(
      final PersistentList<T> list1, final PersistentList<T> list2) {
    if (list1 == list2) {
      return list1;
    }
    final int size1 = list1.size();
    final int size2 = list2.size();
    if (size1 == size2 && list1.equals(list2)) {
      return list1;
    }

    PersistentList<T> smallerList, biggerList;
    if (size1 > size2) {
      smallerList = list2;
      biggerList = list1;
    } else {
      smallerList = list1;
      biggerList = list2;
    }

    final Set<T> fromBigger = new HashSet<>(biggerList);
    PersistentList<T> result = biggerList;

    for (final T target : from(smallerList).filter(not(in(fromBigger)))) {
      result = result.with(target);
    }
    return result;
  }

  /**
   * Gives a handler for merge conflicts.
   *
   * @param <K> The type of the keys in the merge conflict handler.
   * @param <T> The type of the list entries in the merge conflict handler.
   * @return A handler for merge conflicts.
   */
  private static <K, T> MergeConflictHandler<K, PersistentList<T>> mergeOnConflict() {
    return (key, list1, list2) -> mergeLists(list1, list2);
  }

  /**
   * Create constraint that imports the old value of a variable into the memory handled with UFs.
   *
   * @param newBases A map of new bases.
   * @param sharedFields A list of shared fields.
   * @param ssa The SSA map.
   * @return A boolean formula for the import constraint.
   */
  private BooleanFormula makeValueImportConstraints(final PersistentSortedMap<String, CType> newBases,
      final List<Pair<CCompositeType, String>> sharedFields, final SSAMapBuilder ssa) {
    BooleanFormula mergeFormula = bfmgr.makeTrue();
    for (final Map.Entry<String, CType> base : newBases.entrySet()) {
      if (!options.isDynamicAllocVariableName(base.getKey())
          && !CTypeUtils.containsArrayOutsideFunctionParameter(base.getValue())) {
        final FormulaType<?> baseFormulaType = typeHandler.getFormulaTypeFromCType(
                                                   CTypeUtils.getBaseType(base.getValue()));
        mergeFormula = bfmgr.and(mergeFormula, makeValueImportConstraints(formulaManager.makeVariable(baseFormulaType,
                                                                                          PointerTargetSet.getBaseName(
                                                                                              base.getKey())),
                                                                        base.getKey(),
                                                                        base.getValue(),
                                                                        sharedFields,
                                                                        ssa, null));
      }
    }
    return mergeFormula;
  }

  /**
   * Create constraint that imports the old value of a variable into the memory handled with UFs.
   *
   * @param address        The formula for the address.
   * @param variablePrefix A prefix for variables.
   * @param variableType   The type of the variable.
   * @param sharedFields   A list of shared fields.
   * @param ssa  The SSA map.
   * @return A boolean formula for the import constraint.
   */
  private <I extends Formula >BooleanFormula makeValueImportConstraints(
      final I address,
      final String variablePrefix,
      final CType variableType,
      final List<Pair<CCompositeType, String>> sharedFields,
      final SSAMapBuilder ssa,
      final MemoryRegion region) {

    assert !CTypeUtils.containsArrayOutsideFunctionParameter(variableType)
        : "Array access can't be encoded as a variable";

    BooleanFormula result = bfmgr.makeTrue();

    if (variableType instanceof CCompositeType) {
      final CCompositeType compositeType = (CCompositeType) variableType;
      assert compositeType.getKind() != ComplexTypeKind.ENUM : "Enums are not composite: " + compositeType;
      for (final CCompositeTypeMemberDeclaration memberDeclaration : compositeType.getMembers()) {
        final String memberName = memberDeclaration.getName();
        final int offset = typeHandler.getBitOffset(compositeType, memberName);
        final CType memberType = typeHandler.getSimplifiedType(memberDeclaration);
        final String newPrefix = variablePrefix + CToFormulaConverterWithPointerAliasing.FIELD_NAME_SEPARATOR + memberName;
        if (ssa.getIndex(newPrefix) > 0) {
          MemoryRegion newRegion = regionMgr.makeMemoryRegion(compositeType, memberType, memberName);
          sharedFields.add(Pair.of(compositeType, memberName));
          result = bfmgr.and(
              result,
              makeValueImportConstraints(
                  formulaManager.makePlus(
                      address,
                      formulaManager.makeNumber(
                          typeHandler.getPointerType(),
                          offset)
                  ),
                  newPrefix,
                  memberType,
                  sharedFields,
                  ssa,
                  newRegion
              )
          );
        }
      }
    } else {
      if (ssa.getIndex(variablePrefix) > 0) {
        MemoryRegion newRegion = region;
        if(newRegion == null) {
          newRegion = regionMgr.makeMemoryRegion(variableType);
        }
        final FormulaType<?> variableFormulaType = typeHandler.getFormulaTypeFromCType(variableType);
        result = bfmgr.and(result, formulaManager.makeEqual(makeDereference(variableType, address, ssa, newRegion),
                                                  formulaManager.makeVariable(variableFormulaType,
                                                                    variablePrefix,
                                                                    ssa.getIndex(variablePrefix))));
      }
    }

    return result;
  }

  /**
   * Creates a formula for a dereference of a type.
   *
   * @param type The type to be dereferenced.
   * @param address The formula of the type's address.
   * @param ssa The SSA map.
   * @return A formula for the dereference of the type.
   */
  private <I extends Formula> Formula makeDereference(
      final CType type, final I address, final SSAMapBuilder ssa, MemoryRegion region) {
    final String ufName = regionMgr.getPointerAccessName(region);
    final int index = ssa.getIndex(ufName);
    final FormulaType<?> returnType = typeHandler.getFormulaTypeFromCType(type);
    return makePointerDereference(ufName, returnType, index, address);
  }

  /**
   * Gets the next base address.
   *
   * @param newBase The name of the next base.
   * @param bases A map of existing bases.
   * @param lastBase The name of the last added base.
   * @return A formula for the next base address.
   */
  BooleanFormula getNextBaseAddressInequality(
      final String newBase, final PersistentSortedMap<String, CType> bases, final String lastBase) {
    final FormulaType<?> pointerType = typeHandler.getPointerType();
    final Formula newBaseFormula = formulaManager.makeVariable(pointerType, PointerTargetSet.getBaseName(newBase));
    if (lastBase != null) {
      final CType lastType = bases.get(lastBase);
      final int lastSize =
          lastType.isIncomplete()
              ? options.defaultAllocationSize()
              : typeHandler.getSizeof(lastType);
      final Formula rhs = formulaManager.makePlus(formulaManager.makeVariable(pointerType, PointerTargetSet.getBaseName(lastBase)),
                                                  formulaManager.makeNumber(pointerType, lastSize * typeHandler.getBitsPerByte()));
      // The condition rhs > 0 prevents overflows in case of bit-vector encoding
      return formulaManager.makeAnd(formulaManager.makeGreaterThan(rhs, formulaManager.makeNumber(pointerType, 0L), true),
                                    formulaManager.makeGreaterOrEqual(newBaseFormula, rhs, true));
    } else {
      return formulaManager.makeGreaterThan(newBaseFormula, formulaManager.makeNumber(pointerType, 0L), true);
    }
  }

  /**
   * Adds pointer targets for every used (tracked) (sub)field of the newly allocated base.
   *
   * @param base The name of the base.
   * @param region The region of the target.
   * @param containerType The type of the container, might be {@code null}.
   * @param properOffset The offset.
   * @param containerOffset The offset in the container.
   * @param targets The map of available targets.
   * @param regionMgr The region manager.
   * @return The new map of targets.
   */
  @CheckReturnValue
  private static PersistentSortedMap<String, PersistentList<PointerTarget>> addToTarget(final String base,
                         final MemoryRegion region,
                         final @Nullable CType containerType,
                         final int properOffset,
                         final int containerOffset,
                         final PersistentSortedMap<String, PersistentList<PointerTarget>> targets,
                         MemoryRegionManager regionMgr) {
    String regionName = regionMgr.getPointerAccessName(region);
    PersistentList<PointerTarget> targetsForRegion =
        targets.getOrDefault(regionName, PersistentLinkedList.of());
    return targets.putAndCopy(regionName, targetsForRegion.with(new PointerTarget(base,
                                                                             containerType,
                                                                             properOffset,
                                                                             containerOffset)));
  }

  /**
   * Recursively adds pointer targets for every used (tracked) (sub)field of the newly allocated base.
   *
   * Note: the recursion doesn't proceed on unused (untracked) (sub)fields.
   *
   * @param base the name of the newly allocated base variable
   * @param cType type of the allocated base or the next added pointer target
   * @param containerType either {@code null} or the type of the innermost container of the next added pointer target
   * @param properOffset either {@code 0} or the offset of the next added pointer target in its innermost container
   * @param containerOffset either {@code 0} or the offset of the innermost container (relative to the base adddress)
   * @param targets The list of targets where the new targets should be added to.
   * @param fields The set of "shared" fields that are accessed directly via pointers.
   * @return The targets map together with all the added targets.
   */
  @CheckReturnValue
  PersistentSortedMap<String, PersistentList<PointerTarget>> addToTargets(
      final String base,
      final @Nullable MemoryRegion region,
      final CType cType,
      final @Nullable CType containerType,
      final int properOffset,
      final int containerOffset,
      PersistentSortedMap<String, PersistentList<PointerTarget>> targets,
      final PersistentSortedMap<CompositeField, Boolean> fields) {
    checkIsSimplified(cType);
    /* Remove assertion: it fails on a correct code (gcc compiles it)
     * struct A;
     * ...
     * struct A *var;
     * var = kmalloc(16);
     */
    //assert !(cType instanceof CElaboratedType) : "Unresolved elaborated type " + cType  + " for base " + base;
    if (cType instanceof CArrayType) {
      final CArrayType arrayType = (CArrayType) cType;
      final int length = CTypeUtils.getArrayLength(arrayType, options);
      int offset = 0;
      for (int i = 0; i < length; ++i) {
        //TODO: create region with arrayType.getType()
        targets = addToTargets(base, null, arrayType.getType(), arrayType, offset, containerOffset + properOffset, targets, fields);
        offset += typeHandler.getBitSizeof(arrayType.getType());
      }
    } else if (cType instanceof CCompositeType) {
      final CCompositeType compositeType = (CCompositeType) cType;
      assert compositeType.getKind() != ComplexTypeKind.ENUM : "Enums are not composite: " + compositeType;
      final String type = CTypeUtils.typeToString(compositeType);
      typeHandler.addCompositeTypeToCache(compositeType);
      for (final CCompositeTypeMemberDeclaration memberDeclaration : compositeType.getMembers()) {
        final int offset = typeHandler.getBitOffset(compositeType, memberDeclaration.getName());
        if (fields.containsKey(CompositeField.of(type, memberDeclaration.getName()))) {
          MemoryRegion newRegion = regionMgr.makeMemoryRegion(compositeType, memberDeclaration.getType(), memberDeclaration.getName());
          targets = addToTargets(base, newRegion, memberDeclaration.getType(), compositeType, offset, containerOffset + properOffset, targets, fields);
        }
      }
    } else {
      MemoryRegion newRegion = region;
      if(newRegion == null) {
        newRegion = regionMgr.makeMemoryRegion(cType);
      }
      targets = addToTarget(base, newRegion, containerType, properOffset, containerOffset, targets, regionMgr);
    }

    return targets;
  }

  /**
   * Compute all targets for a given set of bases and fields,
   * and add them to a map.
   *
   * @param targets A map of existing targets
   * @param bases A set of bases
   * @param fields A set of fields
   * @return A map of existing targets
   */
  @CheckReturnValue
  private PersistentSortedMap<String, PersistentList<PointerTarget>> addAllTargets(
      PersistentSortedMap<String, PersistentList<PointerTarget>> targets,
      final PersistentSortedMap<String, CType> bases,
      final PersistentSortedMap<CompositeField, Boolean> fields) {
    for (final Map.Entry<String, CType> entry : bases.entrySet()) {
      String name = entry.getKey();
      CType type = checkIsSimplified(entry.getValue());
      targets = addToTargets(name, null, type, null, 0, 0, targets, fields);
    }
    return targets;
  }
}<|MERGE_RESOLUTION|>--- conflicted
+++ resolved
@@ -399,7 +399,6 @@
     return new MergeResult<>(resultPTS, mergeFormula1, mergeFormula2, basesMergeFormula);
   }
 
-<<<<<<< HEAD
   /*public PointerTargetSet expand(PointerTargetSet rootPts, PointerTargetSet reducedPts, String functionPrefix, SSAMap ssa) {
     if (rootPts.isEmpty() && reducedPts.isEmpty()) {
       return PointerTargetSet.emptyPointerTargetSet();
@@ -435,7 +434,7 @@
     return resultPTS;
   }*/
 
-  private PersistentSortedMap<String, DeferredAllocationPool> mergeDeferredAllocationPools(final PointerTargetSet pts1,
+  /*private PersistentSortedMap<String, DeferredAllocationPool> mergeDeferredAllocationPools(final PointerTargetSet pts1,
       final PointerTargetSet pts2) {
     final Map<DeferredAllocationPool, DeferredAllocationPool> mergedDeferredAllocationPools = new HashMap<>();
     final MergeConflictHandler<String, DeferredAllocationPool> deferredAllocationMergingConflictHandler =
@@ -462,13 +461,11 @@
       }
     }
     return mergedDeferredAllocations;
-  }
-
-=======
+  }*/
+
   /**
    * A handler for merge conflicts that appear when merging bases.
    */
->>>>>>> ed1408bf
   private static enum BaseUnitingConflictHandler implements MergeConflictHandler<String, CType> {
     INSTANCE;
 
