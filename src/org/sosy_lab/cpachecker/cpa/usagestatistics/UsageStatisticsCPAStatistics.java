/*
 *  CPAchecker is a tool for configurable software verification.
 *  This file is part of CPAchecker.
 *
 *  Copyright (C) 2007-2012  Dirk Beyer
 *  All rights reserved.
 *
 *  Licensed under the Apache License, Version 2.0 (the "License");
 *  you may not use this file except in compliance with the License.
 *  You may obtain a copy of the License at
 *
 *      http://www.apache.org/licenses/LICENSE-2.0
 *
 *  Unless required by applicable law or agreed to in writing, software
 *  distributed under the License is distributed on an "AS IS" BASIS,
 *  WITHOUT WARRANTIES OR CONDITIONS OF ANY KIND, either express or implied.
 *  See the License for the specific language governing permissions and
 *  limitations under the License.
 *
 *
 *  CPAchecker web page:
 *    http://cpachecker.sosy-lab.org
 */
package org.sosy_lab.cpachecker.cpa.usagestatistics;

import static com.google.common.collect.FluentIterable.from;

import java.io.FileNotFoundException;
import java.io.IOException;
import java.io.PrintStream;
import java.io.Writer;
import java.util.HashMap;
import java.util.Iterator;
import java.util.List;
import java.util.logging.Level;

import javax.annotation.Nullable;

import org.sosy_lab.common.Pair;
import org.sosy_lab.common.configuration.Configuration;
import org.sosy_lab.common.configuration.FileOption;
import org.sosy_lab.common.configuration.InvalidConfigurationException;
import org.sosy_lab.common.configuration.Option;
import org.sosy_lab.common.configuration.Options;
import org.sosy_lab.common.io.Files;
import org.sosy_lab.common.io.Path;
import org.sosy_lab.common.io.Paths;
import org.sosy_lab.common.log.LogManager;
import org.sosy_lab.common.time.Timer;
import org.sosy_lab.cpachecker.cfa.model.BlankEdge;
import org.sosy_lab.cpachecker.cfa.model.CFAEdge;
import org.sosy_lab.cpachecker.cfa.model.c.CAssumeEdge;
import org.sosy_lab.cpachecker.cfa.model.c.CDeclarationEdge;
import org.sosy_lab.cpachecker.cfa.model.c.CFunctionCallEdge;
import org.sosy_lab.cpachecker.cfa.model.c.CFunctionReturnEdge;
import org.sosy_lab.cpachecker.core.CPAcheckerResult.Result;
import org.sosy_lab.cpachecker.core.interfaces.Statistics;
import org.sosy_lab.cpachecker.core.reachedset.ReachedSet;
import org.sosy_lab.cpachecker.cpa.arg.ARGPath;
import org.sosy_lab.cpachecker.cpa.arg.ARGState;
import org.sosy_lab.cpachecker.cpa.arg.ARGUtils;
import org.sosy_lab.cpachecker.cpa.bam.BAMTransferRelation;
import org.sosy_lab.cpachecker.cpa.lockstatistics.LockStatisticsState;
import org.sosy_lab.cpachecker.cpa.usagestatistics.storage.AbstractUsageInfoSet;
import org.sosy_lab.cpachecker.cpa.usagestatistics.storage.AbstractUsagePointSet;
import org.sosy_lab.cpachecker.cpa.usagestatistics.storage.RefinedUsageInfoSet;
import org.sosy_lab.cpachecker.cpa.usagestatistics.storage.RefinedUsagePointSet;
import org.sosy_lab.cpachecker.cpa.usagestatistics.storage.UnrefinedUsagePointSet;
import org.sosy_lab.cpachecker.cpa.usagestatistics.storage.UnsafeDetector;
import org.sosy_lab.cpachecker.cpa.usagestatistics.storage.UsageContainer;
import org.sosy_lab.cpachecker.cpa.usagestatistics.storage.UsagePoint;
import org.sosy_lab.cpachecker.exceptions.CPATransferException;
import org.sosy_lab.cpachecker.util.AbstractStates;
import org.sosy_lab.cpachecker.util.identifiers.GlobalVariableIdentifier;
import org.sosy_lab.cpachecker.util.identifiers.LocalVariableIdentifier;
import org.sosy_lab.cpachecker.util.identifiers.SingleIdentifier;
import org.sosy_lab.cpachecker.util.identifiers.StructureFieldIdentifier;

import com.google.common.base.Predicate;

@Options(prefix="cpa.usagestatistics")
public class UsageStatisticsCPAStatistics implements Statistics {

  @Option(name="output", description="path to write results")
  @FileOption(FileOption.Type.OUTPUT_FILE)
  private Path outputStatFileName = Paths.get("unsafe_rawdata");

  @Option(description="print all unsafe cases in report")
  private boolean printAllUnsafeUsages = false;

  private final LogManager logger;
  private int totalUsages = 0;
  private int totalNumberOfUsagePoints = 0;
  private int maxNumberOfUsagePoints = 0;
  private int maxNumberOfUsages = 0;

  private int totalFailureUsages = 0;
  private int totalFailureUnsafes = 0;
  private int totalUnsafesWithFailureUsages = 0;
  private int totalUnsafesWithFailureUsageInPair = 0;
  private int trueUnsafes = 0;
  private int trueUsagesInTrueUnsafe = 0;
  private int trueUsagesInAllUnsafes = 0;
  private int maxTrueUsages = 0;

  private UsageContainer container;
<<<<<<< HEAD
  private BAMTransferRelation transfer;
=======
  private UnsafeDetector detector;
>>>>>>> c53cc2c0

  public final Timer transferRelationTimer = new Timer();
  public final Timer printStatisticsTimer = new Timer();

  public UsageStatisticsCPAStatistics(Configuration config, LogManager pLogger) throws InvalidConfigurationException{
    config.inject(this);
    logger = pLogger;
  }

  /*
   * looks through all unsafe cases of current identifier and find the example of two lines with different locks,
   * one of them must be 'write'
   */
  private void createVisualization(final SingleIdentifier id, final UsageInfo usage, final Writer writer) throws IOException, CPATransferException, InterruptedException {
    LockStatisticsState Locks = usage.getLockState();

    writer.append("Line 0:     N0 -{/*_____________________*/}-> N0\n");
    writer.append("Line 0:     N0 -{/*" + Locks.toString() + "*/}-> N0\n");
    if (usage.failureFlag) {
      writer.append("Line 0:     N0 -{/*Failure in refinement*/}-> N0\n");
    }
    List<CFAEdge> edges;
    if (usage.getKeyState() != null) {
      ARGState root = transfer.findPath((ARGState)usage.getKeyState(), new HashMap<ARGState, ARGState>());
      ARGPath path = ARGUtils.getRandomPath(root);
      edges = path.getInnerEdges();
    } else {
      edges = usage.getPath();
    }
    edges = from(edges).filter(new Predicate<CFAEdge>() {
      @Override
      public boolean apply(@Nullable CFAEdge pInput) {
        if (pInput instanceof CDeclarationEdge) {
          if (((CDeclarationEdge)pInput).getDeclaration().isGlobal() ||
              pInput.getSuccessor().getFunctionName().equals("ldv_main")) {
          }
          return false;
        } else if (pInput.getSuccessor().getFunctionName().equals("ldv_main")
            && pInput instanceof CAssumeEdge) {
          //Remove infinite switch, it's too long
          return false;
        } else {
          return true;
        }
      }
    }).toList();
    int callstackDepth = 1;
    for (CFAEdge edge : edges) {
      if (edge instanceof CFunctionCallEdge && edges.get(edges.size() - 1) != edge) {
        callstackDepth++;
      } else if (edge instanceof CFunctionReturnEdge) {
        assert callstackDepth > 0;
        callstackDepth--;
      } else if (edge instanceof BlankEdge && edge.getDescription().equals("default return") && edges.get(edges.size() - 1) == edge) {
        assert callstackDepth > 0;
        callstackDepth--;
      }
      if (edge.getLineNumber() == usage.getLine().getLine()) {
        writer.write("Line 0:     N0 -{highlight}-> N0\n");
      }
      writer.write(edge.toString() + "\n");
    }
    for (int i = 0; i < callstackDepth; i++) {
      writer.append("Line 0:     N0 -{return;}-> N0\n");
    }
    writer.write("\n");
  }

  private void countUsageStatistics(UnrefinedUsagePointSet l) {
    Iterator<UsagePoint> pointIterator = l.getPointIterator();
    while (pointIterator.hasNext()) {
      UsagePoint point = pointIterator.next();
      totalNumberOfUsagePoints++;
      AbstractUsageInfoSet uset = l.getUsageInfo(point);
      if (uset instanceof RefinedUsageInfoSet) {
        //Refined and contains only one usage, which realizes this point
        trueUsagesInAllUnsafes++;
        if (detector.isTrueUnsafe(l)) {
          trueUsagesInTrueUnsafe++;
        }
        if (uset.getOneExample().failureFlag) {
          totalFailureUsages++;
        }
        continue;
      }
      for (UsageInfo uinfo : uset.getUsages()){
        if (uinfo.failureFlag) {
          totalFailureUsages++;
        }
      }
    }
  }

  private void countUsageStatistics(RefinedUsagePointSet l) {
    Pair<UsageInfo, UsageInfo> unsafe = detector.getUnsafePair(l);
    UsageInfo first = unsafe.getFirst();
    UsageInfo second = unsafe.getSecond();
    if (first.failureFlag) {
      totalFailureUsages++;
    }
    if (second.failureFlag && first != second) {
      totalFailureUsages++;
    }
    totalNumberOfUsagePoints += l.size();
    trueUsagesInAllUnsafes += l.size();
    trueUsagesInTrueUnsafe += l.size();
  }

  private void countStatistics(AbstractUsagePointSet l) {
    int startFailureNum = totalFailureUsages;
    int startTrueNum = trueUsagesInTrueUnsafe;

    if (l instanceof UnrefinedUsagePointSet) {
      countUsageStatistics((UnrefinedUsagePointSet)l);
    } else if (l instanceof RefinedUsagePointSet) {
      countUsageStatistics((RefinedUsagePointSet)l);
    }

    int d = trueUsagesInTrueUnsafe - startTrueNum;
    if (d > maxTrueUsages) {
      maxTrueUsages = d;
    }
    if (maxNumberOfUsagePoints < l.getNumberOfTopUsagePoints()) {
      maxNumberOfUsagePoints = l.getNumberOfTopUsagePoints();
    }
    if (totalFailureUsages > startFailureNum) {
      totalUnsafesWithFailureUsages++;
    }
  }

  private void createVisualization(final SingleIdentifier id, final Writer writer) throws IOException, CPATransferException, InterruptedException {
    final AbstractUsagePointSet uinfo = container.getUsages(id);
    if (uinfo == null || uinfo.size() == 0) {
      return;
    }
    countStatistics(uinfo);
    totalUsages += uinfo.size();
    if (uinfo.size() > maxNumberOfUsages) {
      maxNumberOfUsages = uinfo.size();
    }
    if (id instanceof StructureFieldIdentifier) {
      writer.append("###\n");
    } else if (id instanceof GlobalVariableIdentifier) {
      writer.append("#\n");
    } else if (id instanceof LocalVariableIdentifier) {
      writer.append("##" + ((LocalVariableIdentifier)id).getFunction() + "\n");
    } else {
      logger.log(Level.WARNING, "What is it? " + id.toString());
    }
    writer.append(id.getDereference() + "\n");
    writer.append(id.getType().toASTString(id.getName()) + "\n");
    if (detector.isTrueUnsafe(uinfo)) {
    	trueUnsafes++;
      writer.append("Line 0:     N0 -{/*Is true unsafe:*/}-> N0" + "\n");
    }
    writer.append("Line 0:     N0 -{/*Number of usage points:" + uinfo.getNumberOfTopUsagePoints() + "*/}-> N0" + "\n");
    writer.append("Line 0:     N0 -{/*Number of usages      :" + uinfo.size() + "*/}-> N0" + "\n");
    writer.append("Line 0:     N0 -{/*Two examples:*/}-> N0" + "\n");
    Pair<UsageInfo, UsageInfo> tmpPair = detector.getUnsafePair(uinfo);
    createVisualization(id, tmpPair.getFirst(), writer);
    createVisualization(id, tmpPair.getSecond(), writer);
    if (tmpPair.getFirst().failureFlag && tmpPair.getSecond().failureFlag) {
      totalFailureUnsafes++;
    } else if (tmpPair.getFirst().failureFlag || tmpPair.getSecond().failureFlag) {
      totalUnsafesWithFailureUsageInPair++;
    }
    /*if (printAllUnsafeUsages) {
      writer.append("Line 0:     N0 -{_____________________}-> N0" + "\n");
      writer.append("Line 0:     N0 -{All usages:}-> N0" + "\n");
      Iterator<UsagePoint> pointIterator = uinfo.getPointIterator();
      while (pointIterator.hasNext()) {
        UsagePoint point = pointIterator.next();
        for (UsageInfo ui : uinfo.getUsageInfo(point).getUsages()){
          createVisualization(id, ui, writer);
        }
      }
    }*/
  }

  @Override
  public void printStatistics(final PrintStream out, final Result result, final ReachedSet reached) {
		printStatisticsTimer.start();
		container = AbstractStates.extractStateByType(reached.getFirstState(), UsageStatisticsState.class)
		    .getContainer();
		detector = container.getUnsafeDetector();
		final int unsafeSize = container.getUnsafeSize();

    try {
      final Writer writer = Files.openOutputFile(outputStatFileName);
      logger.log(Level.FINE, "Print statistics about unsafe cases");
      printCountStatistics(writer, container.getUnsafeIterator());
      logger.log(Level.FINEST, "Processing unsafe identifiers");
      Iterator<SingleIdentifier> unsafeIterator = container.getUnsafeIterator();
      while (unsafeIterator.hasNext()) {
        createVisualization(unsafeIterator.next(), writer);
      }
      writer.close();
    } catch(FileNotFoundException e) {
      logger.log(Level.SEVERE, "File " + outputStatFileName + " not found");
      return;
    } catch (IOException e) {
      logger.log(Level.SEVERE, e.getMessage());
      return;
    } catch (CPATransferException e) {
      logger.log(Level.SEVERE, "Exception during visualization");
      e.printStackTrace();
      return;
    } catch (InterruptedException e) {
      logger.log(Level.SEVERE, "Printing statistics was interrupted");
      e.printStackTrace();
      return;
    }
    out.println("Amount of unsafes:                                         " + unsafeSize);
    out.println("Amount of unsafe usages:                                   " + totalUsages + "(avg. " +
        (unsafeSize == 0 ? "0" : (totalUsages/unsafeSize))
        + ", max. " + maxNumberOfUsages + ")");
    out.println("Amount of unsafe usage points:                             " + totalNumberOfUsagePoints + "(avg. " +
        (unsafeSize == 0 ? "0" : (totalNumberOfUsagePoints/unsafeSize))
        + ", max. " + maxNumberOfUsagePoints + ")");
    out.println("Amount of true unsafes:                                    " + trueUnsafes);
    out.println("Amount of true usages in true unsafes:                     " + trueUsagesInTrueUnsafe + "(avg. " +
        (trueUnsafes == 0 ? "0" : (trueUsagesInTrueUnsafe/trueUnsafes))
        + ", max. " + maxTrueUsages + ")");
    out.println("Amount of true usages in all unsafes:                      " + trueUsagesInAllUnsafes);
    out.println("Amount of unsafes with both failures in pair:              " + totalFailureUnsafes);
    out.println("Amount of unsafes with one failure in pair:                " + totalUnsafesWithFailureUsageInPair);
    out.println("Amount of unsafes with at least once failure in usage list:" + totalUnsafesWithFailureUsages);
    out.println("Amount of usages with failure:                             " + totalFailureUsages);
    container.printUsagesStatistics(out);
    out.println("Time for transfer relation:         " + transferRelationTimer);
    out.println("Time for reseting unsafes:          " + container.resetTimer);
    printStatisticsTimer.stop();
    out.println("Time for printing statistics:       " + printStatisticsTimer);
  }

  private void printCountStatistics(final Writer writer, final Iterator<SingleIdentifier> idIterator) throws IOException {
    int global = 0, local = 0, fields = 0;
    int globalPointer = 0, localPointer = 0, fieldPointer = 0;
    SingleIdentifier id;

    while (idIterator.hasNext()) {
      id = idIterator.next();
      if (id instanceof GlobalVariableIdentifier) {
        if (id.getDereference() == 0) {
          global++;
        } else {
          globalPointer++;
        }
      }
      else if (id instanceof LocalVariableIdentifier) {
        if (id.getDereference() == 0) {
          local++;
        } else {
          localPointer++;
        }
      }
      else if (id instanceof StructureFieldIdentifier) {
        if (id.getDereference() == 0) {
          fields++;
        } else {
          fieldPointer++;
        }
      }
    }
    writer.append(global + "\n");
    writer.append(globalPointer + "\n");
    writer.append(local + "\n");
    writer.append(localPointer + "\n");
    //writer.println("--Structures:           " + structures);
    writer.append(fields + "\n");
    writer.append(fieldPointer + "\n");
    writer.append(global + globalPointer + local + localPointer + fields + fieldPointer + "\n");
  }

  @Override
  public String getName() {
    return "UsageStatisticsCPA";
  }

  public void setBAMTransfer(BAMTransferRelation t) {
    transfer = t;
  }
}<|MERGE_RESOLUTION|>--- conflicted
+++ resolved
@@ -104,11 +104,8 @@
   private int maxTrueUsages = 0;
 
   private UsageContainer container;
-<<<<<<< HEAD
   private BAMTransferRelation transfer;
-=======
   private UnsafeDetector detector;
->>>>>>> c53cc2c0
 
   public final Timer transferRelationTimer = new Timer();
   public final Timer printStatisticsTimer = new Timer();
