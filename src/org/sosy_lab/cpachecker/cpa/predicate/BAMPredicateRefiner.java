--- conflicted
+++ resolved
@@ -68,6 +68,7 @@
 import org.sosy_lab.cpachecker.util.predicates.pathformula.PathFormula;
 import org.sosy_lab.cpachecker.util.predicates.pathformula.PathFormulaManager;
 import org.sosy_lab.cpachecker.util.predicates.pathformula.SSAMap;
+import org.sosy_lab.cpachecker.util.predicates.smt.FormulaManagerView;
 import org.sosy_lab.cpachecker.util.predicates.smt.Solver;
 import org.sosy_lab.java_smt.api.BooleanFormula;
 
@@ -90,29 +91,6 @@
  *
  * BAMPredicateRefiner is only used for encapsulating this and providing the static factory method.
  */
-<<<<<<< HEAD
-public class BAMPredicateRefiner extends AbstractBAMBasedRefiner {
-
-  private ExtendedPredicateRefiner refiner;
-
-
-  public static BAMPredicateRefiner create(ConfigurableProgramAnalysis pCpa) throws InvalidConfigurationException {
-    return new BAMPredicateRefiner(pCpa);
-  }
-
-  public BAMPredicateRefiner(final ConfigurableProgramAnalysis pCpa, BAMPredicateAbstractionRefinementStrategy strategy)
-      throws InvalidConfigurationException {
-
-    super(pCpa);
-
-    initRefiner(pCpa, strategy);
-  }
-
-  public BAMPredicateRefiner(final ConfigurableProgramAnalysis pCpa) throws InvalidConfigurationException {
-
-    super(pCpa);
-
-=======
 public abstract class BAMPredicateRefiner implements Refiner {
 
   public static Refiner create(ConfigurableProgramAnalysis pCpa)
@@ -122,7 +100,6 @@
 
   public static ARGBasedRefiner create0(ConfigurableProgramAnalysis pCpa)
       throws InvalidConfigurationException {
->>>>>>> ed1408bf
     if (!(pCpa instanceof WrapperCPA)) {
       throw new InvalidConfigurationException(BAMPredicateRefiner.class.getSimpleName() + " could not find the PredicateCPA");
     }
@@ -137,71 +114,7 @@
     Solver solver = predicateCpa.getSolver();
     PathFormulaManager pfmgr = predicateCpa.getPathFormulaManager();
 
-<<<<<<< HEAD
-    BAMPredicateAbstractionRefinementStrategy strategy = new BAMPredicateAbstractionRefinementStrategy(
-                                          predicateCpa.getConfiguration(),
-                                          logger,
-                                          predicateCpa,
-                                          predicateCpa.getSolver(),
-                                          predicateCpa.getPredicateManager(),
-                                          predicateCpa.getStaticRefiner());
-    initRefiner(pCpa, strategy);
-  }
-
-  private void initRefiner(ConfigurableProgramAnalysis pCpa, BAMPredicateAbstractionRefinementStrategy strategy)
-      throws InvalidConfigurationException {
-
-
-    if (!(pCpa instanceof WrapperCPA)) {
-      throw new InvalidConfigurationException(BAMPredicateRefiner.class.getSimpleName() + " could not find the PredicateCPA");
-    }
-
-    BAMPredicateCPA predicateCpa = ((WrapperCPA)pCpa).retrieveWrappedCpa(BAMPredicateCPA.class);
-    if (predicateCpa == null) {
-      throw new InvalidConfigurationException(BAMPredicateRefiner.class.getSimpleName() + " needs an BAMPredicateCPA");
-    }
-
-    LogManager logger = predicateCpa.getLogger();
-
-    InterpolationManager manager = new InterpolationManager(
-                                          predicateCpa.getPathFormulaManager(),
-                                          predicateCpa.getSolver(),
-                                          predicateCpa.getCfa().getLoopStructure(),
-                                          predicateCpa.getCfa().getVarClassification(),
-                                          predicateCpa.getConfiguration(),
-                                          predicateCpa.getShutdownNotifier(),
-                                          logger);
-
-    PathChecker pathChecker = new PathChecker(
-                                          predicateCpa.getConfiguration(),
-                                          logger,
-                                          predicateCpa.getShutdownNotifier(),
-                                          predicateCpa.getMachineModel(),
-                                          predicateCpa.getPathFormulaManager(),
-                                          predicateCpa.getSolver());
-
-
-    PrefixProvider prefixProvider = new PredicateBasedPrefixProvider(predicateCpa.getConfiguration(),
-                                          logger,
-                                          predicateCpa.getSolver(),
-                                          predicateCpa.getPathFormulaManager());
-
-    this.refiner = new ExtendedPredicateRefiner(
-                                          predicateCpa.getConfiguration(),
-                                          logger,
-                                          pCpa,
-                                          manager,
-                                          pathChecker,
-                                          prefixProvider,
-                                          predicateCpa.getPathFormulaManager(),
-                                          strategy,
-                                          predicateCpa.getSolver(),
-                                          predicateCpa.getAssumesStore(),
-                                          predicateCpa.getCfa());
-  }
-=======
-    BlockFormulaStrategy blockFormulaStrategy = new BAMBlockFormulaStrategy(pfmgr);
->>>>>>> ed1408bf
+    BlockFormulaStrategy blockFormulaStrategy = new BAMBlockFormulaStrategy(pfmgr, solver.getFormulaManager());
 
     RefinementStrategy strategy =
         new BAMPredicateAbstractionRefinementStrategy(
@@ -212,12 +125,14 @@
         .create(strategy);
   }
 
-  private static final class BAMBlockFormulaStrategy extends BlockFormulaStrategy {
+  public static final class BAMBlockFormulaStrategy extends BlockFormulaStrategy {
 
     private final PathFormulaManager pfmgr;
-
-    private BAMBlockFormulaStrategy(PathFormulaManager pPfmgr) {
+    private final FormulaManagerView fmgr;
+
+    public BAMBlockFormulaStrategy(PathFormulaManager pPfmgr, FormulaManagerView pFmgr) {
       pfmgr = pPfmgr;
+      fmgr = pFmgr;
     }
 
     @Override
@@ -365,13 +280,9 @@
     private final BAMPredicateCPA predicateCpa;
     private boolean secondRepeatedCEX = false;
 
-<<<<<<< HEAD
-    protected BAMPredicateAbstractionRefinementStrategy(final Configuration config, final LogManager logger,
-=======
-    private BAMPredicateAbstractionRefinementStrategy(
+    protected BAMPredicateAbstractionRefinementStrategy(
         final Configuration config,
         final LogManager logger,
->>>>>>> ed1408bf
         final BAMPredicateCPA predicateCpa,
         final Solver pSolver,
         final PredicateAbstractionManager pPredAbsMgr)
