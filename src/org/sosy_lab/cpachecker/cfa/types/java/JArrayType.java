--- conflicted
+++ resolved
@@ -27,14 +27,7 @@
 
 import org.sosy_lab.cpachecker.cfa.types.AArrayType;
 
-import java.util.Objects;
-
-<<<<<<< HEAD
-
 public class JArrayType extends AArrayType implements JReferenceType {
-
-=======
->>>>>>> d7a445a3
   private final int dimension;
 
   public JArrayType(final JType pElementType, final int pDimension) {
@@ -85,10 +78,6 @@
 
       JArrayType other = (JArrayType) obj;
 
-<<<<<<< HEAD
-      return Objects.equals(dimension, other.dimension);
-=======
       return dimension == other.dimension;
->>>>>>> d7a445a3
     }
 }