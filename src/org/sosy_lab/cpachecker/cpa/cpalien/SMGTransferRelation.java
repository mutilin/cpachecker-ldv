/*
 *  CPAchecker is a tool for configurable software verification.
 *  This file is part of CPAchecker.
 *
 *  Copyright (C) 2007-2012  Dirk Beyer
 *  All rights reserved.
 *
 *  Licensed under the Apache License, Version 2.0 (the "License");
 *  you may not use this file except in compliance with the License.
 *  You may obtain a copy of the License at
 *
 *      http://www.apache.org/licenses/LICENSE-2.0
 *
 *  Unless required by applicable law or agreed to in writing, software
 *  distributed under the License is distributed on an "AS IS" BASIS,
 *  WITHOUT WARRANTIES OR CONDITIONS OF ANY KIND, either express or implied.
 *  See the License for the specific language governing permissions and
 *  limitations under the License.
 *
 *
 *  CPAchecker web page:
 *    http://cpachecker.sosy-lab.org
 */
package org.sosy_lab.cpachecker.cpa.cpalien;

import static com.google.common.base.Preconditions.checkNotNull;

import java.io.File;
import java.io.IOException;
import java.math.BigDecimal;
import java.math.BigInteger;
import java.util.Arrays;
import java.util.Collection;
import java.util.Collections;
import java.util.HashSet;
import java.util.List;
import java.util.Set;
import java.util.logging.Level;

import org.sosy_lab.common.Files;
import org.sosy_lab.common.LogManager;
import org.sosy_lab.common.configuration.Configuration;
import org.sosy_lab.common.configuration.FileOption;
import org.sosy_lab.common.configuration.FileOption.Type;
import org.sosy_lab.common.configuration.InvalidConfigurationException;
import org.sosy_lab.common.configuration.Option;
import org.sosy_lab.common.configuration.Options;
import org.sosy_lab.cpachecker.cfa.ast.c.CArraySubscriptExpression;
import org.sosy_lab.cpachecker.cfa.ast.c.CAssignment;
import org.sosy_lab.cpachecker.cfa.ast.c.CBinaryExpression;
import org.sosy_lab.cpachecker.cfa.ast.c.CBinaryExpression.BinaryOperator;
import org.sosy_lab.cpachecker.cfa.ast.c.CCastExpression;
import org.sosy_lab.cpachecker.cfa.ast.c.CCharLiteralExpression;
import org.sosy_lab.cpachecker.cfa.ast.c.CComplexCastExpression;
import org.sosy_lab.cpachecker.cfa.ast.c.CDeclaration;
import org.sosy_lab.cpachecker.cfa.ast.c.CDesignatedInitializer;
import org.sosy_lab.cpachecker.cfa.ast.c.CExpression;
import org.sosy_lab.cpachecker.cfa.ast.c.CFieldReference;
import org.sosy_lab.cpachecker.cfa.ast.c.CFloatLiteralExpression;
import org.sosy_lab.cpachecker.cfa.ast.c.CFunctionCall;
import org.sosy_lab.cpachecker.cfa.ast.c.CFunctionCallAssignmentStatement;
import org.sosy_lab.cpachecker.cfa.ast.c.CFunctionCallExpression;
import org.sosy_lab.cpachecker.cfa.ast.c.CFunctionCallStatement;
import org.sosy_lab.cpachecker.cfa.ast.c.CFunctionDeclaration;
import org.sosy_lab.cpachecker.cfa.ast.c.CIdExpression;
import org.sosy_lab.cpachecker.cfa.ast.c.CImaginaryLiteralExpression;
import org.sosy_lab.cpachecker.cfa.ast.c.CInitializer;
import org.sosy_lab.cpachecker.cfa.ast.c.CInitializerExpression;
import org.sosy_lab.cpachecker.cfa.ast.c.CInitializerList;
import org.sosy_lab.cpachecker.cfa.ast.c.CIntegerLiteralExpression;
import org.sosy_lab.cpachecker.cfa.ast.c.CLiteralExpression;
import org.sosy_lab.cpachecker.cfa.ast.c.CParameterDeclaration;
import org.sosy_lab.cpachecker.cfa.ast.c.CPointerExpression;
import org.sosy_lab.cpachecker.cfa.ast.c.CRightHandSide;
import org.sosy_lab.cpachecker.cfa.ast.c.CRightHandSideVisitor;
import org.sosy_lab.cpachecker.cfa.ast.c.CStatement;
import org.sosy_lab.cpachecker.cfa.ast.c.CVariableDeclaration;
import org.sosy_lab.cpachecker.cfa.ast.c.DefaultCExpressionVisitor;
import org.sosy_lab.cpachecker.cfa.model.CFAEdge;
import org.sosy_lab.cpachecker.cfa.model.c.CAssumeEdge;
import org.sosy_lab.cpachecker.cfa.model.c.CDeclarationEdge;
import org.sosy_lab.cpachecker.cfa.model.c.CFunctionCallEdge;
import org.sosy_lab.cpachecker.cfa.model.c.CFunctionEntryNode;
import org.sosy_lab.cpachecker.cfa.model.c.CFunctionReturnEdge;
import org.sosy_lab.cpachecker.cfa.model.c.CFunctionSummaryEdge;
import org.sosy_lab.cpachecker.cfa.model.c.CReturnStatementEdge;
import org.sosy_lab.cpachecker.cfa.model.c.CStatementEdge;
import org.sosy_lab.cpachecker.cfa.parser.eclipse.c.CBinaryExpressionBuilder;
import org.sosy_lab.cpachecker.cfa.types.MachineModel;
import org.sosy_lab.cpachecker.cfa.types.c.CArrayType;
import org.sosy_lab.cpachecker.cfa.types.c.CBasicType;
import org.sosy_lab.cpachecker.cfa.types.c.CCompositeType;
import org.sosy_lab.cpachecker.cfa.types.c.CNumericTypes;
import org.sosy_lab.cpachecker.cfa.types.c.CProblemType;
import org.sosy_lab.cpachecker.cfa.types.c.CSimpleType;
import org.sosy_lab.cpachecker.cfa.types.c.CType;
import org.sosy_lab.cpachecker.core.interfaces.AbstractState;
import org.sosy_lab.cpachecker.core.interfaces.Precision;
import org.sosy_lab.cpachecker.core.interfaces.TransferRelation;
import org.sosy_lab.cpachecker.cpa.cpalien.SMGExpressionEvaluator.LValueAssignmentVisitor;
import org.sosy_lab.cpachecker.cpa.explicit.ExplicitState;
import org.sosy_lab.cpachecker.exceptions.CPATransferException;
import org.sosy_lab.cpachecker.exceptions.UnrecognizedCCodeException;

import com.google.common.collect.ImmutableSet;


@Options(prefix = "cpa.cpalien")
public class SMGTransferRelation implements TransferRelation {

  @Option(name = "exportSMG.file", description = "Filename format for SMG graph dumps")
  @FileOption(Type.OUTPUT_FILE)
  private File exportSMGFilePattern = new File("smg-%s.dot");

  @Option(name = "exportSMGwhen", description = "Describes when SMG graphs should be dumped. One of: {never, leaf, interesting, every}")
  private String exportSMG = "never";

  @Option(name="enableMallocFail", description = "If this Option is enabled, failure of malloc" + "is simulated")
  private boolean enableMallocFailure = true;

  @Option(name="handleUnknownFunctions", description = "Sets how unknown functions are handled. One of: {strict, assume_safe}")
  private String handleUnknownFunctions = "strict";

  final private LogManager logger;
  final private MachineModel machineModel;

  private final SMGRightHandSideEvaluator expressionEvaluator;

  /**
   * Indicates whether the executed statement could result
   * in a failure of the malloc function.
   */
  private boolean possibleMallocFail;

  /**
   * Contains the alternate fail State.
   */
  private SMGState mallocFailState;

  /**
   * Determines, whether to search for a explicit Value for a symbolic one.
   */
  private boolean searchForExplicitValue = false;

  /**
   * Search for the explicit Value of this symbolic Value
   */
  private SMGSymbolicValue symbolicValue = null;

  /**
   * Contains the LValue String to be read from an explicit State
   */
  private String lParam = null;

  /**
   * Determines whether the lValue to be read vom explicit State  is global.
   */
  private boolean lParamIsGlobal = false;


  private final class SMGBuiltins {

    private static final int MEMSET_BUFFER_PARAMETER = 0;
    private static final int MEMSET_CHAR_PARAMETER = 1;
    private static final int MEMSET_COUNT_PARAMETER = 2;
    private static final int CALLOC_NUM_PARAMETER = 0;
    private static final int CALLOC_SIZE_PARAMETER = 1;
    private static final int MALLOC_PARAMETER = 0;

    private final Set<String> BUILTINS = new HashSet<>(Arrays.asList(
        new String[] {
            "__VERIFIER_BUILTIN_PLOT",
            "malloc",
            "free",
            "memset",
            "calloc",
            "__VERIFIER_nondet_bool",
            "__VERIFIER_nondet_int"
        }));

    private void dumpSMGPlot(String name, SMGState currentState, String location)
    {
      if (exportSMGFilePattern != null && currentState != null) {
        if (name == null) {
          if (currentState.getPredecessor() == null) {
            name = String.format("initial-%03d", currentState.getId());
          } else {
            name = String.format("%03d-%03d", currentState.getPredecessor().getId(), currentState.getId());
          }
        }
        name = name.replace("\"", "");
        File outputFile = new File(String.format(exportSMGFilePattern.getAbsolutePath(), name));
        try {
          Files.writeFile(outputFile, currentState.toDot(name, location));
        } catch (IOException e) {
          logger.logUserException(Level.WARNING, e, "Could not write SMG " + name + " to file");
        }
      }
    }

    public void evaluateVBPlot(CFunctionCallExpression functionCall, SMGState currentState) {
      String name = functionCall.getParameterExpressions().get(0).toASTString();
      this.dumpSMGPlot(name, currentState, functionCall.toString());
    }

    // TODO: Seems like there is large code sharing with evaluate calloc
    public SMGEdgePointsTo evaluateMalloc(CFunctionCallExpression functionCall, SMGState currentState, CFAEdge cfaEdge)
        throws CPATransferException {
      CRightHandSide sizeExpr;

      try {
        sizeExpr = functionCall.getParameterExpressions().get(MALLOC_PARAMETER);
      } catch (IndexOutOfBoundsException e) {
        logger.logDebugException(e);
        throw new UnrecognizedCCodeException("Malloc argument not found.", cfaEdge, functionCall);
      }

      SMGExplicitValue value = expressionEvaluator.evaluateExplicitValue(currentState, cfaEdge, sizeExpr);

      if (value.isUnknown()) {
        throw new UnrecognizedCCodeException("Not able to compute allocation size", cfaEdge);
      }

      String allocation_label = "malloc_ID" + SMGValueFactory.getNewValue() + "_Line:" + functionCall.getFileLocation().getStartingLineNumber();
      SMGEdgePointsTo new_pointer = currentState.addNewHeapAllocation(value.getAsInt(), allocation_label);

      possibleMallocFail = true;
      return new_pointer;
    }

    public SMGEdgePointsTo evaluateMemset(CFunctionCallExpression functionCall,
        SMGState currentState, CFAEdge cfaEdge) throws CPATransferException {

      //evaluate function: void *memset( void *buffer, int ch, size_t count );

      CExpression bufferExpr;
      CExpression chExpr;
      CExpression countExpr;

      try {
        bufferExpr = functionCall.getParameterExpressions().get(MEMSET_BUFFER_PARAMETER);
      } catch (IndexOutOfBoundsException e) {
        logger.logDebugException(e);
        throw new UnrecognizedCCodeException("Memset buffer argument not found.", cfaEdge, functionCall);
      }

      try {
        chExpr = functionCall.getParameterExpressions().get(MEMSET_CHAR_PARAMETER);
      } catch (IndexOutOfBoundsException e) {
        logger.logDebugException(e);
        throw new UnrecognizedCCodeException("Memset ch argument not found.", cfaEdge, functionCall);
      }

      try {
        countExpr = functionCall.getParameterExpressions().get(MEMSET_COUNT_PARAMETER);
      } catch (IndexOutOfBoundsException e) {
        logger.logDebugException(e);
        throw new UnrecognizedCCodeException("Memset count argument not found.", cfaEdge, functionCall);
      }

      SMGAddressValue bufferAddress = expressionEvaluator.evaluateAddress(currentState, cfaEdge, bufferExpr);

      SMGExplicitValue countValue = expressionEvaluator.evaluateExplicitValue(currentState, cfaEdge, countExpr);

      if (bufferAddress.isUnknown() || countValue.isUnknown()) {
        return null;
      }

      SMGEdgePointsTo pointer = currentState.getPointerFromValue(bufferAddress.getAsInt());

      long count = countValue.getAsLong();

      SMGObject bufferMemory =  bufferAddress.getObject();

      int offset =  bufferAddress.getOffset().getAsInt();

      SMGSymbolicValue ch = expressionEvaluator.evaluateExpressionValue(currentState, cfaEdge, chExpr);

      if (ch.isUnknown()) {
        throw new UnrecognizedCCodeException("Can't simulate memset", cfaEdge, functionCall);
      }

      //TODO Mock Type char
      CType charType = new CSimpleType(false, false, CBasicType.CHAR, false, false, false, false, false, false, false);

      //TODO effective memset
      //  memset() copies ch into the first count characters of buffer
      for (int c = 0; c < count; c++) {
        writeValue(currentState, bufferMemory, offset + c, charType, ch, cfaEdge);
      }

      return pointer;
    }

    public SMGEdgePointsTo evaluateCalloc(CFunctionCallExpression functionCall,
        SMGState currentState, CFAEdge cfaEdge) throws CPATransferException {

      CExpression numExpr;
      CExpression sizeExpr;

      try {
        numExpr = functionCall.getParameterExpressions().get(CALLOC_NUM_PARAMETER);
      } catch (IndexOutOfBoundsException e) {
        logger.logDebugException(e);
        throw new UnrecognizedCCodeException("Calloc num argument not found.", cfaEdge, functionCall);
      }

      try {
        sizeExpr = functionCall.getParameterExpressions().get(CALLOC_SIZE_PARAMETER);
      } catch (IndexOutOfBoundsException e) {
        logger.logDebugException(e);
        throw new UnrecognizedCCodeException("Calloc size argument not found.", cfaEdge, functionCall);
      }

      SMGExplicitValue numValue = expressionEvaluator.evaluateExplicitValue(currentState, cfaEdge, numExpr);
      SMGExplicitValue sizeValue = expressionEvaluator.evaluateExplicitValue(currentState, cfaEdge, sizeExpr);

      if (numValue.isUnknown() || sizeValue.isUnknown()) {
        throw new UnrecognizedCCodeException(
          "Not able to compute allocation size", cfaEdge);
      }

      int num = numValue.getAsInt();
      int size = sizeValue.getAsInt();

      String allocation_label = "Calloc_ID" + SMGValueFactory.getNewValue() + "_Line:" + functionCall.getFileLocation().getStartingLineNumber();
      SMGEdgePointsTo new_pointer = currentState.addNewHeapAllocation(num * size, allocation_label);


      //TODO Create mock types
      CSimpleType charType = new CSimpleType(false, false, CBasicType.CHAR,
          false, false, false, false, false, false, false);
      CType newType = new CArrayType(false, false, charType,
          new CIntegerLiteralExpression(null, null, BigInteger.valueOf(size)));

      currentState.writeValue(new_pointer.getObject(), 0, newType, SMGKnownSymValue.ZERO);

      possibleMallocFail = true;
      return new_pointer;
    }

    public void evaluateFree(CFunctionCallExpression pFunctionCall, SMGState currentState,
        CFAEdge cfaEdge) throws CPATransferException {
      CExpression pointerExp;

      try {
        pointerExp = pFunctionCall.getParameterExpressions().get(0);
      } catch (IndexOutOfBoundsException e) {
        logger.logDebugException(e);
        throw new UnrecognizedCCodeException("Bulit in function free has no parameter", cfaEdge, pFunctionCall);
      }

      SMGAddressValue address = expressionEvaluator.evaluateAddress(currentState, cfaEdge, pointerExp);



      if (address.isUnknown()) {
        currentState.setInvalidFree();
        return;
      }

      SMGEdgePointsTo pointer;

      if (currentState.isPointer(address.getAsInt())) {
        pointer = currentState.getPointerFromValue(address.getAsInt());
      } else {
        pointer = new SMGEdgePointsTo(address.getAsInt(), address.getObject(), address.getOffset().getAsInt());
      }

      if (address.getAsInt() == 0) {
        logger.log(Level.WARNING, "The argument of a free invocation: "
            + cfaEdge.getRawStatement() + ", in Line "
            + pFunctionCall.getFileLocation().getStartingLineNumber() + " is 0");

      } else {
        currentState.free(pointer.getValue(), pointer.getOffset(), pointer.getObject());
      }
    }

    public boolean isABuiltIn(String functionName) {
      return BUILTINS.contains(functionName);
    }
  }

  final private SMGBuiltins builtins = new SMGBuiltins();

  private void plotWhenConfigured(String pConfig, String pName, SMGState pState, String pLocation ) {
    //TODO: A variation for more pConfigs

    if (pConfig.equals(exportSMG)){
      builtins.dumpSMGPlot(pName, pState, pLocation);
    }
  }

  public SMGTransferRelation(Configuration config, LogManager pLogger,
      MachineModel pMachineModel) throws InvalidConfigurationException {
    config.inject(this);
    logger = pLogger;
    machineModel = pMachineModel;
    expressionEvaluator = new SMGRightHandSideEvaluator(logger, machineModel);
  }

  @Override
  public Collection<? extends AbstractState> getAbstractSuccessors(AbstractState state, Precision precision,
      CFAEdge cfaEdge) throws CPATransferException, InterruptedException {
    logger.log(Level.FINEST, "SMG GetSuccessor >>");
    logger.log(Level.FINEST, "Edge:", cfaEdge.getEdgeType());
    logger.log(Level.FINEST, "Code:", cfaEdge.getCode());

    SMGState successor;

    SMGState smgState = (SMGState) state;

    switch (cfaEdge.getEdgeType()) {
    case DeclarationEdge:
      successor = handleDeclaration(smgState, (CDeclarationEdge) cfaEdge);
      break;

    case StatementEdge:
      successor = handleStatement(smgState, (CStatementEdge) cfaEdge);
      plotWhenConfigured("interesting", null, successor, cfaEdge.getDescription());
      break;

      // this is an assumption, e.g. if (a == b)
    case AssumeEdge:
      CAssumeEdge assumeEdge = (CAssumeEdge) cfaEdge;
      successor = handleAssumption(smgState, assumeEdge.getExpression(),
          cfaEdge, assumeEdge.getTruthAssumption());
      plotWhenConfigured("interesting", null, successor, cfaEdge.getDescription());
      break;

    case FunctionCallEdge:
      CFunctionCallEdge functionCallEdge = (CFunctionCallEdge) cfaEdge;
      successor = handleFunctionCall(smgState, functionCallEdge);
      plotWhenConfigured("interesting", null, successor, cfaEdge.getDescription());
      break;

    // this is a return edge from function, this is different from return statement
    // of the function. See case for statement edge for details
    case FunctionReturnEdge:
      CFunctionReturnEdge functionReturnEdge = (CFunctionReturnEdge) cfaEdge;
      successor = handleFunctionReturn(smgState, functionReturnEdge);
      successor.dropStackFrame(functionReturnEdge.getPredecessor().getFunctionName());
      plotWhenConfigured("interesting", null, successor, cfaEdge.getDescription());
      break;

    case ReturnStatementEdge:
      CReturnStatementEdge returnEdge = (CReturnStatementEdge) cfaEdge;
      // this statement is a function return, e.g. return (a);
      // note that this is different from return edge
      // this is a statement edge which leads the function to the
      // last node of its CFA, where return edge is from that last node
      // to the return site of the caller function
      successor = handleExitFromFunction(smgState, returnEdge);
      String funcName = returnEdge.getPredecessor().getFunctionName();
      if (funcName.equals("main")) {
        // Ugly, but I do not know how to do better
        // TODO: Handle leaks at any program exit point (abort, etc.)
        successor.dropStackFrame(funcName);
      }
      plotWhenConfigured("interesting", null, successor, cfaEdge.getDescription());
      break;

    default:
      successor = smgState;
    }

    Collection<SMGState> result;

    if (successor == null) {
      result = Collections.emptySet();
    } else if (mallocFailState != null && enableMallocFailure) {
      // Return a successor for malloc succeeding, and one for malloc failing.
      successor.setPredecessor(smgState);
      mallocFailState.setPredecessor(smgState);
      result = ImmutableSet.of(successor, mallocFailState);
      mallocFailState = null;
    } else {
      successor.setPredecessor(smgState);
      result = Collections.singleton(successor);
    }

    for (SMGState smg : result) {
      plotWhenConfigured("every", null, smg, cfaEdge.getDescription());
    }

    return result;
  }

  private SMGState handleExitFromFunction(SMGState smgState,
      CReturnStatementEdge returnEdge) throws CPATransferException {

    CExpression returnExp = returnEdge.getExpression();

    if (returnExp == null) {
      returnExp = CNumericTypes.ZERO; // this is the default in C
    }

    logger.log(Level.FINEST, "Handling return Statement: ",
        returnExp.toASTString());

    CType expType = expressionEvaluator.getRealExpressionType(returnExp);
    SMGObject tmpFieldMemory = smgState.getFunctionReturnObject();

    return handleAssignmentToField(smgState, returnEdge, tmpFieldMemory, 0, expType, returnExp);
  }

  private SMGState handleFunctionReturn(SMGState smgState,
      CFunctionReturnEdge functionReturnEdge) throws CPATransferException {

    logger.log(Level.FINEST, "Handling function return");


    CFunctionSummaryEdge summaryEdge = functionReturnEdge.getSummaryEdge();
    CFunctionCall exprOnSummary = summaryEdge.getExpression();

    SMGState newState = new SMGState(smgState);

    // We create a temporary State to get the LValue of the Stack_Frame above
    // the current one
    //TODO A method in the SMG to get Variables from a Stack above the current Stack.
    SMGState tmpState = new SMGState(smgState);

    tmpState.dropStackFrame(functionReturnEdge.getPredecessor().getFunctionName());

    if (exprOnSummary instanceof CFunctionCallAssignmentStatement) {

      // Assign the return value to the lValue of the functionCallAssignment

      CExpression lValue = ((CFunctionCallAssignmentStatement) exprOnSummary).getLeftHandSide();

      CType lValueType = expressionEvaluator.getRealExpressionType(lValue);

      CType rValueType = expressionEvaluator.getRealExpressionType(((CFunctionCallAssignmentStatement) exprOnSummary).getRightHandSide());

      SMGSymbolicValue rValue = getFunctionReturnValue(newState, rValueType, functionReturnEdge);

      SMGAddress address = null;

      LValueAssignmentVisitor visitor = expressionEvaluator.getLValueAssignmentVisitor(functionReturnEdge, tmpState);

      address = lValue.accept(visitor);

      if (!address.isUnknown()) {

        if (rValue.isUnknown()) {
          rValue = SMGKnownSymValue.valueOf(SMGValueFactory.getNewValue());
        }

        SMGObject object = address.getObject();

        int offset = address.getOffset().getAsInt();

        assignFieldToState(newState, functionReturnEdge, object, offset, lValueType, rValue, rValueType);
      }
    }

    return newState;
  }

  private SMGSymbolicValue getFunctionReturnValue(SMGState smgState, CType type, CFAEdge pCFAEdge) throws SMGInconsistentException, UnrecognizedCCodeException {

    SMGObject tmpMemory = smgState.getFunctionReturnObject();

    return expressionEvaluator.readValue(smgState, tmpMemory, SMGKnownExpValue.ZERO, type, pCFAEdge);
  }

  private SMGState handleFunctionCall(SMGState smgState, CFunctionCallEdge callEdge)
      throws CPATransferException, SMGInconsistentException  {

    CFunctionEntryNode functionEntryNode = callEdge.getSuccessor();

    logger.log(Level.FINEST, "Handling function call: " + functionEntryNode.getFunctionName());

    SMGState newState = new SMGState(smgState);

    CFunctionDeclaration functionDeclaration = functionEntryNode.getFunctionDefinition();
    newState.addStackFrame(functionDeclaration);

    List<CParameterDeclaration> paramDecl = functionEntryNode.getFunctionParameters();
    List<? extends CExpression> arguments = callEdge.getArguments();

    if (!callEdge.getSuccessor().getFunctionDefinition().getType().takesVarArgs()) {
      //TODO Parameter with varArgs
      assert (paramDecl.size() == arguments.size());
    }

    // get value of actual parameter in caller function context
    for (int i = 0; i < paramDecl.size(); i++) {

      CExpression exp = arguments.get(i);

      String varName = paramDecl.get(i).getName();
      CType cType = expressionEvaluator.getRealExpressionType(paramDecl.get(i));

      SMGObject newObject = newState.addLocalVariable(cType, varName);

      // We want to write a possible new Address in the new State, but
      // explore the old state for the parameters
      assignFieldToState(newState, smgState, callEdge, newObject, 0, cType, exp);
    }

    return newState;
  }

  private SMGState handleAssumption(SMGState smgState, CExpression expression, CFAEdge cfaEdge,
      boolean truthValue) throws CPATransferException {

    // convert an expression like [a + 753 != 951] to [a != 951 - 753]
    expression = optimizeAssumeForEvaluation(expression);

    // get the value of the expression (either true[-1], false[0], or unknown[null])
    SMGRightHandSideEvaluator.AssumeVisitorNG visitor = expressionEvaluator.getAssumeVisitorNG(cfaEdge, smgState);
    SMGSymbolicValue value = expression.accept(visitor);

    if (! value.isUnknown()) {
      if ((truthValue && value.equals(SMGKnownSymValue.TRUE)) ||
          (!truthValue && value.equals(SMGKnownSymValue.FALSE))) {
        return smgState;
      } else {
        // This signals that there are no new States reachable from this State i. e. the
        // Assumption does not hold.
        return null;
      }
    }

    SMGExplicitValue explicitValue = expressionEvaluator.evaluateExplicitValue(smgState, cfaEdge, expression);

    if (explicitValue.isUnknown()) {
      SMGState newState = new SMGState(smgState);
      if (visitor.impliesEqOn(truthValue)) {
        newState.identifyEqualValues(visitor.knownVal1, visitor.knownVal2);
      } else if (visitor.impliesNeqOn(truthValue)) {
        newState.identifyNonEqualValues(visitor.knownVal1, visitor.knownVal2);
      }
      return newState;
    } else if ((truthValue && explicitValue.equals(SMGKnownExpValue.ONE))
        || (!truthValue && explicitValue.equals(SMGKnownExpValue.ZERO))) {
      return smgState;
    } else {
      // This signals that there are no new States reachable from this State i. e. the
      // Assumption does not hold.
      return null;
    }
  }

  private SMGState handleStatement(SMGState pState, CStatementEdge pCfaEdge) throws CPATransferException {
    logger.log(Level.FINEST, ">>> Handling statement");
    SMGState newState;

    CStatement cStmt = pCfaEdge.getStatement();

    if (cStmt instanceof CAssignment) {
      CAssignment cAssignment = (CAssignment) cStmt;
      CExpression lValue = cAssignment.getLeftHandSide();
      CRightHandSide rValue = cAssignment.getRightHandSide();

      newState = handleAssignment(pState, pCfaEdge, lValue, rValue);
    } else if (cStmt instanceof CFunctionCallStatement) {

      CFunctionCallStatement cFCall = (CFunctionCallStatement) cStmt;
      CFunctionCallExpression cFCExpression = cFCall.getFunctionCallExpression();
      CExpression fileNameExpression = cFCExpression.getFunctionNameExpression();
      String functionName = fileNameExpression.toASTString();

      if (builtins.isABuiltIn(functionName)) {
        newState = new SMGState(pState);
        switch (functionName) {
        case "__VERIFIER_BUILTIN_PLOT":
          builtins.evaluateVBPlot(cFCExpression, newState);
          break;
        case "free":
          builtins.evaluateFree(cFCExpression, newState, pCfaEdge);
          break;
        case "malloc":
          logger.log(Level.WARNING, "Calling malloc and not using the result, resulting in memory leak at line "
              + pCfaEdge.getLineNumber());
          newState.setMemLeak();
          break;
        case "calloc":
          logger.log(Level.WARNING, "Calling calloc and not using the result, resulting in memory leak at line "
              + pCfaEdge.getLineNumber());
          newState.setMemLeak();
          break;
        case "memset":
          builtins.evaluateMemset(cFCExpression, newState, pCfaEdge);
        }
      } else {
        logger.log(Level.FINEST, ">>> Handling statement: non-builtin function call");
        newState = new SMGState(pState);
      }
    } else {
      newState = new SMGState(pState);
    }

    return newState;
  }

  private SMGState handleAssignment(SMGState state, CFAEdge cfaEdge, CExpression lValue,
      CRightHandSide rValue) throws CPATransferException {

    SMGState newState;
    logger.log(Level.FINEST, "Handling assignment:", lValue.toASTString(), "=", rValue.toASTString());

    LValueAssignmentVisitor visitor = expressionEvaluator.getLValueAssignmentVisitor(cfaEdge, state);

    SMGAddress addressOfField = lValue.accept(visitor);

    CType fieldType = expressionEvaluator.getRealExpressionType(lValue);

    if (addressOfField.isUnknown()) {
      //TODO: Really? I would say that when we do not know where to write a value, we are in trouble
      return state;
    }

    newState =
        handleAssignmentToField(state, cfaEdge, addressOfField.getObject(),
            addressOfField.getOffset().getAsInt(), fieldType, rValue);

    return newState;
  }

<<<<<<< HEAD
  private class LValueAssignmentVisitor extends DefaultCExpressionVisitor<SMGAddress, CPATransferException> {

    private final CFAEdge cfaEdge;
    private final SMGState smgState;

    public LValueAssignmentVisitor(CFAEdge pEdge, SMGState pSmgState) {
      cfaEdge = pEdge;
      smgState = pSmgState;
    }

    @Override
    protected SMGAddress visitDefault(CExpression pExp) throws CPATransferException {
      return SMGAddress.UNKNOWN;
    }

    @Override
    public SMGAddress visit(CIdExpression variableName) throws CPATransferException {

      // a = ...
      return handleVariableAssignment(variableName);
    }

    private SMGAddress handleVariableAssignment(CIdExpression variableName) throws CPATransferException {
      logger.log(Level.FINEST, ">>> Handling statement: variable assignment");

      lParam = variableName.toASTString();
      lParamIsGlobal = smgState.isGlobal(variableName.getName());

      SMGObject object = smgState.getObjectForVisibleVariable(variableName.getName());

      return new SMGAddress(object, SMGKnownExpValue.ZERO);
    }

    @Override
    public SMGAddress visit(CUnaryExpression lValue) throws CPATransferException {

      throw new UnrecognizedCCodeException(lValue.toASTString() + " is not an lValue", cfaEdge, lValue);
    }

    @Override
    public SMGAddress visit(CPointerExpression lValue) throws CPATransferException {
      // handle Pointer assignment
      logger.log(Level.FINEST, ">>> Handling statement: assignment to dereferenced pointer");

      CExpression addressExpression = lValue.getOperand();

      SMGAddressValue addressValue = evaluateAddress(smgState, cfaEdge, addressExpression);

      if (addressValue.isUnknown()) {
        return SMGAddress.UNKNOWN;
      }

      return addressValue.getAddress();
      }

    @Override
    public SMGAddress visit(CFieldReference lValue) throws CPATransferException {
      // a->b = ...
      return handleAssignmentToFieldReference(lValue);
    }

    private SMGAddress handleAssignmentToFieldReference(CFieldReference fieldReference)
        throws CPATransferException {
      logger.log(Level.FINEST, ">>> Handling statement: assignment to field reference");

      CType ownerType = getRealExpressionType(fieldReference.getFieldOwner());

      SMGField field = getField(cfaEdge, ownerType, fieldReference.getFieldName());

      SMGAddress addressOfField = getAddressOfField(smgState, cfaEdge, fieldReference);

      if (addressOfField.isUnknown() || field.isUnknown()) {
        return SMGAddress.UNKNOWN;
      }

      return addressOfField.add(field.getOffset());
    }

    @Override
    public SMGAddress visit(CArraySubscriptExpression lValue) throws CPATransferException {

      // a[i] = ...
      return handleArrayAssignment(lValue);
    }

    private SMGAddress handleArrayAssignment(CArraySubscriptExpression lValue) throws CPATransferException {
      logger.log(Level.FINEST, ">>> Handling statement: assignment to array Cell");

      SMGAddress memoryAndOffset = evaluateArraySubscriptExpression(smgState, cfaEdge, lValue);

      return memoryAndOffset;
    }
  }

  private SMGAddress evaluateArraySubscriptExpression(SMGState smgState, CFAEdge cfaEdge,
      CArraySubscriptExpression exp) throws CPATransferException {

    SMGAddress arrayMemoryAndOffset =
        evaluateArrayExpression(smgState, cfaEdge, exp.getArrayExpression());

    if (arrayMemoryAndOffset.isUnknown()) {
      return arrayMemoryAndOffset;
    }

    SMGExplicitValue subscriptValue = evaluateExplicitValue(smgState, cfaEdge, exp.getSubscriptExpression());

    if (subscriptValue.isUnknown()) {
      return SMGAddress.UNKNOWN;
    }

    SMGExplicitValue typeSize = SMGKnownExpValue.valueOf(getSizeof(cfaEdge, exp.getExpressionType()));

    SMGExplicitValue subscriptOffset = subscriptValue.multiply(typeSize);

    return arrayMemoryAndOffset.add(subscriptOffset);
  }

  private SMGAddress evaluateArrayExpression(SMGState smgState, CFAEdge cfaEdge,
      CExpression arrayExpression) throws CPATransferException {

    CType arrayExpressionType = getRealExpressionType(arrayExpression);

    if (arrayExpressionType instanceof CPointerType) {

      SMGAddressValue address = evaluateAddress(smgState, cfaEdge, arrayExpression);

      return address.getAddress();

    } else if (arrayExpressionType instanceof CArrayType) {

      ArrayMemoryVisitor visitor = new ArrayMemoryVisitor(cfaEdge, smgState);

      return arrayExpression.accept(visitor);
    } else {
      return SMGAddress.UNKNOWN;
    }
  }

  private SMGAddress getAddressOfField(SMGState smgState, CFAEdge cfaEdge, CFieldReference fieldReference)
      throws CPATransferException {

    //TODO Refactor

    CExpression fieldOwner = fieldReference.getFieldOwner();

    CType ownerType = getRealExpressionType(fieldOwner);

    SMGAddress fieldAddress;

    if (fieldOwner instanceof CIdExpression) {
      // a.b

      CIdExpression idExpOwner = (CIdExpression) fieldOwner;
      SMGObject memoryOfFieldOwner = smgState.getObjectForVisibleVariable(idExpOwner.getName());

      if (fieldReference.isPointerDereference()) {

        SMGSymbolicValue address = readValue(smgState, memoryOfFieldOwner, SMGKnownExpValue.ZERO, ownerType);

        SMGAddressValue addressValue = getAddressFromSymbolicValue(smgState, address);

        fieldAddress = addressValue.getAddress();

      } else {
        fieldAddress = new SMGAddress(memoryOfFieldOwner, SMGKnownExpValue.ZERO);
      }

    } else if (fieldOwner instanceof CFieldReference) {
      // (a.b).c

     CFieldReference ownerFieldReference = (CFieldReference) fieldOwner;

     SMGAddress addressOfFieldOwner = getAddressOfField(smgState, cfaEdge, ownerFieldReference);

     if (addressOfFieldOwner.isUnknown()) {
      return SMGAddress.UNKNOWN;
     }

     // type of a of (a.b).c
     CType typeOfFieldOwnerOwner = getRealExpressionType(ownerFieldReference.getFieldOwner());

     String fieldName = ownerFieldReference.getFieldName();

     SMGField field = getField(cfaEdge, typeOfFieldOwnerOwner, fieldName);

     if (field.isUnknown()) {
       return SMGAddress.UNKNOWN;
     }

     SMGExplicitValue fieldOffset = addressOfFieldOwner.add(field.getOffset()).getOffset();

     SMGObject fieldObject = addressOfFieldOwner.getObject();


      if (fieldReference.isPointerDereference()) {

        SMGSymbolicValue address = readValue(smgState, fieldObject, fieldOffset, field.getType());

        SMGAddressValue addressValue = getAddressFromSymbolicValue(smgState, address);

        fieldAddress = addressValue.getAddress();

      } else {
        fieldAddress = new SMGAddress(fieldObject, fieldOffset);
      }

    } else if (fieldOwner instanceof CPointerExpression) {
      // (*a).b
      SMGAddressValue address = evaluateAddress(smgState, cfaEdge, ((CPointerExpression) fieldOwner).getOperand());

      SMGAddress fieldOwnerAddress = address.getAddress();

      if (fieldReference.isPointerDereference()) {
        SMGSymbolicValue address2 = readValue(smgState, fieldOwnerAddress.getObject(),
            fieldOwnerAddress.getOffset(), ownerType);

        SMGAddressValue address2Value = getAddressFromSymbolicValue(smgState, address2);

        fieldAddress = address2Value.getAddress();
      } else {
        fieldAddress = fieldOwnerAddress;
      }

    } else if (fieldOwner instanceof CArraySubscriptExpression) {
      // (a[]).b
      fieldAddress = SMGAddress.UNKNOWN;

    } else {
      fieldAddress = SMGAddress.UNKNOWN;
    }

    return fieldAddress;
  }

  private SMGSymbolicValue readValue(SMGState pSmgState, SMGObject pObject,
      SMGExplicitValue pOffset, CType pType) throws SMGInconsistentException {

    if (pOffset.isUnknown() || pObject == null) {
      return SMGUnknownValue.getInstance();
    }

    Integer value = pSmgState.readValue(pObject, pOffset.getAsInt(), pType);

    if (value == null) {
      return SMGUnknownValue.getInstance();
    }

    return SMGKnownSymValue.valueOf(value);
  }

  private SMGField getField(CFAEdge edge, CType ownerType, String fieldName) throws UnrecognizedCCodeException {

    if (ownerType instanceof CElaboratedType) {
      return getField(edge, ((CElaboratedType) ownerType).getRealType(), fieldName);
    } else if (ownerType instanceof CCompositeType) {
      return getField(edge, (CCompositeType)ownerType, fieldName);
    } else if (ownerType instanceof CPointerType) {

      CType type = ((CPointerType) ownerType).getType();

      type = getRealExpressionType(type);

      return getField(edge, type, fieldName);
    }

    throw new AssertionError();
  }

  private SMGField getField(CFAEdge pEdge, CCompositeType ownerType, String fieldName) throws UnrecognizedCCodeException {

    List<CCompositeTypeMemberDeclaration> membersOfType = ownerType.getMembers();

    int offset = 0;

    for (CCompositeTypeMemberDeclaration typeMember : membersOfType) {
      String memberName = typeMember.getName();
      if (memberName.equals(fieldName)) {

      return new SMGField(SMGKnownExpValue.valueOf(offset),
          getRealExpressionType(typeMember.getType())); }

      if (!(ownerType.getKind() == ComplexTypeKind.UNION)) {
        offset = offset + getSizeof(pEdge, getRealExpressionType(typeMember.getType()));
      }
    }

    return new SMGField(SMGUnknownValue.getInstance(), ownerType);
  }

=======
>>>>>>> d7a445a3
  private void assignFieldToState(SMGState newState, CFAEdge cfaEdge,
      SMGObject memoryOfField, int fieldOffset, CType pFieldType, CRightHandSide rValue)
      throws CPATransferException {

    assignFieldToState(newState, newState, cfaEdge, memoryOfField, fieldOffset, pFieldType, rValue);
  }

  private void assignFieldToState(SMGState newState, SMGState readState, CFAEdge cfaEdge,
      SMGObject memoryOfField, int fieldOffset, CType pFieldType, CRightHandSide rValue)
      throws CPATransferException {

    CType rValueType = expressionEvaluator.getRealExpressionType(rValue);

    SMGSymbolicValue value = expressionEvaluator.evaluateExpressionValue(readState, cfaEdge, rValue);

    if (value.isUnknown()) {

      value = SMGKnownSymValue.valueOf(SMGValueFactory.getNewValue());

      if (newValueIsNeqZero(newState, cfaEdge, rValue)) {
        newState.identifyEqualValues((SMGKnownSymValue)value, SMGKnownSymValue.ZERO);
      }
    }

    assignFieldToState(newState, cfaEdge, memoryOfField, fieldOffset, pFieldType, value, rValueType);
  }

  private void assignFieldToState(SMGState newState, CFAEdge cfaEdge,
      SMGObject memoryOfField, int fieldOffset, CType pFieldType, SMGSymbolicValue value, CType rValueType)
      throws UnrecognizedCCodeException, SMGInconsistentException {

    if (memoryOfField.getSizeInBytes() < expressionEvaluator.getSizeof(cfaEdge, rValueType)) {
      logger.log(Level.WARNING, "Attempting to write " + expressionEvaluator.getSizeof(cfaEdge, rValueType) +
          " bytes into a field with size " + memoryOfField.getSizeInBytes() + "bytes.\n" +
          "Line " + cfaEdge.getLineNumber() + ": " + cfaEdge.getRawStatement());
    }

    if (expressionEvaluator.isStructOrUnionType(rValueType)) {
      assignStruct(newState, memoryOfField, fieldOffset, rValueType, value, cfaEdge);
    } else {
      writeValue(newState, memoryOfField, fieldOffset, rValueType, value, cfaEdge);
    }
  }

  private void assignStruct(SMGState pNewState, SMGObject pMemoryOfField,
      int pFieldOffset, CType pRValueType, SMGSymbolicValue pValue,
      CFAEdge pCfaEdge) throws SMGInconsistentException,
      UnrecognizedCCodeException {

    if (pValue instanceof SMGKnownAddVal) {
      SMGKnownAddVal structAddress = (SMGKnownAddVal) pValue;

      SMGObject source = structAddress.getObject();
      int structOffset = structAddress.getOffset().getAsInt();
      int structSize = structOffset + expressionEvaluator.getSizeof(pCfaEdge, pRValueType);
      pNewState.copy(source, pMemoryOfField,
          structOffset, structSize, pFieldOffset);
    }
  }

  private void writeValue(SMGState pNewState, SMGObject pMemoryOfField, int pFieldOffset, CType pRValueType,
      SMGSymbolicValue pValue, CFAEdge pEdge) throws SMGInconsistentException, UnrecognizedCCodeException {

    boolean doesNotFitIntoObject = pFieldOffset < 0
        || pFieldOffset + expressionEvaluator.getSizeof(pEdge, pRValueType) > pMemoryOfField.getSizeInBytes();

    if (doesNotFitIntoObject) {
      // Field does not fit size of declared Memory
      logger.log(Level.WARNING, "Field " + "(" + pFieldOffset + ", " + pRValueType.toASTString("") + ")" +
          " does not fit object " + pMemoryOfField.toString() + ".\n Line: " + pEdge.getLineNumber());

      pNewState.setInvalidWrite();
      return;
    }

    if (pValue.isUnknown() || pNewState == null) {
      return;
    }

    pNewState.writeValue(pMemoryOfField, pFieldOffset, pRValueType, pValue);
  }

  private SMGState handleAssignmentToField(SMGState state, CFAEdge cfaEdge,
      SMGObject memoryOfField, int fieldOffset, CType pFieldType, CRightHandSide rValue)
      throws CPATransferException {

    SMGState newState = new SMGState(state);

    assignFieldToState(newState, cfaEdge, memoryOfField, fieldOffset, pFieldType, rValue);

    // If Assignment contained malloc, handle possible fail with
    // alternate State
    if (possibleMallocFail) {
      possibleMallocFail = false;
      SMGState otherState = new SMGState(state);
      CType rValueType = expressionEvaluator.getRealExpressionType(rValue);
      writeValue(otherState, memoryOfField, fieldOffset, rValueType, SMGKnownSymValue.ZERO, cfaEdge);
      mallocFailState = otherState;
    }

    return newState;
  }

  private boolean newValueIsNeqZero(SMGState newState, CFAEdge cfaEdge, CRightHandSide rValue)
      throws UnrecognizedCCodeException {

    return rValue.accept(new IsNotZeroVisitor(newState, cfaEdge));
  }

  private SMGState handleVariableDeclaration(SMGState pState, CVariableDeclaration pVarDecl, CDeclarationEdge pEdge) throws CPATransferException {
    logger.log(Level.FINEST, "Handling variable declaration:", pVarDecl.toASTString());

    String varName = pVarDecl.getName();
    CType cType = expressionEvaluator.getRealExpressionType(pVarDecl);

    SMGObject newObject;

    if (pVarDecl.isGlobal()) {
      newObject = pState.addGlobalVariable(cType, varName);
    } else {
      newObject = pState.getObjectForVisibleVariable(varName);

      /*
       *  The variable is not null if we seen the declaration already, for example in loops. Invalid
       *  occurrences (variable really declared twice) should be caught for us by the parser. If we
       *  already processed the declaration, we do nothing.
       */
      if (newObject == null) {
        newObject = pState.addLocalVariable(cType, varName);
      }
    }

    pState = handleInitializerForDeclaration(pState, newObject, pVarDecl, pEdge);

    return pState;
  }

  private SMGState handleDeclaration(SMGState smgState, CDeclarationEdge edge) throws CPATransferException {
    logger.log(Level.FINEST, ">>> Handling declaration");

    SMGState newState = new SMGState(smgState);
    CDeclaration cDecl = edge.getDeclaration();

    if (cDecl instanceof CVariableDeclaration) {
      newState = handleVariableDeclaration(newState, (CVariableDeclaration)cDecl, edge);
    }
    //TODO: Handle other declarations?
    return newState;
  }

  private SMGState handleInitializerForDeclaration(SMGState pState, SMGObject pObject, CVariableDeclaration pVarDecl, CDeclarationEdge pEdge) throws CPATransferException {
    CInitializer newInitializer = pVarDecl.getInitializer();
    CType cType = expressionEvaluator.getRealExpressionType(pVarDecl);

    if (newInitializer != null) {
      logger.log(Level.FINEST, "Handling variable declaration: handling initializer");

      return handleInitializer(pState, pEdge, pObject, 0, cType, newInitializer);
    } else if (pVarDecl.isGlobal()) {

      // Global variables without initializer are nullified in C
      pState.writeValue(pObject, 0, cType, SMGKnownSymValue.ZERO);
    }

    return pState;
  }

  private SMGState handleInitializer(SMGState pNewState, CFAEdge pEdge,
      SMGObject pNewObject, int pOffset, CType pLValueType, CInitializer pInitializer)
      throws UnrecognizedCCodeException, CPATransferException {

    if (pInitializer instanceof CInitializerExpression) {
      return handleAssignmentToField(pNewState, pEdge, pNewObject,
          pOffset, pLValueType,
          ((CInitializerExpression) pInitializer).getExpression());

    } else if (pInitializer instanceof CInitializerList) {

      return handleInitializerList(pNewState, pEdge,
          pNewObject, pOffset, pLValueType, ((CInitializerList) pInitializer));
    } else if (pInitializer instanceof CDesignatedInitializer) {
      // TODO handle CDesignatedInitializer
      return pNewState;

    } else {
      throw new UnrecognizedCCodeException("Did not recognize Initializer", pInitializer);
    }
  }

  private SMGState handleInitializerList(SMGState pNewState, CFAEdge pEdge,
      SMGObject pNewObject, int pOffset, CType pLValueType, CInitializerList pNewInitializer)
      throws UnrecognizedCCodeException, CPATransferException {

    CType realCType = pLValueType.getCanonicalType();

    if (realCType instanceof CArrayType) {

      CArrayType arrayType = (CArrayType) realCType;
      return handleInitializerList(pNewState, pEdge,
          pNewObject, pOffset, arrayType, pNewInitializer);
    } else if (realCType instanceof CCompositeType) {

      CCompositeType structType = (CCompositeType) realCType;
      return handleInitializerList(pNewState, pEdge,
          pNewObject, pOffset, structType, pNewInitializer);
    }

<<<<<<< HEAD
          BinaryOperator operation = expr.getOperator();
          CExpression leftAddend = expr.getOperand1();
          CExpression riteAddend = expr.getOperand2();

          // [(a + 753) != 951] => [a != 951 + 753]

          if (riteAddend instanceof CLiteralExpression
              && (operation == BinaryOperator.PLUS || operation == BinaryOperator.MINUS)) {
            BinaryOperator newOperation =
                (operation == BinaryOperator.PLUS) ? BinaryOperator.MINUS : BinaryOperator.PLUS;

            CBinaryExpression sum = new CBinaryExpression(expr.getFileLocation(),
                getRealExpressionType(expr),
                riteOperand,
                riteAddend,
                newOperation);

            CBinaryExpression assume = new CBinaryExpression(expression.getFileLocation(),
                getRealExpressionType(binaryExpression),
                leftAddend,
                sum,
                operator);
            return assume;
          }
        }
      }
    }
    return expression;
  }

  private class IsNotZeroVisitor extends DefaultCExpressionVisitor<Boolean, UnrecognizedCCodeException>
      implements CRightHandSideVisitor<Boolean, UnrecognizedCCodeException> {

    //TODO Refactor, this visitor should not be neccessary

    @SuppressWarnings("unused")
    private final CFAEdge cfaEdge;
    @SuppressWarnings("unused")
    private final SMGState smgState;

    public IsNotZeroVisitor(SMGState smgState, CFAEdge cfaEdge) {
      this.cfaEdge = cfaEdge;
      this.smgState = smgState;
    }

    @Override
    public Boolean visit(CFunctionCallExpression exp) throws UnrecognizedCCodeException {
      return false;
    }

    @Override
    protected Boolean visitDefault(CExpression exp) throws UnrecognizedCCodeException {
      return false;
    }

    @Override
    public Boolean visit(CIntegerLiteralExpression exp) throws UnrecognizedCCodeException {
      return !exp.getValue().equals(BigInteger.ZERO);
    }

    @Override
    public Boolean visit(CCastExpression exp) throws UnrecognizedCCodeException {
      return exp.getOperand().accept(this);
    }

    @Override
    public Boolean visit(CCharLiteralExpression exp) throws UnrecognizedCCodeException {
      return !(exp.getCharacter() == 0);
    }

    @Override
    public Boolean visit(CFloatLiteralExpression exp) throws UnrecognizedCCodeException {
      return !exp.getValue().equals(BigDecimal.ZERO);
    }
  }

  private class PointerAddressVisitor extends ExpressionValueVisitor
      implements CRightHandSideVisitor<SMGSymbolicValue, CPATransferException> {

    private final CFAEdge cfaEdge;
    private final SMGState smgState;


    public PointerAddressVisitor(CFAEdge pEdge, SMGState pSmgState) {
      super(pEdge, pSmgState);
      cfaEdge = super.getCfaEdge();
      smgState = super.getSmgState();
    }

    @Override
    public SMGAddressValue visit(CIntegerLiteralExpression exp) throws CPATransferException {
      return getAddressFromSymbolicValue(smgState, super.visit(exp));
    }

    @Override
    public SMGAddressValue visit(CCharLiteralExpression exp) throws CPATransferException {
      return getAddressFromSymbolicValue(smgState, super.visit(exp));
    }

    @Override
    public SMGAddressValue visit(CFloatLiteralExpression pExp) throws CPATransferException {
      return getAddressFromSymbolicValue(smgState, super.visit(pExp));
    }

    @Override
    public SMGAddressValue visit(CIdExpression exp) throws CPATransferException {

      CType c = getRealExpressionType(exp);

      if (c instanceof CArrayType) {
        // a == &a[0];
        return createAddressOfVariable(exp);
      } else if (isStructOrUnionType(c)) {
        // We use this temporary address to copy the values of the struct or union
        return createAddressOfVariable(exp);
      }

      return getAddressFromSymbolicValue(smgState, super.visit(exp));
    }

    @Override
    public SMGAddressValue visit(CUnaryExpression unaryExpression) throws  CPATransferException {

      UnaryOperator unaryOperator = unaryExpression.getOperator();
      CExpression unaryOperand = unaryExpression.getOperand();

      switch (unaryOperator) {

      case AMPER:
        return handleAmper(unaryOperand);

      case SIZEOF:
        throw new UnrecognizedCCodeException("Misinterpreted the expression type of "
            + unaryOperand.toASTString()
            + " as pointer type", cfaEdge, unaryExpression);

      case MINUS:
      case NOT:
      case TILDE:
      default:
        // Can't evaluate these Addresses
        return SMGUnknownValue.getInstance();
      }
    }

    private SMGAddressValue handleAmper(CExpression lValue) throws CPATransferException {
      if (lValue instanceof CIdExpression) {
        // &a
        return createAddressOfVariable((CIdExpression) lValue);
      } else if (lValue instanceof CPointerExpression) {
        // &(*(a))

        return  getAddressFromSymbolicValue( smgState ,
            ((CPointerExpression) lValue).getOperand().accept(this));

      } else if (lValue instanceof CFieldReference) {
        // &(a.b)
        return createAddressOfField((CFieldReference) lValue);
      } else if (lValue instanceof CArraySubscriptExpression) {
        // &a[b]
        return createAddressOfArraySubscript((CArraySubscriptExpression) lValue);
      } else {
        return SMGUnknownValue.getInstance();
      }
    }

    private SMGAddressValue createAddressOfArraySubscript(CArraySubscriptExpression lValue)
        throws CPATransferException {

      CExpression arrayExpression = lValue.getArrayExpression();

      SMGAddress arrayAddress = evaluateArrayExpression(smgState, cfaEdge, arrayExpression);

      if (arrayAddress.isUnknown()) {
        return SMGUnknownValue.getInstance();
      }

      CExpression subscriptExpr = lValue.getSubscriptExpression();

      SMGExplicitValue subscriptValue = evaluateExplicitValue(smgState, cfaEdge, subscriptExpr);

      if (subscriptValue.isUnknown()) {
        return SMGUnknownValue.getInstance();
      }

      SMGExplicitValue arrayOffset = arrayAddress.getOffset();

      int typeSize = getSizeof(cfaEdge, getRealExpressionType(lValue));

      SMGExplicitValue sizeOfType = SMGKnownExpValue.valueOf(typeSize);

      SMGExplicitValue offset =  arrayOffset.add(subscriptValue).multiply(sizeOfType);

      return createAddress(smgState, arrayAddress.getObject(), offset);
    }

    private SMGAddressValue createAddressOfField(CFieldReference lValue) throws CPATransferException {

      SMGAddress addressOfField = getAddressOfField(smgState, cfaEdge, lValue);
      SMGField field = getField(cfaEdge, getRealExpressionType(lValue.getFieldOwner()), lValue.getFieldName());

      if (field.isUnknown() || addressOfField.isUnknown()) {
        return SMGUnknownValue.getInstance();
      }

      SMGAddress address = addressOfField.add(field.getOffset());

      return createAddress(smgState, address.getObject(), address.getOffset());
    }

    private SMGAddressValue createAddressOfVariable(CIdExpression idExpression) throws SMGInconsistentException {

      SMGObject variableObject = smgState.getObjectForVisibleVariable(idExpression.getName());

      if (variableObject == null) {
        return SMGUnknownValue.getInstance();
      } else {
        return createAddress(smgState, variableObject, SMGKnownExpValue.ZERO);
      }
    }

    @Override
    public SMGAddressValue visit(CPointerExpression pointerExpression) throws  CPATransferException {

      CExpression operand = pointerExpression.getOperand();
      CType operandType = getRealExpressionType(operand);
      CType expType = getRealExpressionType(pointerExpression);

      if (operandType instanceof CPointerType) {

        SMGSymbolicValue address = dereferencePointer(operand, expType);
        return getAddressFromSymbolicValue(smgState, address);

      } else if (operandType instanceof CArrayType) {

        SMGSymbolicValue address = dereferenceArray(operand, expType);
        return getAddressFromSymbolicValue(smgState, address);

      } else {
        throw new UnrecognizedCCodeException("Misinterpreted the expression type of "
            + operand.toASTString()
            + " as pointer type", cfaEdge, pointerExpression);
      }
    }

    @Override
    public SMGAddressValue visit(CBinaryExpression binaryExp) throws CPATransferException {

      BinaryOperator binaryOperator = binaryExp.getOperator();
      CExpression lVarInBinaryExp = binaryExp.getOperand1();
      CExpression rVarInBinaryExp = binaryExp.getOperand2();
      CType lVarInBinaryExpType = getRealExpressionType(lVarInBinaryExp);
      CType rVarInBinaryExpType = getRealExpressionType(rVarInBinaryExp);

      boolean lVarIsAddress = lVarInBinaryExpType instanceof CPointerType;
      boolean rVarIsAddress = rVarInBinaryExpType instanceof CPointerType;

      CExpression address = null;
      CExpression pointerOffset = null;
      CType addressType = null;

      if (lVarIsAddress == rVarIsAddress) {
        return SMGUnknownValue.getInstance(); // If both or neither are Addresses,
        //  we can't evaluate the address this pointer stores.
      } else if (lVarIsAddress) {
        address = lVarInBinaryExp;
        pointerOffset = rVarInBinaryExp;
        addressType = lVarInBinaryExpType;
      } else if (rVarIsAddress) {
        address = rVarInBinaryExp;
        pointerOffset = lVarInBinaryExp;
        addressType = rVarInBinaryExpType;
      } else {
        // TODO throw Exception, no Pointer
        return SMGUnknownValue.getInstance();
      }

      switch (binaryOperator) {
      case PLUS:
      case MINUS: {

        SMGSymbolicValue addressVal = address.accept(this);

        if (!(addressVal instanceof SMGAddressValue)) {
          return SMGUnknownValue.getInstance();
        }

        SMGAddressValue addressValue = (SMGAddressValue) addressVal;

        ExplicitValueVisitor v = new ExplicitValueVisitor(smgState, cfaEdge);

        SMGExplicitValue offsetValue = pointerOffset.accept(v);

        if (addressValue.isUnknown() || offsetValue.isUnknown()) {
          return addressValue;
        }

        SMGExplicitValue typeSize = SMGKnownExpValue.valueOf(getSizeof(cfaEdge, addressType));

        SMGExplicitValue pointerOffsetValue = offsetValue.multiply(typeSize);

        SMGObject target = addressValue.getObject();

        SMGExplicitValue addressOffset = addressValue.getOffset();

        switch (binaryOperator) {
        case PLUS:
          return createAddress(smgState, target, addressOffset.add(pointerOffsetValue));
        case MINUS:
          if (lVarIsAddress) {
            return createAddress(smgState, target, addressOffset.subtract(pointerOffsetValue));
          } else {
            return createAddress(smgState, target, pointerOffsetValue.subtract(addressOffset));
          }
        default:
          throw new AssertionError();
        }
      }

      case EQUALS:
      case NOT_EQUALS:
      case GREATER_THAN:
      case GREATER_EQUAL:
      case LESS_THAN:
      case LESS_EQUAL:
        throw new UnrecognizedCCodeException("Misinterpreted the expression type of " + binaryExp + " as pointer type",
            cfaEdge, binaryExp);
      case DIVIDE:
      case MULTIPLY:
      case SHIFT_LEFT:
      case MODULO:
      case SHIFT_RIGHT:
      case BINARY_AND:
      case BINARY_OR:
      case BINARY_XOR:
      default:
        return SMGUnknownValue.getInstance();
      }
    }

    @Override
    public SMGAddressValue visit(CArraySubscriptExpression exp) throws CPATransferException {
      return getAddressFromSymbolicValue(smgState, super.visit(exp));
    }

    @Override
    public SMGAddressValue visit(CFieldReference exp) throws CPATransferException {
      return getAddressFromSymbolicValue(smgState, super.visit(exp));
    }

    @Override
    public SMGAddressValue visit(CFunctionCallExpression pIastFunctionCallExpression)
        throws CPATransferException {
      CExpression fileNameExpression = pIastFunctionCallExpression.getFunctionNameExpression();
      String functionName = fileNameExpression.toASTString();

      if (builtins.isABuiltIn(functionName)) {
        switch (functionName) {
        case "malloc":
          possibleMallocFail = true;
          SMGEdgePointsTo mallocEdge = builtins.evaluateMalloc(pIastFunctionCallExpression, smgState, cfaEdge);
          return createAddress(mallocEdge);
        case "calloc":
          possibleMallocFail = true;
          SMGEdgePointsTo callocEdge = builtins.evaluateCalloc(pIastFunctionCallExpression, smgState, cfaEdge);
          return createAddress(callocEdge);
        case "memset":
          SMGEdgePointsTo memsetTargetEdge = builtins.evaluateMemset(pIastFunctionCallExpression, smgState, cfaEdge);
          return createAddress(memsetTargetEdge);
        }
        throw new AssertionError();
      } else {
        return SMGUnknownValue.getInstance();
      }
    }
  }

  private SMGAddressValue createAddress(SMGEdgePointsTo pEdge) {
    return SMGKnownAddVal.valueOf(pEdge.getValue(), pEdge.getObject(), pEdge.getOffset());
  }

  private SMGAddressValue getAddressFromSymbolicValue(SMGState pSmgState,
      SMGSymbolicValue pAddressValue) throws SMGInconsistentException {

    if (pAddressValue instanceof SMGAddressValue) {
      return (SMGAddressValue) pAddressValue;
    }

    if (pAddressValue.isUnknown()) {
      return SMGUnknownValue.getInstance();
    }

    //TODO isPointer(symbolicValue)
    SMGEdgePointsTo edge = pSmgState.getPointerFromValue(pAddressValue.getAsInt());

    return createAddress(edge);
  }

  private SMGAddressValue createAddress(SMGState pSmgState, SMGObject pTarget, SMGExplicitValue pOffset) throws SMGInconsistentException {

    SMGAddressValue addressValue = getAddress(pSmgState, pTarget, pOffset);

    if (addressValue.isUnknown()) {

      SMGKnownSymValue value = SMGKnownSymValue.valueOf(SMGValueFactory.getNewValue());
      addressValue = SMGKnownAddVal.valueOf(pTarget, (SMGKnownExpValue)pOffset, value);
    }

    return addressValue;
  }

  private SMGAddressValue getAddress(SMGState pSmgState, SMGObject pTarget,
      SMGExplicitValue pOffset) throws SMGInconsistentException {

    if (pTarget == null || pOffset.isUnknown()) {
      return SMGUnknownValue.getInstance();
    }

    Integer address = pSmgState.getAddress(pTarget, pOffset.getAsInt());

    if (address == null) {
      return SMGUnknownValue.getInstance();
    }

    return createAddress(pSmgState.getPointerFromValue(address));
  }

  private class ArrayMemoryVisitor extends DefaultCExpressionVisitor<SMGAddress, CPATransferException>
      implements CRightHandSideVisitor<SMGAddress, CPATransferException> {

    private final CFAEdge cfaEdge;
    private final SMGState smgState;

    public ArrayMemoryVisitor(CFAEdge pEdge, SMGState pSmgState) {
      cfaEdge = pEdge;
      smgState = pSmgState;
    }

    @Override
    protected SMGAddress visitDefault(CExpression exp) {
      return SMGAddress.UNKNOWN;
    }

    @Override
    public SMGAddress visit(CIdExpression idExpression) throws UnrecognizedCCodeException {
      return new SMGAddress(smgState.getObjectForVisibleVariable(idExpression.getName()),
          SMGKnownExpValue.ZERO);
    }

    @Override
    public SMGAddress visit(CUnaryExpression unaryExpression) throws CPATransferException {

      UnaryOperator unaryOperator = unaryExpression.getOperator();

      switch (unaryOperator) {

      case SIZEOF:
        throw new UnrecognizedCCodeException("Misinterpreted the expression type of " + unaryExpression
            + " as array type", cfaEdge, unaryExpression);
      case MINUS:
      case NOT:
      case TILDE:
      case AMPER:
      default:
        // Can't evaluate these ArrayExpressions
        return SMGAddress.UNKNOWN;
      }
    }

    @Override
    public SMGAddress visit(CPointerExpression pointerExpression) throws CPATransferException {

      CExpression operand = pointerExpression.getOperand();
      CType operandType = getRealExpressionType(operand);

      boolean operandIsPointer = operandType instanceof CPointerType;


      if (operandIsPointer) {

        SMGAddressValue addressValue = evaluateAddress(smgState, cfaEdge, operand);

        if (addressValue.isUnknown()) {
          return SMGAddress.UNKNOWN;
        }

        return addressValue.getAddress();

      } else {
        throw new UnrecognizedCCodeException("Misinterpreted the expression type of " + pointerExpression
            + " as array type", cfaEdge, pointerExpression);
      }
    }

    @Override
    public SMGAddress visit(CBinaryExpression binaryExp) throws CPATransferException {

      BinaryOperator binaryOperator = binaryExp.getOperator();
      CExpression lVarInBinaryExp = binaryExp.getOperand1();
      CExpression rVarInBinaryExp = binaryExp.getOperand2();
      CType lVarInBinaryExpType = getRealExpressionType(lVarInBinaryExp);
      CType rVarInBinaryExpType = getRealExpressionType(rVarInBinaryExp);

      boolean lVarIsAddress = lVarInBinaryExpType instanceof CArrayType;
      boolean rVarIsAddress = rVarInBinaryExpType instanceof CArrayType;

      CExpression address = null;
      CExpression arrayOffset = null;
      CType addressType = null;

      if (lVarIsAddress == rVarIsAddress) {
        return SMGAddress.UNKNOWN; // If both or neither are Addresses,
        //  we can't evaluate the address this pointer stores.
      } else if (lVarIsAddress) {
        address = lVarInBinaryExp;
        arrayOffset = rVarInBinaryExp;
        addressType = lVarInBinaryExpType;
      } else if (rVarIsAddress) {
        address = rVarInBinaryExp;
        arrayOffset = lVarInBinaryExp;
        addressType = rVarInBinaryExpType;
      } else {
        // TODO throw Exception, no Pointer
        return SMGAddress.UNKNOWN;
      }

      switch (binaryOperator) {
      case PLUS:
      case MINUS: {

        SMGAddress addressVal = address.accept(this);

        if (addressVal.isUnknown()) {
          return addressVal;
        }

        ExplicitValueVisitor v = new ExplicitValueVisitor(smgState, cfaEdge);

        SMGExplicitValue offsetValue = arrayOffset.accept(v);

        if (offsetValue.isUnknown()) {
          return SMGAddress.UNKNOWN;
        }

        SMGExplicitValue typeSize = SMGKnownExpValue.valueOf(getSizeof(cfaEdge, addressType));

        SMGExplicitValue arrayOffsetValue = offsetValue.multiply(typeSize);

        SMGObject target = addressVal.getObject();

        SMGExplicitValue addressOffset = addressVal.getOffset();

        switch (binaryOperator) {
        case PLUS:
          return SMGAddress.valueOf(target, addressOffset.add(addressOffset));
        case MINUS:
          if (lVarIsAddress) {
            return SMGAddress.valueOf(target, addressOffset.subtract(arrayOffsetValue));
          } else {
            return SMGAddress.valueOf(target, arrayOffsetValue.subtract(addressOffset));
          }
        default:
          throw new AssertionError();
        }
      }

      case EQUALS:
      case NOT_EQUALS:
      case GREATER_THAN:
      case GREATER_EQUAL:
      case LESS_THAN:
      case LESS_EQUAL:
        throw new UnrecognizedCCodeException("Misinterpreted the expression type of "
            + binaryExp + " as pointer type", cfaEdge, binaryExp);
      case DIVIDE:
      case MULTIPLY:
      case SHIFT_LEFT:
      case MODULO:
      case SHIFT_RIGHT:
      case BINARY_AND:
      case BINARY_OR:
      case BINARY_XOR:
      default:
        return SMGAddress.UNKNOWN;
      }
    }

    @Override
    public SMGAddress visit(CArraySubscriptExpression exp) throws CPATransferException {

      SMGAddress arrayAddress = exp.getArrayExpression().accept(this);

      if (arrayAddress.isUnknown()) {
        return SMGAddress.UNKNOWN;
      }

      ExplicitValueVisitor v = new ExplicitValueVisitor(smgState, cfaEdge);

      SMGExplicitValue offsetVal = exp.getSubscriptExpression().accept(v);

      if (offsetVal.isUnknown()) {
        return SMGAddress.UNKNOWN;
      }

      SMGExplicitValue offsetValue = offsetVal;

      CType arrayType = getRealExpressionType(exp.getArrayExpression());

      SMGKnownExpValue typeSize = SMGKnownExpValue.valueOf(getSizeof(cfaEdge, arrayType));

      SMGExplicitValue arrayOffsetValue = offsetValue.multiply(typeSize);

      return arrayAddress.add(arrayOffsetValue);
    }

    @Override
    public SMGAddress visit(CFunctionCallExpression pIastFunctionCallExpression) throws UnrecognizedCCodeException {
      return SMGAddress.UNKNOWN;
    }

    @Override
    public SMGAddress visit(CCastExpression cast) throws CPATransferException {
      return cast.getOperand().accept(this);
    }

    @Override
    public SMGAddress visit(CFieldReference fieldReference) throws CPATransferException {

      SMGAddress addressOfField = getAddressOfField(smgState, cfaEdge, fieldReference);
      SMGField field = getField(cfaEdge, getRealExpressionType(fieldReference.getFieldOwner()), fieldReference.getFieldName());

      return addressOfField.add(field.getOffset());
    }
  }

  private class AssumeVisitor extends ExpressionValueVisitor {

    private final SMGState smgState;

    public AssumeVisitor(CFAEdge pEdge, SMGState pSmgState) {
      super(pEdge, pSmgState);
      smgState = getSmgState();
    }

    @Override
    public SMGSymbolicValue visit(CBinaryExpression exp) throws CPATransferException {

      BinaryOperator binaryOperator = exp.getOperator();

      switch (binaryOperator) {
      case EQUALS:
      case NOT_EQUALS:
      case LESS_EQUAL:
      case LESS_THAN:
      case GREATER_EQUAL:
      case GREATER_THAN:

        CExpression lVarInBinaryExp = exp.getOperand1();
        CExpression rVarInBinaryExp = exp.getOperand2();

        SMGSymbolicValue lVal = evaluateExpressionValue(smgState, getCfaEdge(), lVarInBinaryExp);
        if (lVal.isUnknown()) { return SMGUnknownValue.getInstance(); }

        SMGSymbolicValue rVal = evaluateExpressionValue(smgState, getCfaEdge(), rVarInBinaryExp);
        if (rVal.isUnknown()) { return SMGUnknownValue.getInstance(); }

        boolean isZero;
        boolean isOne;

        switch (binaryOperator) {
        case NOT_EQUALS:
          isZero = lVal.equals(rVal);
          isOne = smgState.isUnequal(lVal.getAsInt(), rVal.getAsInt());
          break;
        case EQUALS:
          isOne = lVal.equals(rVal);
          isZero = smgState.isUnequal(lVal.getAsInt(), rVal.getAsInt());
          break;
        case LESS_EQUAL:
        case GREATER_EQUAL:
          isOne = lVal.equals(rVal);
          isZero = false;
          if (isOne) {
            break;
          }

          //$FALL-THROUGH$
        case GREATER_THAN:
        case LESS_THAN:

          SMGAddressValue rAddress = getAddressFromSymbolicValue(getSmgState(), rVal);

          if (rAddress.isUnknown()) {
            return SMGUnknownValue.getInstance();
          }

          SMGAddressValue lAddress = getAddressFromSymbolicValue(getSmgState(), rVal);

          if (lAddress.isUnknown()) {
            return SMGUnknownValue.getInstance();
          }

          SMGObject lObject = lAddress.getObject();
          SMGObject rObject = rAddress.getObject();

          if (!lObject.equals(rObject)) {
            return SMGUnknownValue.getInstance();
          }

          long rOffset = rAddress.getOffset().getAsLong();
          long lOffset = lAddress.getOffset().getAsLong();

          // We already checked equality
          switch (binaryOperator) {
          case LESS_THAN:
          case LESS_EQUAL:
            isOne = lOffset < rOffset;
            isZero = !isOne;
            break;
          case GREATER_EQUAL:
          case GREATER_THAN:
            isOne = lOffset > rOffset;
            isZero = !isOne;
            break;
          default:
            throw new AssertionError();
          }
          break;
        default:
          throw new AssertionError();
        }

        if (isZero) {
          // return 0 if the expression does not hold
          return SMGKnownSymValue.FALSE;
        } else if (isOne) {
          // return a symbolic Value representing 1 if the expression does hold
          return SMGKnownSymValue.TRUE;
        } else {
          // otherwise return UNKNOWN
          return SMGUnknownValue.getInstance();
        }

      default:
        return super.visit(exp);
      }
    }
  }

  private class ExpressionValueVisitor extends DefaultCExpressionVisitor<SMGSymbolicValue, CPATransferException>
      implements CRightHandSideVisitor<SMGSymbolicValue, CPATransferException> {

    private final CFAEdge cfaEdge;
    private final SMGState smgState;

    public ExpressionValueVisitor(CFAEdge pEdge, SMGState pSmgState) {
      cfaEdge = pEdge;
      smgState = pSmgState;
    }

    @Override
    protected SMGSymbolicValue visitDefault(CExpression pExp) {
      return SMGUnknownValue.getInstance();
    }

    @Override
    public SMGSymbolicValue visit(CArraySubscriptExpression exp) throws CPATransferException {

      SMGAddress address = evaluateArraySubscriptExpression(smgState, cfaEdge, exp);

      if (address.isUnknown()) {
        return SMGUnknownValue.getInstance();
      }

      SMGSymbolicValue value = readValue(smgState, address.getObject(), address.getOffset(), getRealExpressionType(exp));

      return value;
    }

    @Override
    public SMGSymbolicValue visit(CIntegerLiteralExpression exp) throws CPATransferException {

      BigInteger value = exp.getValue();

      boolean isZero = value.equals(BigInteger.ZERO);

      return (isZero ? SMGKnownSymValue.ZERO : SMGUnknownValue.getInstance());
    }

    @Override
    public SMGSymbolicValue visit(CCharLiteralExpression exp) throws CPATransferException {

      char value = exp.getCharacter();

      return (value == 0) ? SMGKnownSymValue.ZERO : SMGUnknownValue.getInstance();
    }

    @Override
    public SMGSymbolicValue visit(CFieldReference fieldReference) throws CPATransferException {

      SMGAddress addressOfField = getAddressOfField(smgState, cfaEdge, fieldReference);

      SMGField field = getField(cfaEdge, getRealExpressionType(fieldReference.getFieldOwner()), fieldReference.getFieldName());

      if (addressOfField.isUnknown() || field.isUnknown()) {
        return SMGUnknownValue.getInstance();
      }

      SMGExplicitValue addressOffset =  addressOfField.getOffset();
      SMGExplicitValue fieldOffset =    field.getOffset();

      SMGExplicitValue offset = addressOffset.add(fieldOffset);

      return readValue(smgState, addressOfField.getObject(), offset, field.getType());
    }

    @Override
    public SMGSymbolicValue visit(CFloatLiteralExpression exp) throws CPATransferException {

      boolean isZero = exp.getValue().equals(BigDecimal.ZERO);

      return isZero ? SMGKnownSymValue.ZERO : SMGUnknownValue.getInstance();
    }

    @Override
    public SMGSymbolicValue visit(CIdExpression idExpression) throws CPATransferException {

      CSimpleDeclaration decl = idExpression.getDeclaration();

      if (decl instanceof CEnumerator) {

        long enumValue = ((CEnumerator) decl).getValue();

        return enumValue == 0 ? SMGKnownSymValue.ZERO : SMGUnknownValue.getInstance();

      } else if (decl instanceof CVariableDeclaration
          || decl instanceof CParameterDeclaration) {

        SMGObject variableObject = smgState.getObjectForVisibleVariable(idExpression.getName());

        return readValue(smgState, variableObject, SMGKnownExpValue.ZERO, getRealExpressionType(idExpression));
      }

      return SMGUnknownValue.getInstance();
    }

    @Override
    public SMGSymbolicValue visit(CUnaryExpression unaryExpression) throws CPATransferException {

      UnaryOperator unaryOperator = unaryExpression.getOperator();
      CExpression unaryOperand = unaryExpression.getOperand();

      switch (unaryOperator) {

      case AMPER:
        throw new UnrecognizedCCodeException("Can't use & of expression " + unaryOperand.toASTString(), cfaEdge,
            unaryExpression);

      case MINUS:
        SMGSymbolicValue value = unaryOperand.accept(this);
        return value.equals(SMGKnownSymValue.ZERO) ? value : SMGUnknownValue.getInstance();

      case SIZEOF:
        int size = getSizeof(cfaEdge, getRealExpressionType(unaryOperand));
        return (size == 0) ? SMGKnownSymValue.ZERO : SMGUnknownValue.getInstance();

      case NOT:
        return handleNot(unaryOperand);

      case TILDE:

      default:
        return SMGUnknownValue.getInstance();
      }
    }

    @Override
    public SMGSymbolicValue visit(CPointerExpression pointerExpression) throws CPATransferException {

      CExpression operand = pointerExpression.getOperand();
      CType operandType = getRealExpressionType(operand);
      CType expType = getRealExpressionType(pointerExpression);


      if (operandType instanceof CPointerType) {
        return dereferencePointer(operand, expType);
      } else if (operandType instanceof CArrayType) {
        return dereferenceArray(operand, expType);
      } else {
        throw new UnrecognizedCCodeException(cfaEdge, pointerExpression);
      }
    }

    private SMGSymbolicValue handleNot(CExpression pUnaryOperand) throws CPATransferException {
      CType unaryOperandType = getRealExpressionType(pUnaryOperand);
=======
    // Type cannot be resolved
    logger.log(Level.WARNING, "Type " + realCType.toASTString("")
        + "cannot be resolved sufficiently to handle initializer "
        + pNewInitializer.toASTString());

    return pNewState;
  }
>>>>>>> d7a445a3

  private SMGState handleInitializerList(
      SMGState pNewState, CFAEdge pEdge,
      SMGObject pNewObject, int pOffset, CCompositeType pLValueType,
      CInitializerList pNewInitializer)
      throws UnrecognizedCCodeException, CPATransferException {

    int listCounter = 0;

    List<CCompositeType.CCompositeTypeMemberDeclaration> memberTypes = pLValueType.getMembers();

    int offset = pOffset;

    for (CInitializer initializer : pNewInitializer.getInitializers()) {

      if (listCounter >= memberTypes.size()) {
        throw new UnrecognizedCCodeException(
            "More Initializer in initializer list "
                + pNewInitializer.toASTString()
                + " than fit in type "
                + pLValueType.toASTString(""), pEdge);
      }

      CType memberType = memberTypes.get(listCounter).getType();

      pNewState = handleInitializer(pNewState, pEdge, pNewObject, offset, memberType, initializer);

      offset = offset + expressionEvaluator.getSizeof(pEdge, memberType);

      listCounter++;
    }

    //TODO initialize the rest to 0

    return pNewState;
  }

  private SMGState handleInitializerList(
      SMGState pNewState, CFAEdge pEdge,
      SMGObject pNewObject, int pOffset, CArrayType pLValueType,
      CInitializerList pNewInitializer)
      throws UnrecognizedCCodeException, CPATransferException {

    int listCounter = 0;

    CType elementType = pLValueType.getType();

    int sizeOfType = expressionEvaluator.getSizeof(pEdge, elementType);

    for (CInitializer initializer : pNewInitializer.getInitializers()) {

      int offset = pOffset + listCounter * sizeOfType;

      pNewState = handleInitializer(pNewState, pEdge,
          pNewObject, offset, pLValueType.getType(), initializer);

      listCounter++;
    }

    return pNewState;
  }

  /**
   * This method converts an expression like [a + 753 != 951] to [a != 951 - 753], to be able to derive addition information easier with the current expression evaluation visitor.
   *
   * @param expression the expression to generalize
   * @return the generalized expression
   */
  private CExpression optimizeAssumeForEvaluation(CExpression expression) {
    if (expression instanceof CBinaryExpression) {
      CBinaryExpression binaryExpression = (CBinaryExpression) expression;

      BinaryOperator operator = binaryExpression.getOperator();
      CExpression leftOperand = binaryExpression.getOperand1();
      CExpression riteOperand = binaryExpression.getOperand2();


      if (operator == BinaryOperator.EQUALS || operator == BinaryOperator.NOT_EQUALS) {
        if (leftOperand instanceof CBinaryExpression && riteOperand instanceof CLiteralExpression) {
          CBinaryExpression expr = (CBinaryExpression) leftOperand;

          BinaryOperator operation = expr.getOperator();
          CExpression leftAddend = expr.getOperand1();
          CExpression riteAddend = expr.getOperand2();

          // [(a + 753) != 951] => [a != 951 + 753]

          if (riteAddend instanceof CLiteralExpression
              && (operation == BinaryOperator.PLUS || operation == BinaryOperator.MINUS)) {
            BinaryOperator newOperation =
                (operation == BinaryOperator.PLUS) ? BinaryOperator.MINUS : BinaryOperator.PLUS;

            final CBinaryExpressionBuilder binExprBuilder = new CBinaryExpressionBuilder(machineModel, logger);
            final CBinaryExpression sum = binExprBuilder.buildBinaryExpression(
                riteOperand, riteAddend, newOperation);
            final CBinaryExpression assume = binExprBuilder.buildBinaryExpression(
                leftAddend, sum, operator);
            return assume;
          }
        }
      }
    }
    return expression;
  }

  private class IsNotZeroVisitor extends DefaultCExpressionVisitor<Boolean, UnrecognizedCCodeException>
      implements CRightHandSideVisitor<Boolean, UnrecognizedCCodeException> {

    //TODO Refactor, this visitor should not be neccessary

    @SuppressWarnings("unused")
    private final CFAEdge cfaEdge;
    @SuppressWarnings("unused")
    private final SMGState smgState;

    public IsNotZeroVisitor(SMGState smgState, CFAEdge cfaEdge) {
      this.cfaEdge = cfaEdge;
      this.smgState = smgState;
    }

    @Override
    public Boolean visit(CFunctionCallExpression exp) throws UnrecognizedCCodeException {
      return false;
    }

    @Override
    protected Boolean visitDefault(CExpression exp) throws UnrecognizedCCodeException {
      return false;
    }

    @Override
    public Boolean visit(CIntegerLiteralExpression exp) throws UnrecognizedCCodeException {
      return !exp.getValue().equals(BigInteger.ZERO);
    }

    @Override
    public Boolean visit(CCastExpression exp) throws UnrecognizedCCodeException {
      return exp.getOperand().accept(this);
    }

    @Override
    public Boolean visit(CComplexCastExpression exp) throws UnrecognizedCCodeException {
      return exp.getOperand().accept(this);
    }

    @Override
    public Boolean visit(CCharLiteralExpression exp) throws UnrecognizedCCodeException {
      return !(exp.getCharacter() == 0);
    }

    @Override
    public Boolean visit(CFloatLiteralExpression exp) throws UnrecognizedCCodeException {
      return !exp.getValue().equals(BigDecimal.ZERO);
    }

    @Override
    public Boolean visit(CImaginaryLiteralExpression exp) throws UnrecognizedCCodeException {
      return exp.getValue().accept(this);
    }
  }

  /**
   * The class {@link SMGExpressionEvaluator} is meant to evaluate
   * a expression using an arbitrary SMGState. Thats why it does not
   * permit semantic changes of the state it uses. This class implements
   * additionally the changes that occur while calculating the next smgState
   * in the Transfer Relation. These mainly include changes when evaluating
   * functions. They also contain code that should only be executed during
   * the calculation of the next SMG State, e.g. logging.
   */
  private class SMGRightHandSideEvaluator extends SMGExpressionEvaluator {

    public SMGRightHandSideEvaluator(LogManager pLogger, MachineModel pMachineModel) {
      super(pLogger, pMachineModel);
    }

    public org.sosy_lab.cpachecker.cpa.cpalien.SMGTransferRelation.SMGRightHandSideEvaluator.AssumeVisitorNG getAssumeVisitorNG(
        CFAEdge pCfaEdge, SMGState pSmgState) {
      return new AssumeVisitorNG(pCfaEdge, pSmgState);
    }

    private class LValueAssignmentVisitor extends SMGExpressionEvaluator.LValueAssignmentVisitor {

      public LValueAssignmentVisitor(CFAEdge pEdge, SMGState pSmgState) {
        super(pEdge, pSmgState);
      }

      @Override
      public SMGAddress visit(CIdExpression variableName) throws CPATransferException {
        logger.log(Level.FINEST, ">>> Handling statement: variable assignment");

        lParam = variableName.toASTString();
        lParamIsGlobal = getSmgState().isGlobal(variableName.getName());
        // a = ...
        return super.visit(variableName);
      }

      @Override
      public SMGAddress visit(CPointerExpression pLValue) throws CPATransferException {
        logger.log(Level.FINEST, ">>> Handling statement: assignment to dereferenced pointer");

        SMGAddress address = super.visit(pLValue);

        if (address.isUnknown()) {
          getSmgState().setUnknownDereference();
        }

        return address;
      }

      @Override
      public SMGAddress visit(CFieldReference lValue) throws CPATransferException {
        logger.log(Level.FINEST, ">>> Handling statement: assignment to field reference");

        return super.visit(lValue);
      }

      @Override
      public SMGAddress visit(CArraySubscriptExpression lValue) throws CPATransferException {
        logger.log(Level.FINEST, ">>> Handling statement: assignment to array Cell");

        return super.visit(lValue);
      }
    }

    private class ExpressionValueVisitor extends SMGExpressionEvaluator.ExpressionValueVisitor {

      public ExpressionValueVisitor(CFAEdge pEdge, SMGState pSmgState) {
        super(pEdge, pSmgState);
      }

      @Override
      public SMGSymbolicValue visit(CFunctionCallExpression pIastFunctionCallExpression)
          throws CPATransferException {

        CExpression fileNameExpression = pIastFunctionCallExpression.getFunctionNameExpression();
        String functionName = fileNameExpression.toASTString();

        // If Calloc and Malloc have not been properly declared,
        // they may be shown to return void
        if (builtins.isABuiltIn(functionName)) {
          switch (functionName) {
          case "__VERIFIER_BUILTIN_PLOT":
            builtins.evaluateVBPlot(pIastFunctionCallExpression, getSmgState());
            break;
          case "malloc":
            possibleMallocFail = true;
            SMGEdgePointsTo mallocEdge = builtins.evaluateMalloc(pIastFunctionCallExpression, getSmgState(), getCfaEdge());
            return createAddress(mallocEdge);
          case "calloc":
            possibleMallocFail = true;
            SMGEdgePointsTo callocEdge = builtins.evaluateCalloc(pIastFunctionCallExpression, getSmgState(), getCfaEdge());
            return createAddress(callocEdge);
          case "__VERIFIER_nondet_bool":
            return SMGUnknownValue.getInstance();
          }
        } else {
          switch (handleUnknownFunctions) {
          case "strict":
            throw new CPATransferException("Unknown function may be unsafe. See the cpa.cpalien.handleUnknownFunction option.");
          case "assume_safe":
            return SMGUnknownValue.getInstance();
          }
          throw new AssertionError();
        }

        return SMGUnknownValue.getInstance();
      }
    }

    private class PointerAddressVisitor extends SMGExpressionEvaluator.PointerVisitor {

      public PointerAddressVisitor(CFAEdge pEdge, SMGState pSmgState) {
        super(pEdge, pSmgState);
      }

      @Override
      public SMGAddressValue visit(CFunctionCallExpression pIastFunctionCallExpression)
          throws CPATransferException {
        CExpression fileNameExpression = pIastFunctionCallExpression.getFunctionNameExpression();
        String functionName = fileNameExpression.toASTString();

        if (builtins.isABuiltIn(functionName)) {
          switch (functionName) {
          case "malloc":
            possibleMallocFail = true;
            SMGEdgePointsTo mallocEdge = builtins.evaluateMalloc(pIastFunctionCallExpression, getSmgState(), getCfaEdge());
            return createAddress(mallocEdge);
          case "calloc":
            possibleMallocFail = true;
            SMGEdgePointsTo callocEdge = builtins.evaluateCalloc(pIastFunctionCallExpression, getSmgState(), getCfaEdge());
            return createAddress(callocEdge);
          case "memset":
            SMGEdgePointsTo memsetTargetEdge = builtins.evaluateMemset(pIastFunctionCallExpression, getSmgState(), getCfaEdge());
            return createAddress(memsetTargetEdge);
          case "__VERIFIER_nondet_bool":
            return SMGUnknownValue.getInstance();
          }
          throw new AssertionError();
        } else {
          switch (handleUnknownFunctions) {
          case "strict":
            throw new CPATransferException(
                "Unknown function may be unsafe. See the cpa.cpalien.handleUnknownFunction option.");
          case "assume_safe":
            return SMGUnknownValue.getInstance();
          }
          throw new AssertionError();
        }
      }
    }

    public class AssumeVisitorNG extends ExpressionValueVisitor {

      private final SMGState smgState;
      private SMGKnownSymValue knownVal1;
      private SMGKnownSymValue knownVal2;
      private BinaryRelationEvaluator relation = null;

      public AssumeVisitorNG(CFAEdge pEdge, SMGState pSmgState) {
        super(pEdge, pSmgState);
        smgState = getSmgState();
      }

      @Override
      public SMGSymbolicValue visit(CBinaryExpression pExp) throws CPATransferException {
        BinaryOperator binaryOperator = pExp.getOperator();

        switch (binaryOperator) {
        case EQUALS:
        case NOT_EQUALS:
        case LESS_EQUAL:
        case LESS_THAN:
        case GREATER_EQUAL:
        case GREATER_THAN:
          CExpression leftSideExpression = pExp.getOperand1();
          CExpression rightSideExpression = pExp.getOperand2();

          CFAEdge cfaEdge = getCfaEdge();

          SMGSymbolicValue leftSideVal = evaluateExpressionValue(smgState, cfaEdge, leftSideExpression);
          if (leftSideVal.isUnknown()) { return SMGUnknownValue.getInstance(); }
          SMGSymbolicValue rightSideVal = evaluateExpressionValue(smgState, cfaEdge, rightSideExpression);
          if (rightSideVal.isUnknown()) { return SMGUnknownValue.getInstance(); }

          SMGKnownSymValue knownRightSideVal = SMGKnownSymValue.valueOf(rightSideVal.getAsInt());
          SMGKnownSymValue knownLeftSideVal = SMGKnownSymValue.valueOf(leftSideVal.getAsInt());
          return evaluateBinaryAssumption(binaryOperator, knownLeftSideVal, knownRightSideVal);
        default:
          return super.visit(pExp);
        }
      }

      private class BinaryRelationEvaluator {

<<<<<<< HEAD
      case SIZEOF:
=======
        private boolean isTrue = false;
        private boolean isFalse = false;

        private boolean impliesEqWhenTrue = false;
        private boolean impliesNeqWhenTrue = false;
        private boolean impliesEqWhenFalse = false;
        private boolean impliesNeqWhenFalse = false;
>>>>>>> d7a445a3

        public BinaryRelationEvaluator(BinaryOperator pOp, SMGSymbolicValue pV1, SMGSymbolicValue pV2) {
          int v1 = pV1.getAsInt();
          int v2 = pV2.getAsInt();

<<<<<<< HEAD
    @Override
    public SMGExplicitValue visit(CPointerExpression pointerExpression) throws CPATransferException {
      return SMGUnknownValue.getInstance();
    }

    @Override
    public SMGExplicitValue visit(CArraySubscriptExpression exp) throws UnrecognizedCCodeException {
      return SMGUnknownValue.getInstance();
    }
=======
          boolean areEqual = (v1 == v2);
          boolean areNonEqual = (smgState.isUnequal(v1, v2));
>>>>>>> d7a445a3

          switch (pOp) {
          case NOT_EQUALS:
            isTrue = areNonEqual;
            isFalse = areEqual;
            impliesEqWhenFalse = true;
            impliesNeqWhenTrue = true;
            break;
          case EQUALS:
            isTrue = areEqual;
            isFalse = areNonEqual;
            impliesEqWhenTrue = true;
            impliesNeqWhenFalse = true;
            break;
          case LESS_EQUAL:
          case GREATER_EQUAL:
            if (v1 == v2) {
              isTrue = true;
              impliesEqWhenTrue = true;
              impliesNeqWhenFalse = true;
            } else {
              impliesNeqWhenFalse = true;
              compareAsAddresses();
            }
            break;
          case GREATER_THAN:
          case LESS_THAN:
            compareAsAddresses();
            impliesNeqWhenTrue = true;
            break;
          default:
            throw new AssertionError("Binary Relation with non-relational operator: " + pOp.toString());
          }
        }

        private void compareAsAddresses() {
          // TODO Auto-generated method stub
        }

        public boolean isTrue() {
          return isTrue;
        }

        public boolean isFalse() {
          return isFalse;
        }

        public boolean impliesEq(boolean pTruth) {
          return pTruth ? impliesEqWhenTrue : impliesEqWhenFalse;
        }

        public boolean impliesNeq(boolean pTruth) {
          return pTruth ? impliesNeqWhenTrue : impliesNeqWhenFalse;
        }
      }

      private SMGSymbolicValue evaluateBinaryAssumption(BinaryOperator pOp, SMGKnownSymValue v1, SMGKnownSymValue v2) {
        relation = new BinaryRelationEvaluator(pOp, v1, v2);
        if (relation.isFalse()) {
          return SMGKnownSymValue.FALSE;
        } else if (relation.isTrue()) { return SMGKnownSymValue.TRUE; }

        knownVal1 = v1;
        knownVal2 = v2;

        return SMGUnknownValue.getInstance();
      }

      public boolean impliesEqOn(boolean pTruth) {
        if (relation == null) {
          return false;
        }
        return relation.impliesEq(pTruth);
      }

      public boolean impliesNeqOn(boolean pTruth) {
        if (relation == null) {
          return false;
        }
        return relation.impliesNeq(pTruth);

      }
    }

    //              //$FALL-THROUGH$
    //            case GREATER_THAN:
    //            case LESS_THAN:
    //
    //              SMGAddressValue rAddress = getAddressFromSymbolicValue(getSmgState(), rVal);
    //
    //              if (rAddress.isUnknown()) {
    //                return SMGUnknownValue.getInstance();
    //              }
    //
    //              SMGAddressValue lAddress = getAddressFromSymbolicValue(getSmgState(), rVal);
    //
    //              if (lAddress.isUnknown()) {
    //                return SMGUnknownValue.getInstance();
    //              }
    //
    //              SMGObject lObject = lAddress.getObject();
    //              SMGObject rObject = rAddress.getObject();
    //
    //              if (!lObject.equals(rObject)) {
    //                return SMGUnknownValue.getInstance();
    //              }
    //
    //              long rOffset = rAddress.getOffset().getAsLong();
    //              long lOffset = lAddress.getOffset().getAsLong();
    //
    //              // We already checked equality
    //              switch (binaryOperator) {
    //              case LESS_THAN:
    //              case LESS_EQUAL:
    //                isOne = lOffset < rOffset;
    //                isZero = !isOne;
    //                break;
    //              case GREATER_EQUAL:
    //              case GREATER_THAN:
    //                isOne = lOffset > rOffset;
    //                isZero = !isOne;
    //                break;
    //              default:
    //                throw new AssertionError();
    //              }
    //              break;
    //            default:
    //              throw new AssertionError();
    //            }
    //
    //}

    @Override
    protected org.sosy_lab.cpachecker.cpa.cpalien.SMGExpressionEvaluator.PointerVisitor getPointerVisitor(
        CFAEdge pCfaEdge, SMGState pNewState) {
      return new PointerAddressVisitor(pCfaEdge, pNewState);
    }

    @Override
    protected org.sosy_lab.cpachecker.cpa.cpalien.SMGExpressionEvaluator.ExpressionValueVisitor getExpressionValueVisitor(
        CFAEdge pCfaEdge, SMGState pNewState) {
      return new ExpressionValueVisitor(pCfaEdge, pNewState);
    }

    @Override
    public org.sosy_lab.cpachecker.cpa.cpalien.SMGExpressionEvaluator.LValueAssignmentVisitor getLValueAssignmentVisitor(
        CFAEdge pCfaEdge, SMGState pNewState) {
      return new LValueAssignmentVisitor(pCfaEdge, pNewState);
    }
  }



  @Override
  public Collection<SMGState> strengthen(AbstractState element, List<AbstractState> elements,
      CFAEdge cfaEdge, Precision pPrecision) throws CPATransferException, InterruptedException {
    return null;
  }

  private String getScopedVariableName(String variableName, String functionName, boolean global) {

    if (global) { return variableName; }

    return functionName + "::" + variableName;
  }

  @SuppressWarnings("unused")
  private Collection<SMGState> strengthen(SMGState smgState, ExplicitState explState, CFAEdge cfaEdge)
      throws UnrecognizedCCodeException {

    Collection<SMGState> sharpenedStates = null;

    if (searchForExplicitValue && !symbolicValue.isUnknown() && lParam != null) {
      sharpenedStates = searchForExplicitValue(smgState, explState, cfaEdge, symbolicValue, lParam);
    }

    searchForExplicitValue = false;
    symbolicValue = SMGUnknownValue.getInstance();
    lParam = null;

    return sharpenedStates;
  }

  private Collection<SMGState> searchForExplicitValue(SMGState smgState, ExplicitState explState, CFAEdge cfaEdge,
      SMGSymbolicValue symbolicValue, String lParam) throws UnrecognizedCCodeException {

    @SuppressWarnings("unused")
    SMGState sharpenedState = new SMGState(smgState);

    if (symbolicValue.isUnknown()) {
      return null;
    }

    String functionName = cfaEdge.getPredecessor().getFunctionName();

    String scopedVariableName = getScopedVariableName(lParam, functionName, lParamIsGlobal);

    @SuppressWarnings("unused")
    Long explicitValue = null;

    if (explState.contains(scopedVariableName)) {
      explicitValue = explState.getValueFor(scopedVariableName);
    }

    return Collections.singleton(sharpenedState);
  }

  public interface SMGSymbolicValue extends SMGValue {

  }

  public interface SMGValue {

    public boolean isUnknown();

    public BigInteger getValue();

    public int getAsInt();

    public long getAsLong();
  }

  public interface SMGAddressValue extends SMGSymbolicValue {

    @Override
    public boolean isUnknown();

    public SMGAddress getAddress();

    public SMGExplicitValue getOffset();

    public SMGObject getObject();

  }

  public interface SMGExplicitValue  extends SMGValue {

    public SMGExplicitValue negate();

    public SMGExplicitValue xor(SMGExplicitValue pRVal);

    public SMGExplicitValue or(SMGExplicitValue pRVal);

    public SMGExplicitValue and(SMGExplicitValue pRVal);

    public SMGExplicitValue shiftLeft(SMGExplicitValue pRVal);

    public SMGExplicitValue multiply(SMGExplicitValue pRVal);

    public SMGExplicitValue divide(SMGExplicitValue pRVal);

    public SMGExplicitValue subtract(SMGExplicitValue pRVal);

    public SMGExplicitValue add(SMGExplicitValue pRVal);

  }

  public static abstract class SMGKnownValue {

    /**
     * A symbolic value representing an explicit value.
     */
    private final BigInteger value;

    private SMGKnownValue(BigInteger pValue) {
      checkNotNull(pValue);
      value = pValue;
    }

    private SMGKnownValue(long pValue) {
      checkNotNull(pValue);
      value = BigInteger.valueOf(pValue);
    }

    private SMGKnownValue(int pValue) {
      checkNotNull(pValue);
      value = BigInteger.valueOf(pValue);
    }

    @Override
    public boolean equals(Object pObj) {

      if (this == pObj) {
        return true;
      }

      if (!(pObj instanceof SMGKnownValue)) {
        return false;
      }

      SMGKnownValue otherValue = (SMGKnownValue) pObj;

      return value.equals(otherValue.value);
    }

    @Override
    public int hashCode() {

      int result = 5;

      int c = value.hashCode();

      return result * 31 + c;
    }

    public final BigInteger getValue() {
      return value;
    }

    public final int getAsInt() {
      return value.intValue();
    }

    public final long getAsLong() {
      return value.longValue();
    }

    @Override
    public String toString() {
      return value.toString();
    }

    public boolean isUnknown() {
      return false;
    }
  }

  public static class SMGKnownSymValue  extends SMGKnownValue implements SMGSymbolicValue {

    public static final SMGKnownSymValue ZERO = new SMGKnownSymValue(BigInteger.ZERO);

    public static final SMGKnownSymValue ONE = new SMGKnownSymValue(BigInteger.ONE);

    public static final SMGKnownSymValue TRUE = new SMGKnownSymValue(BigInteger.valueOf(-1));

    public static final SMGKnownSymValue FALSE = ZERO;

    private SMGKnownSymValue(BigInteger pValue) {
      super(pValue);
    }

    public static final SMGKnownSymValue valueOf(int pValue) {

      if (pValue == 0) {
        return ZERO;
      } else if (pValue == 1) {
        return ONE;
      } else {
        return new SMGKnownSymValue(BigInteger.valueOf(pValue));
      }
    }

    public static final SMGKnownSymValue valueOf(long pValue) {

      if (pValue == 0) {
        return ZERO;
      } else if (pValue == 1) {
        return ONE;
      } else {
        return new SMGKnownSymValue(BigInteger.valueOf(pValue));
      }
    }

    public static final SMGKnownSymValue valueOf(BigInteger pValue) {

      checkNotNull(pValue);

      if (pValue.equals(BigInteger.ZERO)) {
        return ZERO;
      } else if (pValue.equals(BigInteger.ONE)) {
        return ONE;
      } else {
        return new SMGKnownSymValue(pValue);
      }
    }

    @Override
    public final boolean equals(Object pObj) {

      if (!(pObj instanceof SMGKnownSymValue)) {
        return false;
      }

      return super.equals(pObj);
    }

    @Override
    public final int hashCode() {
      int result = 17;

      result = 31 * result + super.hashCode();

      return result;
    }
  }

  public static final class SMGKnownExpValue extends SMGKnownValue implements SMGExplicitValue {

    public static final SMGKnownExpValue ONE = new SMGKnownExpValue(BigInteger.ONE);

    public static final SMGKnownExpValue ZERO = new SMGKnownExpValue(BigInteger.ZERO);

    private SMGKnownExpValue(BigInteger pValue) {
      super(pValue);
    }

    @Override
    public boolean equals(Object pObj) {
      if (!(pObj instanceof SMGKnownExpValue)) {
        return false;
      }

      return super.equals(pObj);
    }

    @Override
    public int hashCode() {

      int result = 5;

      result = 31 * result + super.hashCode();

      return result;
    }

    @Override
    public SMGExplicitValue negate() {
      return valueOf(getValue().negate());
    }

    @Override
    public SMGExplicitValue xor(SMGExplicitValue pRVal) {

      if (pRVal.isUnknown()) {
        return SMGUnknownValue.getInstance();
      }

      return valueOf(getValue().xor(pRVal.getValue()));
    }

    @Override
    public SMGExplicitValue or(SMGExplicitValue pRVal) {

      if (pRVal.isUnknown()) {
        return SMGUnknownValue.getInstance();
      }

      return valueOf(getValue().or(pRVal.getValue()));
    }

    @Override
    public SMGExplicitValue and(SMGExplicitValue pRVal) {

      if (pRVal.isUnknown()) {
        return SMGUnknownValue.getInstance();
      }

      return valueOf(getValue().and(pRVal.getValue()));
    }

    @Override
    public SMGExplicitValue shiftLeft(SMGExplicitValue pRVal) {

      if (pRVal.isUnknown()) {
        return SMGUnknownValue.getInstance();
      }

      return valueOf(getValue().shiftLeft(pRVal.getAsInt()));
    }

    @Override
    public SMGExplicitValue multiply(SMGExplicitValue pRVal) {

      if (pRVal.isUnknown()) {
        return SMGUnknownValue.getInstance();
      }

      return valueOf(getValue().multiply(pRVal.getValue()));
    }

    @Override
    public SMGExplicitValue divide(SMGExplicitValue pRVal) {

      if (pRVal.isUnknown()) {
        return SMGUnknownValue.getInstance();
      }

      return valueOf(getValue().divide(pRVal.getValue()));
    }

    @Override
    public SMGExplicitValue subtract(SMGExplicitValue pRVal) {

      if (pRVal.isUnknown()) {
        return SMGUnknownValue.getInstance();
      }

      return valueOf(getValue().subtract(pRVal.getValue()));
    }

    @Override
    public SMGExplicitValue add(SMGExplicitValue pRVal) {

      if (pRVal.isUnknown()) {
        return SMGUnknownValue.getInstance();
      }

      return valueOf(getValue().add(pRVal.getValue()));
    }

    public static final SMGKnownExpValue valueOf(int pValue) {

      if (pValue == 0) {
        return ZERO;
      } else if (pValue == 1) {
        return ONE;
      } else {
        return new SMGKnownExpValue(BigInteger.valueOf(pValue));
      }
    }

    public static final SMGKnownExpValue valueOf(long pValue) {

      if (pValue == 0) {
        return ZERO;
      } else if (pValue == 1) {
        return ONE;
      } else {
        return new SMGKnownExpValue(BigInteger.valueOf(pValue));
      }
    }

    public static final SMGKnownExpValue valueOf(BigInteger pValue) {

      checkNotNull(pValue);

      if (pValue.equals(BigInteger.ZERO)) {
        return ZERO;
      } else if (pValue.equals(BigInteger.ONE)) {
        return ONE;
      } else {
        return new SMGKnownExpValue(pValue);
      }
    }
  }


  /**
   * Class representing values which can't be resolved.
   */
  public static final class SMGUnknownValue implements SMGSymbolicValue, SMGExplicitValue, SMGAddressValue
  {

    private static final SMGUnknownValue instance = new SMGUnknownValue();

    @Override
    public String toString() {
      return "UNKNOWN";
    }

    public static SMGUnknownValue getInstance() {
      return instance;
    }

    @Override
    public boolean isUnknown() {
      return true;
    }

    @Override
    public SMGAddress getAddress() {
      return SMGAddress.UNKNOWN;
    }

    @Override
    public BigInteger getValue() {
      throw new  IllegalStateException("Can't get Value of an Unknown Value.");
    }

    @Override
    public int getAsInt() {
      throw new  IllegalStateException("Can't get Value of an Unknown Value.");
    }

    @Override
    public long getAsLong() {
      throw new  IllegalStateException("Can't get Value of an Unknown Value.");
    }

    @Override
    public SMGExplicitValue negate() {
      return instance;
    }

    @Override
    public SMGExplicitValue xor(SMGExplicitValue pRVal) {
      return instance;
    }

    @Override
    public SMGExplicitValue or(SMGExplicitValue pRVal) {
      return instance;
    }

    @Override
    public SMGExplicitValue and(SMGExplicitValue pRVal) {
      return instance;
    }

    @Override
    public SMGExplicitValue shiftLeft(SMGExplicitValue pRVal) {
      return instance;
    }

    @Override
    public SMGExplicitValue multiply(SMGExplicitValue pRVal) {
      return instance;
    }

    @Override
    public SMGExplicitValue divide(SMGExplicitValue pRVal) {
      return instance;
    }

    @Override
    public SMGExplicitValue subtract(SMGExplicitValue pRVal) {
      return instance;
    }

    @Override
    public SMGExplicitValue add(SMGExplicitValue pRVal) {
      return instance;
    }

    @Override
    public SMGExplicitValue getOffset() {
      return instance;
    }

    @Override
    public SMGObject getObject() {
      return null;
    }
  }

  /**
   * A class to represent a field. This class is mainly used
   * to store field Information.
   */
  public static final class SMGField {

    /**
     * the offset of this field relative to the memory
     * this field belongs to.
     */
    private final SMGExplicitValue offset;

    /**
     * The type of this field, it determines its size
     * and the way information stored in this field is read.
     */
    private final CType type;

    public SMGField(SMGExplicitValue pOffset, CType pType) {
      checkNotNull(pOffset);
      checkNotNull(pType);
      offset = pOffset;
      type = pType;
    }

    public SMGExplicitValue getOffset() {
      return offset;
    }

    public CType getType() {
      return type;
    }

    public boolean isUnknown() {
      return offset.isUnknown() || type instanceof CProblemType;
    }

    @Override
    public String toString() {
      return "offset: " + offset + "Type:" + type.toASTString("");
    }
  }

  /**
   * A class to represent a value which points to an address. This class is mainly used
   * to store value information.
   */
  public static final class SMGKnownAddVal extends SMGKnownSymValue implements SMGAddressValue {

    /**
     * The address this value represents.
     */
    private final SMGKnownAddress address;

    private SMGKnownAddVal(BigInteger pValue, SMGKnownAddress pAddress) {
      super(pValue);
      checkNotNull(pAddress);
      address = pAddress;
    }

    public static SMGKnownAddVal valueOf(SMGObject pObject, SMGKnownExpValue pOffset, SMGKnownSymValue pAddress) {
      return new SMGKnownAddVal(pAddress.getValue(), SMGKnownAddress.valueOf(pObject, pOffset));
    }

    @Override
    public SMGKnownAddress getAddress() {
      return address;
    }

    public static SMGKnownAddVal valueOf(BigInteger pValue, SMGKnownAddress pAddress) {
      return new SMGKnownAddVal(pValue, pAddress);
    }

    public static SMGKnownAddVal valueOf(SMGKnownSymValue pValue, SMGKnownAddress pAddress) {
      return new SMGKnownAddVal(pValue.getValue(), pAddress);
    }

    public static SMGKnownAddVal valueOf(int pValue, SMGKnownAddress pAddress) {
      return new SMGKnownAddVal(BigInteger.valueOf(pValue), pAddress);
    }

    public static SMGKnownAddVal valueOf(long pValue, SMGKnownAddress pAddress) {
      return new SMGKnownAddVal(BigInteger.valueOf(pValue), pAddress);
    }

    public static SMGKnownAddVal valueOf(int pValue, SMGObject object, int offset) {
      return new SMGKnownAddVal(BigInteger.valueOf(pValue), SMGKnownAddress.valueOf(object, offset));
    }

    @Override
    public String toString() {
      return "Value: " + super.toString() + " " + address.toString();
    }

    @Override
    public SMGKnownExpValue getOffset() {
      return address.getOffset();
    }

    @Override
    public SMGObject getObject() {
      return address.getObject();
    }

    /**
     * A class to represent an Address. This class is mainly used
     * to store Address Information.
     */
    private static class SMGKnownAddress extends SMGAddress {

      private SMGKnownAddress(SMGObject pObject, SMGKnownExpValue pOffset) {
        super(pObject, pOffset);
      }

      public static SMGKnownAddress valueOf(SMGObject pObject, int pOffset) {
        return new SMGKnownAddress(pObject, SMGKnownExpValue.valueOf(pOffset));
      }

      public static final SMGKnownAddress valueOf(SMGObject object, SMGKnownExpValue offset) {
        return new SMGKnownAddress(object, offset);
      }

      @Override
      public SMGKnownExpValue getOffset() {
        return (SMGKnownExpValue) super.getOffset();
      }

      @Override
      public SMGObject getObject() {
        return super.getObject();
      }
    }
  }

  /**
   * A class to represent an Address. This class is mainly used
   * to store Address Information.
   */
  public static class SMGAddress  {

    public static final SMGAddress UNKNOWN =
        new SMGAddress(null, SMGUnknownValue.getInstance());

    private SMGAddress(SMGObject pObject, SMGExplicitValue pOffset) {
      checkNotNull(pOffset);
      object = pObject;
      offset = pOffset;
    }

    /**
     * The SMGObject representing the Memory this address belongs to.
     */
    private final SMGObject object;

    /**
     * The offset relative to the beginning of object in byte.
     */
    private final SMGExplicitValue offset;

    public final boolean isUnknown() {
      return object == null || offset.isUnknown();
    }

    /**
     * Return an address with (offset + pAddedOffset).
     *
     * @param offset The offset added to this address.
     */
    public final SMGAddress add(SMGExplicitValue pAddedOffset) {

      if (object == null || offset.isUnknown() || pAddedOffset.isUnknown()) {
        return SMGAddress.UNKNOWN;
      }

      return valueOf(object, offset.add(pAddedOffset));
    }

    public SMGExplicitValue getOffset() {
      return offset;
    }

    public SMGObject getObject() {
      return object;
    }

    public static final SMGAddress valueOf(SMGObject object, SMGExplicitValue offset) {
      return new SMGAddress(object, offset);
    }

    @Override
    public final String toString() {

      if(isUnknown()) {
        return "Unkown";
      }

      return "Object: " + object.toString() + " Offset: " + offset.toString();
    }

    public static SMGAddress valueOf(SMGObject pObj, int pOffset) {
      return new SMGAddress(pObj, SMGKnownExpValue.valueOf(pOffset));
    }
  }
}<|MERGE_RESOLUTION|>--- conflicted
+++ resolved
@@ -720,298 +720,6 @@
     return newState;
   }
 
-<<<<<<< HEAD
-  private class LValueAssignmentVisitor extends DefaultCExpressionVisitor<SMGAddress, CPATransferException> {
-
-    private final CFAEdge cfaEdge;
-    private final SMGState smgState;
-
-    public LValueAssignmentVisitor(CFAEdge pEdge, SMGState pSmgState) {
-      cfaEdge = pEdge;
-      smgState = pSmgState;
-    }
-
-    @Override
-    protected SMGAddress visitDefault(CExpression pExp) throws CPATransferException {
-      return SMGAddress.UNKNOWN;
-    }
-
-    @Override
-    public SMGAddress visit(CIdExpression variableName) throws CPATransferException {
-
-      // a = ...
-      return handleVariableAssignment(variableName);
-    }
-
-    private SMGAddress handleVariableAssignment(CIdExpression variableName) throws CPATransferException {
-      logger.log(Level.FINEST, ">>> Handling statement: variable assignment");
-
-      lParam = variableName.toASTString();
-      lParamIsGlobal = smgState.isGlobal(variableName.getName());
-
-      SMGObject object = smgState.getObjectForVisibleVariable(variableName.getName());
-
-      return new SMGAddress(object, SMGKnownExpValue.ZERO);
-    }
-
-    @Override
-    public SMGAddress visit(CUnaryExpression lValue) throws CPATransferException {
-
-      throw new UnrecognizedCCodeException(lValue.toASTString() + " is not an lValue", cfaEdge, lValue);
-    }
-
-    @Override
-    public SMGAddress visit(CPointerExpression lValue) throws CPATransferException {
-      // handle Pointer assignment
-      logger.log(Level.FINEST, ">>> Handling statement: assignment to dereferenced pointer");
-
-      CExpression addressExpression = lValue.getOperand();
-
-      SMGAddressValue addressValue = evaluateAddress(smgState, cfaEdge, addressExpression);
-
-      if (addressValue.isUnknown()) {
-        return SMGAddress.UNKNOWN;
-      }
-
-      return addressValue.getAddress();
-      }
-
-    @Override
-    public SMGAddress visit(CFieldReference lValue) throws CPATransferException {
-      // a->b = ...
-      return handleAssignmentToFieldReference(lValue);
-    }
-
-    private SMGAddress handleAssignmentToFieldReference(CFieldReference fieldReference)
-        throws CPATransferException {
-      logger.log(Level.FINEST, ">>> Handling statement: assignment to field reference");
-
-      CType ownerType = getRealExpressionType(fieldReference.getFieldOwner());
-
-      SMGField field = getField(cfaEdge, ownerType, fieldReference.getFieldName());
-
-      SMGAddress addressOfField = getAddressOfField(smgState, cfaEdge, fieldReference);
-
-      if (addressOfField.isUnknown() || field.isUnknown()) {
-        return SMGAddress.UNKNOWN;
-      }
-
-      return addressOfField.add(field.getOffset());
-    }
-
-    @Override
-    public SMGAddress visit(CArraySubscriptExpression lValue) throws CPATransferException {
-
-      // a[i] = ...
-      return handleArrayAssignment(lValue);
-    }
-
-    private SMGAddress handleArrayAssignment(CArraySubscriptExpression lValue) throws CPATransferException {
-      logger.log(Level.FINEST, ">>> Handling statement: assignment to array Cell");
-
-      SMGAddress memoryAndOffset = evaluateArraySubscriptExpression(smgState, cfaEdge, lValue);
-
-      return memoryAndOffset;
-    }
-  }
-
-  private SMGAddress evaluateArraySubscriptExpression(SMGState smgState, CFAEdge cfaEdge,
-      CArraySubscriptExpression exp) throws CPATransferException {
-
-    SMGAddress arrayMemoryAndOffset =
-        evaluateArrayExpression(smgState, cfaEdge, exp.getArrayExpression());
-
-    if (arrayMemoryAndOffset.isUnknown()) {
-      return arrayMemoryAndOffset;
-    }
-
-    SMGExplicitValue subscriptValue = evaluateExplicitValue(smgState, cfaEdge, exp.getSubscriptExpression());
-
-    if (subscriptValue.isUnknown()) {
-      return SMGAddress.UNKNOWN;
-    }
-
-    SMGExplicitValue typeSize = SMGKnownExpValue.valueOf(getSizeof(cfaEdge, exp.getExpressionType()));
-
-    SMGExplicitValue subscriptOffset = subscriptValue.multiply(typeSize);
-
-    return arrayMemoryAndOffset.add(subscriptOffset);
-  }
-
-  private SMGAddress evaluateArrayExpression(SMGState smgState, CFAEdge cfaEdge,
-      CExpression arrayExpression) throws CPATransferException {
-
-    CType arrayExpressionType = getRealExpressionType(arrayExpression);
-
-    if (arrayExpressionType instanceof CPointerType) {
-
-      SMGAddressValue address = evaluateAddress(smgState, cfaEdge, arrayExpression);
-
-      return address.getAddress();
-
-    } else if (arrayExpressionType instanceof CArrayType) {
-
-      ArrayMemoryVisitor visitor = new ArrayMemoryVisitor(cfaEdge, smgState);
-
-      return arrayExpression.accept(visitor);
-    } else {
-      return SMGAddress.UNKNOWN;
-    }
-  }
-
-  private SMGAddress getAddressOfField(SMGState smgState, CFAEdge cfaEdge, CFieldReference fieldReference)
-      throws CPATransferException {
-
-    //TODO Refactor
-
-    CExpression fieldOwner = fieldReference.getFieldOwner();
-
-    CType ownerType = getRealExpressionType(fieldOwner);
-
-    SMGAddress fieldAddress;
-
-    if (fieldOwner instanceof CIdExpression) {
-      // a.b
-
-      CIdExpression idExpOwner = (CIdExpression) fieldOwner;
-      SMGObject memoryOfFieldOwner = smgState.getObjectForVisibleVariable(idExpOwner.getName());
-
-      if (fieldReference.isPointerDereference()) {
-
-        SMGSymbolicValue address = readValue(smgState, memoryOfFieldOwner, SMGKnownExpValue.ZERO, ownerType);
-
-        SMGAddressValue addressValue = getAddressFromSymbolicValue(smgState, address);
-
-        fieldAddress = addressValue.getAddress();
-
-      } else {
-        fieldAddress = new SMGAddress(memoryOfFieldOwner, SMGKnownExpValue.ZERO);
-      }
-
-    } else if (fieldOwner instanceof CFieldReference) {
-      // (a.b).c
-
-     CFieldReference ownerFieldReference = (CFieldReference) fieldOwner;
-
-     SMGAddress addressOfFieldOwner = getAddressOfField(smgState, cfaEdge, ownerFieldReference);
-
-     if (addressOfFieldOwner.isUnknown()) {
-      return SMGAddress.UNKNOWN;
-     }
-
-     // type of a of (a.b).c
-     CType typeOfFieldOwnerOwner = getRealExpressionType(ownerFieldReference.getFieldOwner());
-
-     String fieldName = ownerFieldReference.getFieldName();
-
-     SMGField field = getField(cfaEdge, typeOfFieldOwnerOwner, fieldName);
-
-     if (field.isUnknown()) {
-       return SMGAddress.UNKNOWN;
-     }
-
-     SMGExplicitValue fieldOffset = addressOfFieldOwner.add(field.getOffset()).getOffset();
-
-     SMGObject fieldObject = addressOfFieldOwner.getObject();
-
-
-      if (fieldReference.isPointerDereference()) {
-
-        SMGSymbolicValue address = readValue(smgState, fieldObject, fieldOffset, field.getType());
-
-        SMGAddressValue addressValue = getAddressFromSymbolicValue(smgState, address);
-
-        fieldAddress = addressValue.getAddress();
-
-      } else {
-        fieldAddress = new SMGAddress(fieldObject, fieldOffset);
-      }
-
-    } else if (fieldOwner instanceof CPointerExpression) {
-      // (*a).b
-      SMGAddressValue address = evaluateAddress(smgState, cfaEdge, ((CPointerExpression) fieldOwner).getOperand());
-
-      SMGAddress fieldOwnerAddress = address.getAddress();
-
-      if (fieldReference.isPointerDereference()) {
-        SMGSymbolicValue address2 = readValue(smgState, fieldOwnerAddress.getObject(),
-            fieldOwnerAddress.getOffset(), ownerType);
-
-        SMGAddressValue address2Value = getAddressFromSymbolicValue(smgState, address2);
-
-        fieldAddress = address2Value.getAddress();
-      } else {
-        fieldAddress = fieldOwnerAddress;
-      }
-
-    } else if (fieldOwner instanceof CArraySubscriptExpression) {
-      // (a[]).b
-      fieldAddress = SMGAddress.UNKNOWN;
-
-    } else {
-      fieldAddress = SMGAddress.UNKNOWN;
-    }
-
-    return fieldAddress;
-  }
-
-  private SMGSymbolicValue readValue(SMGState pSmgState, SMGObject pObject,
-      SMGExplicitValue pOffset, CType pType) throws SMGInconsistentException {
-
-    if (pOffset.isUnknown() || pObject == null) {
-      return SMGUnknownValue.getInstance();
-    }
-
-    Integer value = pSmgState.readValue(pObject, pOffset.getAsInt(), pType);
-
-    if (value == null) {
-      return SMGUnknownValue.getInstance();
-    }
-
-    return SMGKnownSymValue.valueOf(value);
-  }
-
-  private SMGField getField(CFAEdge edge, CType ownerType, String fieldName) throws UnrecognizedCCodeException {
-
-    if (ownerType instanceof CElaboratedType) {
-      return getField(edge, ((CElaboratedType) ownerType).getRealType(), fieldName);
-    } else if (ownerType instanceof CCompositeType) {
-      return getField(edge, (CCompositeType)ownerType, fieldName);
-    } else if (ownerType instanceof CPointerType) {
-
-      CType type = ((CPointerType) ownerType).getType();
-
-      type = getRealExpressionType(type);
-
-      return getField(edge, type, fieldName);
-    }
-
-    throw new AssertionError();
-  }
-
-  private SMGField getField(CFAEdge pEdge, CCompositeType ownerType, String fieldName) throws UnrecognizedCCodeException {
-
-    List<CCompositeTypeMemberDeclaration> membersOfType = ownerType.getMembers();
-
-    int offset = 0;
-
-    for (CCompositeTypeMemberDeclaration typeMember : membersOfType) {
-      String memberName = typeMember.getName();
-      if (memberName.equals(fieldName)) {
-
-      return new SMGField(SMGKnownExpValue.valueOf(offset),
-          getRealExpressionType(typeMember.getType())); }
-
-      if (!(ownerType.getKind() == ComplexTypeKind.UNION)) {
-        offset = offset + getSizeof(pEdge, getRealExpressionType(typeMember.getType()));
-      }
-    }
-
-    return new SMGField(SMGUnknownValue.getInstance(), ownerType);
-  }
-
-=======
->>>>>>> d7a445a3
   private void assignFieldToState(SMGState newState, CFAEdge cfaEdge,
       SMGObject memoryOfField, int fieldOffset, CType pFieldType, CRightHandSide rValue)
       throws CPATransferException {
@@ -1219,903 +927,7 @@
           pNewObject, pOffset, structType, pNewInitializer);
     }
 
-<<<<<<< HEAD
-          BinaryOperator operation = expr.getOperator();
-          CExpression leftAddend = expr.getOperand1();
-          CExpression riteAddend = expr.getOperand2();
-
-          // [(a + 753) != 951] => [a != 951 + 753]
-
-          if (riteAddend instanceof CLiteralExpression
-              && (operation == BinaryOperator.PLUS || operation == BinaryOperator.MINUS)) {
-            BinaryOperator newOperation =
-                (operation == BinaryOperator.PLUS) ? BinaryOperator.MINUS : BinaryOperator.PLUS;
-
-            CBinaryExpression sum = new CBinaryExpression(expr.getFileLocation(),
-                getRealExpressionType(expr),
-                riteOperand,
-                riteAddend,
-                newOperation);
-
-            CBinaryExpression assume = new CBinaryExpression(expression.getFileLocation(),
-                getRealExpressionType(binaryExpression),
-                leftAddend,
-                sum,
-                operator);
-            return assume;
-          }
-        }
-      }
-    }
-    return expression;
-  }
-
-  private class IsNotZeroVisitor extends DefaultCExpressionVisitor<Boolean, UnrecognizedCCodeException>
-      implements CRightHandSideVisitor<Boolean, UnrecognizedCCodeException> {
-
-    //TODO Refactor, this visitor should not be neccessary
-
-    @SuppressWarnings("unused")
-    private final CFAEdge cfaEdge;
-    @SuppressWarnings("unused")
-    private final SMGState smgState;
-
-    public IsNotZeroVisitor(SMGState smgState, CFAEdge cfaEdge) {
-      this.cfaEdge = cfaEdge;
-      this.smgState = smgState;
-    }
-
-    @Override
-    public Boolean visit(CFunctionCallExpression exp) throws UnrecognizedCCodeException {
-      return false;
-    }
-
-    @Override
-    protected Boolean visitDefault(CExpression exp) throws UnrecognizedCCodeException {
-      return false;
-    }
-
-    @Override
-    public Boolean visit(CIntegerLiteralExpression exp) throws UnrecognizedCCodeException {
-      return !exp.getValue().equals(BigInteger.ZERO);
-    }
-
-    @Override
-    public Boolean visit(CCastExpression exp) throws UnrecognizedCCodeException {
-      return exp.getOperand().accept(this);
-    }
-
-    @Override
-    public Boolean visit(CCharLiteralExpression exp) throws UnrecognizedCCodeException {
-      return !(exp.getCharacter() == 0);
-    }
-
-    @Override
-    public Boolean visit(CFloatLiteralExpression exp) throws UnrecognizedCCodeException {
-      return !exp.getValue().equals(BigDecimal.ZERO);
-    }
-  }
-
-  private class PointerAddressVisitor extends ExpressionValueVisitor
-      implements CRightHandSideVisitor<SMGSymbolicValue, CPATransferException> {
-
-    private final CFAEdge cfaEdge;
-    private final SMGState smgState;
-
-
-    public PointerAddressVisitor(CFAEdge pEdge, SMGState pSmgState) {
-      super(pEdge, pSmgState);
-      cfaEdge = super.getCfaEdge();
-      smgState = super.getSmgState();
-    }
-
-    @Override
-    public SMGAddressValue visit(CIntegerLiteralExpression exp) throws CPATransferException {
-      return getAddressFromSymbolicValue(smgState, super.visit(exp));
-    }
-
-    @Override
-    public SMGAddressValue visit(CCharLiteralExpression exp) throws CPATransferException {
-      return getAddressFromSymbolicValue(smgState, super.visit(exp));
-    }
-
-    @Override
-    public SMGAddressValue visit(CFloatLiteralExpression pExp) throws CPATransferException {
-      return getAddressFromSymbolicValue(smgState, super.visit(pExp));
-    }
-
-    @Override
-    public SMGAddressValue visit(CIdExpression exp) throws CPATransferException {
-
-      CType c = getRealExpressionType(exp);
-
-      if (c instanceof CArrayType) {
-        // a == &a[0];
-        return createAddressOfVariable(exp);
-      } else if (isStructOrUnionType(c)) {
-        // We use this temporary address to copy the values of the struct or union
-        return createAddressOfVariable(exp);
-      }
-
-      return getAddressFromSymbolicValue(smgState, super.visit(exp));
-    }
-
-    @Override
-    public SMGAddressValue visit(CUnaryExpression unaryExpression) throws  CPATransferException {
-
-      UnaryOperator unaryOperator = unaryExpression.getOperator();
-      CExpression unaryOperand = unaryExpression.getOperand();
-
-      switch (unaryOperator) {
-
-      case AMPER:
-        return handleAmper(unaryOperand);
-
-      case SIZEOF:
-        throw new UnrecognizedCCodeException("Misinterpreted the expression type of "
-            + unaryOperand.toASTString()
-            + " as pointer type", cfaEdge, unaryExpression);
-
-      case MINUS:
-      case NOT:
-      case TILDE:
-      default:
-        // Can't evaluate these Addresses
-        return SMGUnknownValue.getInstance();
-      }
-    }
-
-    private SMGAddressValue handleAmper(CExpression lValue) throws CPATransferException {
-      if (lValue instanceof CIdExpression) {
-        // &a
-        return createAddressOfVariable((CIdExpression) lValue);
-      } else if (lValue instanceof CPointerExpression) {
-        // &(*(a))
-
-        return  getAddressFromSymbolicValue( smgState ,
-            ((CPointerExpression) lValue).getOperand().accept(this));
-
-      } else if (lValue instanceof CFieldReference) {
-        // &(a.b)
-        return createAddressOfField((CFieldReference) lValue);
-      } else if (lValue instanceof CArraySubscriptExpression) {
-        // &a[b]
-        return createAddressOfArraySubscript((CArraySubscriptExpression) lValue);
-      } else {
-        return SMGUnknownValue.getInstance();
-      }
-    }
-
-    private SMGAddressValue createAddressOfArraySubscript(CArraySubscriptExpression lValue)
-        throws CPATransferException {
-
-      CExpression arrayExpression = lValue.getArrayExpression();
-
-      SMGAddress arrayAddress = evaluateArrayExpression(smgState, cfaEdge, arrayExpression);
-
-      if (arrayAddress.isUnknown()) {
-        return SMGUnknownValue.getInstance();
-      }
-
-      CExpression subscriptExpr = lValue.getSubscriptExpression();
-
-      SMGExplicitValue subscriptValue = evaluateExplicitValue(smgState, cfaEdge, subscriptExpr);
-
-      if (subscriptValue.isUnknown()) {
-        return SMGUnknownValue.getInstance();
-      }
-
-      SMGExplicitValue arrayOffset = arrayAddress.getOffset();
-
-      int typeSize = getSizeof(cfaEdge, getRealExpressionType(lValue));
-
-      SMGExplicitValue sizeOfType = SMGKnownExpValue.valueOf(typeSize);
-
-      SMGExplicitValue offset =  arrayOffset.add(subscriptValue).multiply(sizeOfType);
-
-      return createAddress(smgState, arrayAddress.getObject(), offset);
-    }
-
-    private SMGAddressValue createAddressOfField(CFieldReference lValue) throws CPATransferException {
-
-      SMGAddress addressOfField = getAddressOfField(smgState, cfaEdge, lValue);
-      SMGField field = getField(cfaEdge, getRealExpressionType(lValue.getFieldOwner()), lValue.getFieldName());
-
-      if (field.isUnknown() || addressOfField.isUnknown()) {
-        return SMGUnknownValue.getInstance();
-      }
-
-      SMGAddress address = addressOfField.add(field.getOffset());
-
-      return createAddress(smgState, address.getObject(), address.getOffset());
-    }
-
-    private SMGAddressValue createAddressOfVariable(CIdExpression idExpression) throws SMGInconsistentException {
-
-      SMGObject variableObject = smgState.getObjectForVisibleVariable(idExpression.getName());
-
-      if (variableObject == null) {
-        return SMGUnknownValue.getInstance();
-      } else {
-        return createAddress(smgState, variableObject, SMGKnownExpValue.ZERO);
-      }
-    }
-
-    @Override
-    public SMGAddressValue visit(CPointerExpression pointerExpression) throws  CPATransferException {
-
-      CExpression operand = pointerExpression.getOperand();
-      CType operandType = getRealExpressionType(operand);
-      CType expType = getRealExpressionType(pointerExpression);
-
-      if (operandType instanceof CPointerType) {
-
-        SMGSymbolicValue address = dereferencePointer(operand, expType);
-        return getAddressFromSymbolicValue(smgState, address);
-
-      } else if (operandType instanceof CArrayType) {
-
-        SMGSymbolicValue address = dereferenceArray(operand, expType);
-        return getAddressFromSymbolicValue(smgState, address);
-
-      } else {
-        throw new UnrecognizedCCodeException("Misinterpreted the expression type of "
-            + operand.toASTString()
-            + " as pointer type", cfaEdge, pointerExpression);
-      }
-    }
-
-    @Override
-    public SMGAddressValue visit(CBinaryExpression binaryExp) throws CPATransferException {
-
-      BinaryOperator binaryOperator = binaryExp.getOperator();
-      CExpression lVarInBinaryExp = binaryExp.getOperand1();
-      CExpression rVarInBinaryExp = binaryExp.getOperand2();
-      CType lVarInBinaryExpType = getRealExpressionType(lVarInBinaryExp);
-      CType rVarInBinaryExpType = getRealExpressionType(rVarInBinaryExp);
-
-      boolean lVarIsAddress = lVarInBinaryExpType instanceof CPointerType;
-      boolean rVarIsAddress = rVarInBinaryExpType instanceof CPointerType;
-
-      CExpression address = null;
-      CExpression pointerOffset = null;
-      CType addressType = null;
-
-      if (lVarIsAddress == rVarIsAddress) {
-        return SMGUnknownValue.getInstance(); // If both or neither are Addresses,
-        //  we can't evaluate the address this pointer stores.
-      } else if (lVarIsAddress) {
-        address = lVarInBinaryExp;
-        pointerOffset = rVarInBinaryExp;
-        addressType = lVarInBinaryExpType;
-      } else if (rVarIsAddress) {
-        address = rVarInBinaryExp;
-        pointerOffset = lVarInBinaryExp;
-        addressType = rVarInBinaryExpType;
-      } else {
-        // TODO throw Exception, no Pointer
-        return SMGUnknownValue.getInstance();
-      }
-
-      switch (binaryOperator) {
-      case PLUS:
-      case MINUS: {
-
-        SMGSymbolicValue addressVal = address.accept(this);
-
-        if (!(addressVal instanceof SMGAddressValue)) {
-          return SMGUnknownValue.getInstance();
-        }
-
-        SMGAddressValue addressValue = (SMGAddressValue) addressVal;
-
-        ExplicitValueVisitor v = new ExplicitValueVisitor(smgState, cfaEdge);
-
-        SMGExplicitValue offsetValue = pointerOffset.accept(v);
-
-        if (addressValue.isUnknown() || offsetValue.isUnknown()) {
-          return addressValue;
-        }
-
-        SMGExplicitValue typeSize = SMGKnownExpValue.valueOf(getSizeof(cfaEdge, addressType));
-
-        SMGExplicitValue pointerOffsetValue = offsetValue.multiply(typeSize);
-
-        SMGObject target = addressValue.getObject();
-
-        SMGExplicitValue addressOffset = addressValue.getOffset();
-
-        switch (binaryOperator) {
-        case PLUS:
-          return createAddress(smgState, target, addressOffset.add(pointerOffsetValue));
-        case MINUS:
-          if (lVarIsAddress) {
-            return createAddress(smgState, target, addressOffset.subtract(pointerOffsetValue));
-          } else {
-            return createAddress(smgState, target, pointerOffsetValue.subtract(addressOffset));
-          }
-        default:
-          throw new AssertionError();
-        }
-      }
-
-      case EQUALS:
-      case NOT_EQUALS:
-      case GREATER_THAN:
-      case GREATER_EQUAL:
-      case LESS_THAN:
-      case LESS_EQUAL:
-        throw new UnrecognizedCCodeException("Misinterpreted the expression type of " + binaryExp + " as pointer type",
-            cfaEdge, binaryExp);
-      case DIVIDE:
-      case MULTIPLY:
-      case SHIFT_LEFT:
-      case MODULO:
-      case SHIFT_RIGHT:
-      case BINARY_AND:
-      case BINARY_OR:
-      case BINARY_XOR:
-      default:
-        return SMGUnknownValue.getInstance();
-      }
-    }
-
-    @Override
-    public SMGAddressValue visit(CArraySubscriptExpression exp) throws CPATransferException {
-      return getAddressFromSymbolicValue(smgState, super.visit(exp));
-    }
-
-    @Override
-    public SMGAddressValue visit(CFieldReference exp) throws CPATransferException {
-      return getAddressFromSymbolicValue(smgState, super.visit(exp));
-    }
-
-    @Override
-    public SMGAddressValue visit(CFunctionCallExpression pIastFunctionCallExpression)
-        throws CPATransferException {
-      CExpression fileNameExpression = pIastFunctionCallExpression.getFunctionNameExpression();
-      String functionName = fileNameExpression.toASTString();
-
-      if (builtins.isABuiltIn(functionName)) {
-        switch (functionName) {
-        case "malloc":
-          possibleMallocFail = true;
-          SMGEdgePointsTo mallocEdge = builtins.evaluateMalloc(pIastFunctionCallExpression, smgState, cfaEdge);
-          return createAddress(mallocEdge);
-        case "calloc":
-          possibleMallocFail = true;
-          SMGEdgePointsTo callocEdge = builtins.evaluateCalloc(pIastFunctionCallExpression, smgState, cfaEdge);
-          return createAddress(callocEdge);
-        case "memset":
-          SMGEdgePointsTo memsetTargetEdge = builtins.evaluateMemset(pIastFunctionCallExpression, smgState, cfaEdge);
-          return createAddress(memsetTargetEdge);
-        }
-        throw new AssertionError();
-      } else {
-        return SMGUnknownValue.getInstance();
-      }
-    }
-  }
-
-  private SMGAddressValue createAddress(SMGEdgePointsTo pEdge) {
-    return SMGKnownAddVal.valueOf(pEdge.getValue(), pEdge.getObject(), pEdge.getOffset());
-  }
-
-  private SMGAddressValue getAddressFromSymbolicValue(SMGState pSmgState,
-      SMGSymbolicValue pAddressValue) throws SMGInconsistentException {
-
-    if (pAddressValue instanceof SMGAddressValue) {
-      return (SMGAddressValue) pAddressValue;
-    }
-
-    if (pAddressValue.isUnknown()) {
-      return SMGUnknownValue.getInstance();
-    }
-
-    //TODO isPointer(symbolicValue)
-    SMGEdgePointsTo edge = pSmgState.getPointerFromValue(pAddressValue.getAsInt());
-
-    return createAddress(edge);
-  }
-
-  private SMGAddressValue createAddress(SMGState pSmgState, SMGObject pTarget, SMGExplicitValue pOffset) throws SMGInconsistentException {
-
-    SMGAddressValue addressValue = getAddress(pSmgState, pTarget, pOffset);
-
-    if (addressValue.isUnknown()) {
-
-      SMGKnownSymValue value = SMGKnownSymValue.valueOf(SMGValueFactory.getNewValue());
-      addressValue = SMGKnownAddVal.valueOf(pTarget, (SMGKnownExpValue)pOffset, value);
-    }
-
-    return addressValue;
-  }
-
-  private SMGAddressValue getAddress(SMGState pSmgState, SMGObject pTarget,
-      SMGExplicitValue pOffset) throws SMGInconsistentException {
-
-    if (pTarget == null || pOffset.isUnknown()) {
-      return SMGUnknownValue.getInstance();
-    }
-
-    Integer address = pSmgState.getAddress(pTarget, pOffset.getAsInt());
-
-    if (address == null) {
-      return SMGUnknownValue.getInstance();
-    }
-
-    return createAddress(pSmgState.getPointerFromValue(address));
-  }
-
-  private class ArrayMemoryVisitor extends DefaultCExpressionVisitor<SMGAddress, CPATransferException>
-      implements CRightHandSideVisitor<SMGAddress, CPATransferException> {
-
-    private final CFAEdge cfaEdge;
-    private final SMGState smgState;
-
-    public ArrayMemoryVisitor(CFAEdge pEdge, SMGState pSmgState) {
-      cfaEdge = pEdge;
-      smgState = pSmgState;
-    }
-
-    @Override
-    protected SMGAddress visitDefault(CExpression exp) {
-      return SMGAddress.UNKNOWN;
-    }
-
-    @Override
-    public SMGAddress visit(CIdExpression idExpression) throws UnrecognizedCCodeException {
-      return new SMGAddress(smgState.getObjectForVisibleVariable(idExpression.getName()),
-          SMGKnownExpValue.ZERO);
-    }
-
-    @Override
-    public SMGAddress visit(CUnaryExpression unaryExpression) throws CPATransferException {
-
-      UnaryOperator unaryOperator = unaryExpression.getOperator();
-
-      switch (unaryOperator) {
-
-      case SIZEOF:
-        throw new UnrecognizedCCodeException("Misinterpreted the expression type of " + unaryExpression
-            + " as array type", cfaEdge, unaryExpression);
-      case MINUS:
-      case NOT:
-      case TILDE:
-      case AMPER:
-      default:
-        // Can't evaluate these ArrayExpressions
-        return SMGAddress.UNKNOWN;
-      }
-    }
-
-    @Override
-    public SMGAddress visit(CPointerExpression pointerExpression) throws CPATransferException {
-
-      CExpression operand = pointerExpression.getOperand();
-      CType operandType = getRealExpressionType(operand);
-
-      boolean operandIsPointer = operandType instanceof CPointerType;
-
-
-      if (operandIsPointer) {
-
-        SMGAddressValue addressValue = evaluateAddress(smgState, cfaEdge, operand);
-
-        if (addressValue.isUnknown()) {
-          return SMGAddress.UNKNOWN;
-        }
-
-        return addressValue.getAddress();
-
-      } else {
-        throw new UnrecognizedCCodeException("Misinterpreted the expression type of " + pointerExpression
-            + " as array type", cfaEdge, pointerExpression);
-      }
-    }
-
-    @Override
-    public SMGAddress visit(CBinaryExpression binaryExp) throws CPATransferException {
-
-      BinaryOperator binaryOperator = binaryExp.getOperator();
-      CExpression lVarInBinaryExp = binaryExp.getOperand1();
-      CExpression rVarInBinaryExp = binaryExp.getOperand2();
-      CType lVarInBinaryExpType = getRealExpressionType(lVarInBinaryExp);
-      CType rVarInBinaryExpType = getRealExpressionType(rVarInBinaryExp);
-
-      boolean lVarIsAddress = lVarInBinaryExpType instanceof CArrayType;
-      boolean rVarIsAddress = rVarInBinaryExpType instanceof CArrayType;
-
-      CExpression address = null;
-      CExpression arrayOffset = null;
-      CType addressType = null;
-
-      if (lVarIsAddress == rVarIsAddress) {
-        return SMGAddress.UNKNOWN; // If both or neither are Addresses,
-        //  we can't evaluate the address this pointer stores.
-      } else if (lVarIsAddress) {
-        address = lVarInBinaryExp;
-        arrayOffset = rVarInBinaryExp;
-        addressType = lVarInBinaryExpType;
-      } else if (rVarIsAddress) {
-        address = rVarInBinaryExp;
-        arrayOffset = lVarInBinaryExp;
-        addressType = rVarInBinaryExpType;
-      } else {
-        // TODO throw Exception, no Pointer
-        return SMGAddress.UNKNOWN;
-      }
-
-      switch (binaryOperator) {
-      case PLUS:
-      case MINUS: {
-
-        SMGAddress addressVal = address.accept(this);
-
-        if (addressVal.isUnknown()) {
-          return addressVal;
-        }
-
-        ExplicitValueVisitor v = new ExplicitValueVisitor(smgState, cfaEdge);
-
-        SMGExplicitValue offsetValue = arrayOffset.accept(v);
-
-        if (offsetValue.isUnknown()) {
-          return SMGAddress.UNKNOWN;
-        }
-
-        SMGExplicitValue typeSize = SMGKnownExpValue.valueOf(getSizeof(cfaEdge, addressType));
-
-        SMGExplicitValue arrayOffsetValue = offsetValue.multiply(typeSize);
-
-        SMGObject target = addressVal.getObject();
-
-        SMGExplicitValue addressOffset = addressVal.getOffset();
-
-        switch (binaryOperator) {
-        case PLUS:
-          return SMGAddress.valueOf(target, addressOffset.add(addressOffset));
-        case MINUS:
-          if (lVarIsAddress) {
-            return SMGAddress.valueOf(target, addressOffset.subtract(arrayOffsetValue));
-          } else {
-            return SMGAddress.valueOf(target, arrayOffsetValue.subtract(addressOffset));
-          }
-        default:
-          throw new AssertionError();
-        }
-      }
-
-      case EQUALS:
-      case NOT_EQUALS:
-      case GREATER_THAN:
-      case GREATER_EQUAL:
-      case LESS_THAN:
-      case LESS_EQUAL:
-        throw new UnrecognizedCCodeException("Misinterpreted the expression type of "
-            + binaryExp + " as pointer type", cfaEdge, binaryExp);
-      case DIVIDE:
-      case MULTIPLY:
-      case SHIFT_LEFT:
-      case MODULO:
-      case SHIFT_RIGHT:
-      case BINARY_AND:
-      case BINARY_OR:
-      case BINARY_XOR:
-      default:
-        return SMGAddress.UNKNOWN;
-      }
-    }
-
-    @Override
-    public SMGAddress visit(CArraySubscriptExpression exp) throws CPATransferException {
-
-      SMGAddress arrayAddress = exp.getArrayExpression().accept(this);
-
-      if (arrayAddress.isUnknown()) {
-        return SMGAddress.UNKNOWN;
-      }
-
-      ExplicitValueVisitor v = new ExplicitValueVisitor(smgState, cfaEdge);
-
-      SMGExplicitValue offsetVal = exp.getSubscriptExpression().accept(v);
-
-      if (offsetVal.isUnknown()) {
-        return SMGAddress.UNKNOWN;
-      }
-
-      SMGExplicitValue offsetValue = offsetVal;
-
-      CType arrayType = getRealExpressionType(exp.getArrayExpression());
-
-      SMGKnownExpValue typeSize = SMGKnownExpValue.valueOf(getSizeof(cfaEdge, arrayType));
-
-      SMGExplicitValue arrayOffsetValue = offsetValue.multiply(typeSize);
-
-      return arrayAddress.add(arrayOffsetValue);
-    }
-
-    @Override
-    public SMGAddress visit(CFunctionCallExpression pIastFunctionCallExpression) throws UnrecognizedCCodeException {
-      return SMGAddress.UNKNOWN;
-    }
-
-    @Override
-    public SMGAddress visit(CCastExpression cast) throws CPATransferException {
-      return cast.getOperand().accept(this);
-    }
-
-    @Override
-    public SMGAddress visit(CFieldReference fieldReference) throws CPATransferException {
-
-      SMGAddress addressOfField = getAddressOfField(smgState, cfaEdge, fieldReference);
-      SMGField field = getField(cfaEdge, getRealExpressionType(fieldReference.getFieldOwner()), fieldReference.getFieldName());
-
-      return addressOfField.add(field.getOffset());
-    }
-  }
-
-  private class AssumeVisitor extends ExpressionValueVisitor {
-
-    private final SMGState smgState;
-
-    public AssumeVisitor(CFAEdge pEdge, SMGState pSmgState) {
-      super(pEdge, pSmgState);
-      smgState = getSmgState();
-    }
-
-    @Override
-    public SMGSymbolicValue visit(CBinaryExpression exp) throws CPATransferException {
-
-      BinaryOperator binaryOperator = exp.getOperator();
-
-      switch (binaryOperator) {
-      case EQUALS:
-      case NOT_EQUALS:
-      case LESS_EQUAL:
-      case LESS_THAN:
-      case GREATER_EQUAL:
-      case GREATER_THAN:
-
-        CExpression lVarInBinaryExp = exp.getOperand1();
-        CExpression rVarInBinaryExp = exp.getOperand2();
-
-        SMGSymbolicValue lVal = evaluateExpressionValue(smgState, getCfaEdge(), lVarInBinaryExp);
-        if (lVal.isUnknown()) { return SMGUnknownValue.getInstance(); }
-
-        SMGSymbolicValue rVal = evaluateExpressionValue(smgState, getCfaEdge(), rVarInBinaryExp);
-        if (rVal.isUnknown()) { return SMGUnknownValue.getInstance(); }
-
-        boolean isZero;
-        boolean isOne;
-
-        switch (binaryOperator) {
-        case NOT_EQUALS:
-          isZero = lVal.equals(rVal);
-          isOne = smgState.isUnequal(lVal.getAsInt(), rVal.getAsInt());
-          break;
-        case EQUALS:
-          isOne = lVal.equals(rVal);
-          isZero = smgState.isUnequal(lVal.getAsInt(), rVal.getAsInt());
-          break;
-        case LESS_EQUAL:
-        case GREATER_EQUAL:
-          isOne = lVal.equals(rVal);
-          isZero = false;
-          if (isOne) {
-            break;
-          }
-
-          //$FALL-THROUGH$
-        case GREATER_THAN:
-        case LESS_THAN:
-
-          SMGAddressValue rAddress = getAddressFromSymbolicValue(getSmgState(), rVal);
-
-          if (rAddress.isUnknown()) {
-            return SMGUnknownValue.getInstance();
-          }
-
-          SMGAddressValue lAddress = getAddressFromSymbolicValue(getSmgState(), rVal);
-
-          if (lAddress.isUnknown()) {
-            return SMGUnknownValue.getInstance();
-          }
-
-          SMGObject lObject = lAddress.getObject();
-          SMGObject rObject = rAddress.getObject();
-
-          if (!lObject.equals(rObject)) {
-            return SMGUnknownValue.getInstance();
-          }
-
-          long rOffset = rAddress.getOffset().getAsLong();
-          long lOffset = lAddress.getOffset().getAsLong();
-
-          // We already checked equality
-          switch (binaryOperator) {
-          case LESS_THAN:
-          case LESS_EQUAL:
-            isOne = lOffset < rOffset;
-            isZero = !isOne;
-            break;
-          case GREATER_EQUAL:
-          case GREATER_THAN:
-            isOne = lOffset > rOffset;
-            isZero = !isOne;
-            break;
-          default:
-            throw new AssertionError();
-          }
-          break;
-        default:
-          throw new AssertionError();
-        }
-
-        if (isZero) {
-          // return 0 if the expression does not hold
-          return SMGKnownSymValue.FALSE;
-        } else if (isOne) {
-          // return a symbolic Value representing 1 if the expression does hold
-          return SMGKnownSymValue.TRUE;
-        } else {
-          // otherwise return UNKNOWN
-          return SMGUnknownValue.getInstance();
-        }
-
-      default:
-        return super.visit(exp);
-      }
-    }
-  }
-
-  private class ExpressionValueVisitor extends DefaultCExpressionVisitor<SMGSymbolicValue, CPATransferException>
-      implements CRightHandSideVisitor<SMGSymbolicValue, CPATransferException> {
-
-    private final CFAEdge cfaEdge;
-    private final SMGState smgState;
-
-    public ExpressionValueVisitor(CFAEdge pEdge, SMGState pSmgState) {
-      cfaEdge = pEdge;
-      smgState = pSmgState;
-    }
-
-    @Override
-    protected SMGSymbolicValue visitDefault(CExpression pExp) {
-      return SMGUnknownValue.getInstance();
-    }
-
-    @Override
-    public SMGSymbolicValue visit(CArraySubscriptExpression exp) throws CPATransferException {
-
-      SMGAddress address = evaluateArraySubscriptExpression(smgState, cfaEdge, exp);
-
-      if (address.isUnknown()) {
-        return SMGUnknownValue.getInstance();
-      }
-
-      SMGSymbolicValue value = readValue(smgState, address.getObject(), address.getOffset(), getRealExpressionType(exp));
-
-      return value;
-    }
-
-    @Override
-    public SMGSymbolicValue visit(CIntegerLiteralExpression exp) throws CPATransferException {
-
-      BigInteger value = exp.getValue();
-
-      boolean isZero = value.equals(BigInteger.ZERO);
-
-      return (isZero ? SMGKnownSymValue.ZERO : SMGUnknownValue.getInstance());
-    }
-
-    @Override
-    public SMGSymbolicValue visit(CCharLiteralExpression exp) throws CPATransferException {
-
-      char value = exp.getCharacter();
-
-      return (value == 0) ? SMGKnownSymValue.ZERO : SMGUnknownValue.getInstance();
-    }
-
-    @Override
-    public SMGSymbolicValue visit(CFieldReference fieldReference) throws CPATransferException {
-
-      SMGAddress addressOfField = getAddressOfField(smgState, cfaEdge, fieldReference);
-
-      SMGField field = getField(cfaEdge, getRealExpressionType(fieldReference.getFieldOwner()), fieldReference.getFieldName());
-
-      if (addressOfField.isUnknown() || field.isUnknown()) {
-        return SMGUnknownValue.getInstance();
-      }
-
-      SMGExplicitValue addressOffset =  addressOfField.getOffset();
-      SMGExplicitValue fieldOffset =    field.getOffset();
-
-      SMGExplicitValue offset = addressOffset.add(fieldOffset);
-
-      return readValue(smgState, addressOfField.getObject(), offset, field.getType());
-    }
-
-    @Override
-    public SMGSymbolicValue visit(CFloatLiteralExpression exp) throws CPATransferException {
-
-      boolean isZero = exp.getValue().equals(BigDecimal.ZERO);
-
-      return isZero ? SMGKnownSymValue.ZERO : SMGUnknownValue.getInstance();
-    }
-
-    @Override
-    public SMGSymbolicValue visit(CIdExpression idExpression) throws CPATransferException {
-
-      CSimpleDeclaration decl = idExpression.getDeclaration();
-
-      if (decl instanceof CEnumerator) {
-
-        long enumValue = ((CEnumerator) decl).getValue();
-
-        return enumValue == 0 ? SMGKnownSymValue.ZERO : SMGUnknownValue.getInstance();
-
-      } else if (decl instanceof CVariableDeclaration
-          || decl instanceof CParameterDeclaration) {
-
-        SMGObject variableObject = smgState.getObjectForVisibleVariable(idExpression.getName());
-
-        return readValue(smgState, variableObject, SMGKnownExpValue.ZERO, getRealExpressionType(idExpression));
-      }
-
-      return SMGUnknownValue.getInstance();
-    }
-
-    @Override
-    public SMGSymbolicValue visit(CUnaryExpression unaryExpression) throws CPATransferException {
-
-      UnaryOperator unaryOperator = unaryExpression.getOperator();
-      CExpression unaryOperand = unaryExpression.getOperand();
-
-      switch (unaryOperator) {
-
-      case AMPER:
-        throw new UnrecognizedCCodeException("Can't use & of expression " + unaryOperand.toASTString(), cfaEdge,
-            unaryExpression);
-
-      case MINUS:
-        SMGSymbolicValue value = unaryOperand.accept(this);
-        return value.equals(SMGKnownSymValue.ZERO) ? value : SMGUnknownValue.getInstance();
-
-      case SIZEOF:
-        int size = getSizeof(cfaEdge, getRealExpressionType(unaryOperand));
-        return (size == 0) ? SMGKnownSymValue.ZERO : SMGUnknownValue.getInstance();
-
-      case NOT:
-        return handleNot(unaryOperand);
-
-      case TILDE:
-
-      default:
-        return SMGUnknownValue.getInstance();
-      }
-    }
-
-    @Override
-    public SMGSymbolicValue visit(CPointerExpression pointerExpression) throws CPATransferException {
-
-      CExpression operand = pointerExpression.getOperand();
-      CType operandType = getRealExpressionType(operand);
-      CType expType = getRealExpressionType(pointerExpression);
-
-
-      if (operandType instanceof CPointerType) {
-        return dereferencePointer(operand, expType);
-      } else if (operandType instanceof CArrayType) {
-        return dereferenceArray(operand, expType);
-      } else {
-        throw new UnrecognizedCCodeException(cfaEdge, pointerExpression);
-      }
-    }
-
-    private SMGSymbolicValue handleNot(CExpression pUnaryOperand) throws CPATransferException {
-      CType unaryOperandType = getRealExpressionType(pUnaryOperand);
-=======
+
     // Type cannot be resolved
     logger.log(Level.WARNING, "Type " + realCType.toASTString("")
         + "cannot be resolved sufficiently to handle initializer "
@@ -2123,7 +935,6 @@
 
     return pNewState;
   }
->>>>>>> d7a445a3
 
   private SMGState handleInitializerList(
       SMGState pNewState, CFAEdge pEdge,
@@ -2479,9 +1290,6 @@
 
       private class BinaryRelationEvaluator {
 
-<<<<<<< HEAD
-      case SIZEOF:
-=======
         private boolean isTrue = false;
         private boolean isFalse = false;
 
@@ -2489,26 +1297,13 @@
         private boolean impliesNeqWhenTrue = false;
         private boolean impliesEqWhenFalse = false;
         private boolean impliesNeqWhenFalse = false;
->>>>>>> d7a445a3
 
         public BinaryRelationEvaluator(BinaryOperator pOp, SMGSymbolicValue pV1, SMGSymbolicValue pV2) {
           int v1 = pV1.getAsInt();
           int v2 = pV2.getAsInt();
 
-<<<<<<< HEAD
-    @Override
-    public SMGExplicitValue visit(CPointerExpression pointerExpression) throws CPATransferException {
-      return SMGUnknownValue.getInstance();
-    }
-
-    @Override
-    public SMGExplicitValue visit(CArraySubscriptExpression exp) throws UnrecognizedCCodeException {
-      return SMGUnknownValue.getInstance();
-    }
-=======
           boolean areEqual = (v1 == v2);
           boolean areNonEqual = (smgState.isUnequal(v1, v2));
->>>>>>> d7a445a3
 
           switch (pOp) {
           case NOT_EQUALS:
