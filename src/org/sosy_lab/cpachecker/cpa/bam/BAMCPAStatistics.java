--- conflicted
+++ resolved
@@ -41,10 +41,6 @@
 import java.util.List;
 import java.util.Set;
 import java.util.logging.Level;
-<<<<<<< HEAD
-
-=======
->>>>>>> ed1408bf
 import org.sosy_lab.common.configuration.Configuration;
 import org.sosy_lab.common.configuration.FileOption;
 import org.sosy_lab.common.configuration.InvalidConfigurationException;
@@ -60,18 +56,8 @@
 import org.sosy_lab.cpachecker.core.reachedset.UnmodifiableReachedSet;
 import org.sosy_lab.cpachecker.cpa.arg.ARGState;
 import org.sosy_lab.cpachecker.cpa.arg.ARGToDotWriter;
-<<<<<<< HEAD
-import org.sosy_lab.cpachecker.cpa.arg.ARGUtils;
-import org.sosy_lab.cpachecker.util.Pair;
-
-import com.google.common.base.Predicate;
-import com.google.common.base.Predicates;
-import com.google.common.collect.HashMultimap;
-import com.google.common.collect.Multimap;
-=======
 import org.sosy_lab.cpachecker.util.Pair;
 import org.sosy_lab.cpachecker.util.statistics.AbstractStatistics;
->>>>>>> ed1408bf
 
 /**
  * Prints some BAM related statistics
@@ -126,38 +112,8 @@
     BAMTransferRelation transferRelation = cpa.getTransferRelation();
     TimedReducer reducer = cpa.getReducer();
 
-<<<<<<< HEAD
-    int sumCalls = data.bamCache.cacheMisses + data.bamCache.partialCacheHits + data.bamCache.fullCacheHits;
-
-    int sumARTElemets = 0;
-    //Usually we print statistics after removing, so here we can't gather reached sets
-    /*for (ReachedSet subreached : BAMARGUtils.gatherReachedSets(cpa, reached).values()) {
-      sumARTElemets += subreached.size();
-    }*/
-
-    out.println("Total size of all ARGs:                                         " + sumARTElemets);
-    out.println("Maximum block depth:                                            " + transferRelation.maxRecursiveDepth);
-    out.println("Total number of recursive CPA calls:                            " + sumCalls);
-    out.println("  Number of cache misses:                                       " + data.bamCache.cacheMisses + " (" + toPercent(data.bamCache.cacheMisses, sumCalls) + " of all calls)");
-    out.println("  Number of partial cache hits:                                 " + data.bamCache.partialCacheHits + " (" + toPercent(data.bamCache.partialCacheHits, sumCalls) + " of all calls)");
-    out.println("  Number of full cache hits:                                    " + data.bamCache.fullCacheHits + " (" + toPercent(data.bamCache.fullCacheHits, sumCalls) + " of all calls)");
-    if (data.bamCache.gatherCacheMissStatistics) {
-      out.println("Cause for cache misses:                                         ");
-      out.println("  Number of abstraction caused misses:                          " + data.bamCache.abstractionCausedMisses + " (" + toPercent(data.bamCache.abstractionCausedMisses, data.bamCache.cacheMisses) + " of all misses)");
-      out.println("  Number of precision caused misses:                            " + data.bamCache.precisionCausedMisses + " (" + toPercent(data.bamCache.precisionCausedMisses, data.bamCache.cacheMisses) + " of all misses)");
-      out.println("  Number of misses with no similar elements:                    " + data.bamCache.noSimilarCausedMisses + " (" + toPercent(data.bamCache.noSimilarCausedMisses, data.bamCache.cacheMisses) + " of all misses)");
-    }
-    out.println("Time for reducing abstract states:                            " + reducer.reduceTime + " (Calls: " + reducer.reduceTime.getNumberOfIntervals() + ")");
-    out.println("Time for expanding abstract states:                           " + reducer.expandTime + " (Calls: " + reducer.expandTime.getNumberOfIntervals() + ")");
-    out.println("Time for checking equality of abstract states:                " + data.bamCache.equalsTimer + " (Calls: " + data.bamCache.equalsTimer.getNumberOfIntervals() + ")");
-    out.println("Time for computing the hashCode of abstract states:           " + data.bamCache.hashingTimer + " (Calls: " + data.bamCache.hashingTimer.getNumberOfIntervals() + ")");
-    out.println("Time for searching for similar cache entries:                   " + data.bamCache.searchingTimer + " (Calls: " + data.bamCache.searchingTimer.getNumberOfIntervals() + ")");
-    out.println("Time for reducing precisions:                                   " + reducer.reducePrecisionTime + " (Calls: " + reducer.reducePrecisionTime.getNumberOfIntervals() + ")");
-    out.println("Time for expanding precisions:                                  " + reducer.expandPrecisionTime + " (Calls: " + reducer.expandPrecisionTime.getNumberOfIntervals() + ")");
-=======
     put(out, "Number of blocks", cpa.getBlockPartitioning().getBlocks().size());
     put(out, "Maximum block depth", transferRelation.maxRecursiveDepth);
->>>>>>> ed1408bf
 
     put(out, "Time for building block partitioning", cpa.blockPartitioningTimer);
     put(out, 0, reducer.reduceTime);
@@ -173,7 +129,6 @@
       put(out, 1, refiner.computeCounterexampleTimer);
       put(out, 1, refiner.removeCachedSubtreeTimer);
     }
-    out.println("Size of block partitioning:                                     " + cpa.blockPartitioning.getBlocks().size());
 
     //Add to reached set all states from BAM cache
     // These lines collect all states for 'Coverage Reporting'
