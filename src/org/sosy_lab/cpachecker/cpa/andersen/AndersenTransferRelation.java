--- conflicted
+++ resolved
@@ -40,10 +40,6 @@
 import org.sosy_lab.cpachecker.cfa.ast.c.CIdExpression;
 import org.sosy_lab.cpachecker.cfa.ast.c.CInitializer;
 import org.sosy_lab.cpachecker.cfa.ast.c.CInitializerExpression;
-<<<<<<< HEAD
-import org.sosy_lab.cpachecker.cfa.ast.c.CLiteralExpression;
-=======
->>>>>>> d7a445a3
 import org.sosy_lab.cpachecker.cfa.ast.c.CPointerExpression;
 import org.sosy_lab.cpachecker.cfa.ast.c.CRightHandSide;
 import org.sosy_lab.cpachecker.cfa.ast.c.CStatement;
@@ -101,11 +97,6 @@
       break;
 
     case BlankEdge:
-<<<<<<< HEAD
-    case FunctionCallEdge:
-    case FunctionReturnEdge:
-      successor = andersenState.clone();
-=======
       successor = andersenState;
       break;
     case MultiEdge:
@@ -114,7 +105,6 @@
       while (pElement != null && edgeIterator.hasNext()) {
         successor = Iterables.getFirst(getAbstractSuccessors(successor, pPrecision, edgeIterator.next()), null);
       }
->>>>>>> d7a445a3
       break;
 
     case CallToReturnEdge:
@@ -230,19 +220,11 @@
         throw new UnrecognizedCCodeException("not supported", pCfaEdge, pOp2);
       }
 
-<<<<<<< HEAD
-    } else if (op2 instanceof CPointerExpression) {
+    } else if (pOp2 instanceof CPointerExpression) {
 
       // a = *b; complex constraint
 
-      op2 = ((CPointerExpression) op2).getOperand();
-=======
-    } else if (pOp2 instanceof CPointerExpression) {
-
-      // a = *b; complex constraint
-
       pOp2 = ((CPointerExpression) pOp2).getOperand();
->>>>>>> d7a445a3
 
       if (pOp2 instanceof CIdExpression) {
 
@@ -257,10 +239,6 @@
 
       return pElement.addConstraint(new BaseConstraint("malloc-" + pCfaEdge.getLineNumber(), pOp1));
 
-    } else if (op2 instanceof CLiteralExpression) {
-
-      AndersenState succ = element.clone();
-      return succ;
     }
 
     // not implemented, or not interessing
