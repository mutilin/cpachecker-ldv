--- conflicted
+++ resolved
@@ -97,13 +97,8 @@
 
   public @Nonnull void setId(SingleIdentifier pId) {
     //Only once
-<<<<<<< HEAD
-   // assert id.equals(pId);
-
-=======
     assert id == null || id.equals(pId) : "Old id " + id + ", new one - " + pId;
     id = pId;
->>>>>>> 9a3eefb2
   }
 
   public UsagePoint getUsagePoint() {
