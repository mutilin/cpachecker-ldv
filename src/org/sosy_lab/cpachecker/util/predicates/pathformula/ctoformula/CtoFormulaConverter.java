/*
 *  CPAchecker is a tool for configurable software verification.
 *  This file is part of CPAchecker.
 *
 *  Copyright (C) 2007-2014  Dirk Beyer
 *  All rights reserved.
 *
 *  Licensed under the Apache License, Version 2.0 (the "License");
 *  you may not use this file except in compliance with the License.
 *  You may obtain a copy of the License at
 *
 *      http://www.apache.org/licenses/LICENSE-2.0
 *
 *  Unless required by applicable law or agreed to in writing, software
 *  distributed under the License is distributed on an "AS IS" BASIS,
 *  WITHOUT WARRANTIES OR CONDITIONS OF ANY KIND, either express or implied.
 *  See the License for the specific language governing permissions and
 *  limitations under the License.
 *
 *
 *  CPAchecker web page:
 *    http://cpachecker.sosy-lab.org
 */
package org.sosy_lab.cpachecker.util.predicates.pathformula.ctoformula;

import static org.sosy_lab.cpachecker.util.predicates.pathformula.ctoformula.CtoFormulaTypeUtils.*;

import java.util.ArrayList;
import java.util.HashMap;
import java.util.List;
import java.util.Map;
import java.util.Set;
import java.util.logging.Level;

import org.sosy_lab.common.LogManager;
import org.sosy_lab.common.Pair;
import org.sosy_lab.common.Triple;
import org.sosy_lab.common.log.LogManagerWithoutDuplicates;
import org.sosy_lab.cpachecker.cfa.ast.FileLocation;
import org.sosy_lab.cpachecker.cfa.ast.IAstNode;
import org.sosy_lab.cpachecker.cfa.ast.c.CAssignment;
import org.sosy_lab.cpachecker.cfa.ast.c.CExpression;
import org.sosy_lab.cpachecker.cfa.ast.c.CExpressionStatement;
import org.sosy_lab.cpachecker.cfa.ast.c.CFieldReference;
import org.sosy_lab.cpachecker.cfa.ast.c.CFunctionCall;
import org.sosy_lab.cpachecker.cfa.ast.c.CFunctionCallAssignmentStatement;
import org.sosy_lab.cpachecker.cfa.ast.c.CFunctionCallExpression;
import org.sosy_lab.cpachecker.cfa.ast.c.CFunctionCallStatement;
import org.sosy_lab.cpachecker.cfa.ast.c.CFunctionDeclaration;
import org.sosy_lab.cpachecker.cfa.ast.c.CIdExpression;
import org.sosy_lab.cpachecker.cfa.ast.c.CInitializerList;
import org.sosy_lab.cpachecker.cfa.ast.c.CInitializers;
import org.sosy_lab.cpachecker.cfa.ast.c.CLeftHandSide;
import org.sosy_lab.cpachecker.cfa.ast.c.CParameterDeclaration;
import org.sosy_lab.cpachecker.cfa.ast.c.CRightHandSide;
import org.sosy_lab.cpachecker.cfa.ast.c.CRightHandSideVisitor;
import org.sosy_lab.cpachecker.cfa.ast.c.CSimpleDeclaration;
import org.sosy_lab.cpachecker.cfa.ast.c.CStatement;
import org.sosy_lab.cpachecker.cfa.ast.c.CUnaryExpression;
import org.sosy_lab.cpachecker.cfa.ast.c.CUnaryExpression.UnaryOperator;
import org.sosy_lab.cpachecker.cfa.ast.c.CVariableDeclaration;
import org.sosy_lab.cpachecker.cfa.model.BlankEdge;
import org.sosy_lab.cpachecker.cfa.model.CFAEdge;
import org.sosy_lab.cpachecker.cfa.model.CFAEdgeType;
import org.sosy_lab.cpachecker.cfa.model.MultiEdge;
import org.sosy_lab.cpachecker.cfa.model.c.CAssumeEdge;
import org.sosy_lab.cpachecker.cfa.model.c.CDeclarationEdge;
import org.sosy_lab.cpachecker.cfa.model.c.CFunctionCallEdge;
import org.sosy_lab.cpachecker.cfa.model.c.CFunctionEntryNode;
import org.sosy_lab.cpachecker.cfa.model.c.CFunctionReturnEdge;
import org.sosy_lab.cpachecker.cfa.model.c.CFunctionSummaryEdge;
import org.sosy_lab.cpachecker.cfa.model.c.CReturnStatementEdge;
import org.sosy_lab.cpachecker.cfa.model.c.CStatementEdge;
import org.sosy_lab.cpachecker.cfa.types.MachineModel;
import org.sosy_lab.cpachecker.cfa.types.c.CArrayType;
import org.sosy_lab.cpachecker.cfa.types.c.CComplexType.ComplexTypeKind;
import org.sosy_lab.cpachecker.cfa.types.c.CCompositeType;
import org.sosy_lab.cpachecker.cfa.types.c.CCompositeType.CCompositeTypeMemberDeclaration;
import org.sosy_lab.cpachecker.cfa.types.c.CElaboratedType;
import org.sosy_lab.cpachecker.cfa.types.c.CEnumType;
import org.sosy_lab.cpachecker.cfa.types.c.CFunctionType;
import org.sosy_lab.cpachecker.cfa.types.c.CNumericTypes;
import org.sosy_lab.cpachecker.cfa.types.c.CPointerType;
import org.sosy_lab.cpachecker.cfa.types.c.CSimpleType;
import org.sosy_lab.cpachecker.cfa.types.c.CStorageClass;
import org.sosy_lab.cpachecker.cfa.types.c.CType;
import org.sosy_lab.cpachecker.exceptions.CPATransferException;
import org.sosy_lab.cpachecker.exceptions.UnrecognizedCCodeException;
import org.sosy_lab.cpachecker.exceptions.UnrecognizedCFAEdgeException;
import org.sosy_lab.cpachecker.util.VariableClassification;
import org.sosy_lab.cpachecker.util.predicates.interfaces.BitvectorFormula;
import org.sosy_lab.cpachecker.util.predicates.interfaces.BooleanFormula;
import org.sosy_lab.cpachecker.util.predicates.interfaces.Formula;
import org.sosy_lab.cpachecker.util.predicates.interfaces.FormulaType;
import org.sosy_lab.cpachecker.util.predicates.interfaces.FunctionFormulaType;
import org.sosy_lab.cpachecker.util.predicates.interfaces.view.*;
import org.sosy_lab.cpachecker.util.predicates.interfaces.view.NumeralFormulaManagerView;
import org.sosy_lab.cpachecker.util.predicates.pathformula.ErrorConditions;
import org.sosy_lab.cpachecker.util.predicates.pathformula.PathFormula;
import org.sosy_lab.cpachecker.util.predicates.pathformula.SSAMap;
import org.sosy_lab.cpachecker.util.predicates.pathformula.SSAMap.SSAMapBuilder;
import org.sosy_lab.cpachecker.util.predicates.pathformula.pointeraliasing.PointerTargetSet;
import org.sosy_lab.cpachecker.util.predicates.pathformula.pointeraliasing.PointerTargetSetBuilder;
import org.sosy_lab.cpachecker.util.predicates.pathformula.pointeraliasing.PointerTargetSetBuilder.DummyPointerTargetSetBuilder;

import com.google.common.base.Optional;
import com.google.common.collect.ImmutableList;
import com.google.common.collect.ImmutableMap;
import com.google.common.collect.ImmutableSet;

/**
 * Class containing all the code that converts C code into a formula.
 */
public class CtoFormulaConverter {

  // list of functions that are pure (no side-effects from the perspective of this analysis)
  public static final Set<String> PURE_EXTERNAL_FUNCTIONS
      = ImmutableSet.of("abort", "exit", "__assert_fail", "__VERIFIER_error",
          "free", "kfree",
          "fprintf", "printf", "puts", "printk", "sprintf", "swprintf",
          "strcasecmp", "strchr", "strcmp", "strlen", "strncmp", "strrchr", "strstr"
          );

  // set of functions that may not appear in the source code
  // the value of the map entry is the explanation for the user
  public static final Map<String, String> UNSUPPORTED_FUNCTIONS
      = ImmutableMap.of("pthread_create", "threads");

  //names for special variables needed to deal with functions
  protected static final String RETURN_VARIABLE_NAME = "__retval__";

  private static final Set<String> SAFE_VAR_ARG_FUNCTIONS = ImmutableSet.of(
      "printf", "printk"
      );

  private static final String SCOPE_SEPARATOR = "::";

  private final Map<String, Formula> stringLitToFormula = new HashMap<>();
  private int nextStringLitIndex = 0;

  final FormulaEncodingOptions options;
  protected final MachineModel machineModel;
  private final Optional<VariableClassification> variableClassification;
  final CtoFormulaTypeHandler typeHandler;

  protected final FormulaManagerView fmgr;
  protected final BooleanFormulaManagerView bfmgr;
<<<<<<< HEAD
  private final NumeralFormulaManagerView nfmgr;
  protected final BitvectorFormulaManagerView efmgr;
=======
  private final RationalFormulaManagerView nfmgr;
  private final BitvectorFormulaManagerView efmgr;
>>>>>>> d85d2ff5
  protected final FunctionFormulaManagerView ffmgr;
  protected final LogManagerWithoutDuplicates logger;

  public static final int          VARIABLE_UNSET          = -1;
  static final int                 VARIABLE_UNINITIALIZED  = 2;

  private final FunctionFormulaType<?> stringUfDecl;

  public CtoFormulaConverter(FormulaEncodingOptions pOptions, FormulaManagerView fmgr,
      MachineModel pMachineModel, Optional<VariableClassification> pVariableClassification,
      LogManager logger,
      CtoFormulaTypeHandler pTypeHandler) {

    this.fmgr = fmgr;
    this.options = pOptions;
    this.machineModel = pMachineModel;
    this.variableClassification = pVariableClassification;
    this.typeHandler = pTypeHandler;

    this.bfmgr = fmgr.getBooleanFormulaManager();
    this.nfmgr = fmgr.getRationalFormulaManager();
    this.efmgr = fmgr.getBitvectorFormulaManager();
    this.ffmgr = fmgr.getFunctionFormulaManager();
    this.logger = new LogManagerWithoutDuplicates(logger);

    stringUfDecl = ffmgr.createFunction(
            "__string__", typeHandler.getPointerType(), FormulaType.RationalType);
  }

  void logfOnce(Level level, CFAEdge edge, String msg, Object... args) {
    if (logger.wouldBeLogged(level)) {
      logger.logfOnce(level, "%s: %s: %s",
          edge.getFileLocation(),
          String.format(msg, args),
          edge.getDescription());
    }
  }

  /**
   * Returns the size in bytes of the given type.
   * Always use this method instead of machineModel.getSizeOf,
   * because this method can handle dereference-types.
   * @param pType the type to calculate the size of.
   * @return the size in bytes of the given type.
   */
  protected int getSizeof(CType pType) {
    return typeHandler.getSizeof(pType);
  }

  protected boolean isRelevantField(final CCompositeType compositeType,
                          final String fieldName) {
    return !variableClassification.isPresent() ||
           !options.ignoreIrrelevantVariables() ||
           variableClassification.get().getRelevantFields().containsEntry(compositeType, fieldName);
  }

  protected static Pair<String, String> parseQualifiedName(final String qualifiedName) {
    final int position = qualifiedName.indexOf(SCOPE_SEPARATOR);
    return Pair.of(position >= 0 ? qualifiedName.substring(0, position) : null,
                   position >= 0 ? qualifiedName.substring(position + SCOPE_SEPARATOR.length()) : qualifiedName);
  }

  protected boolean isRelevantLeftHandSide(final CLeftHandSide lhs) {
    if (options.ignoreIrrelevantVariables() && variableClassification.isPresent()) {
      return lhs.accept(new IsRelevantLhsVisitor(this));
    } else {
      return true;
    }
  }

  protected final boolean isRelevantVariable(final CSimpleDeclaration var) {
    if (options.ignoreIrrelevantVariables() && variableClassification.isPresent()) {
      final Pair<String, String> parsedName = parseQualifiedName(var.getQualifiedName());
      final String function = parsedName.getFirst();
      final String name = parsedName.getSecond();
      return name.equals(RETURN_VARIABLE_NAME) ||
           variableClassification.get().getRelevantVariables().containsEntry(function, name);
    }
    return true;
  }

  public FormulaType<?> getFormulaTypeFromCType(CType type) {
    return typeHandler.getFormulaTypeFromCType(type);
  }

  /** prefixes function to variable name
  * Call only if you are sure you have a local variable!
  */
  public static String scoped(String var, String function) {
    return (function + SCOPE_SEPARATOR + var).intern();
  }

  /**
   * This method eleminates all spaces from an expression's ASTString and returns
   * the new String.
   *
   * @param e the expression which should be named
   * @return the name of the expression
   */
  public static String exprToVarName(IAstNode e) {
    return e.toASTString().replaceAll("[ \n\t]", "");
  }

  /**
   * Produces a fresh new SSA index for an assignment
   * and updates the SSA map.
   */
  protected int makeFreshIndex(String name, CType type, SSAMapBuilder ssa) {
    return getIndex(name, type, ssa, true);
  }

  /**
   * This method returns the index of the given variable in the ssa map, if there
   * is none, it creates one with the value 1.
   *
   * @return the index of the variable
   */
  protected int getIndex(String name, CType type, SSAMapBuilder ssa) {
    return getIndex(name, type, ssa, false);
  }

  private int getIndex(String name, CType type, SSAMapBuilder ssa, boolean makeFresh) {
    int idx = ssa.getIndex(name);
    if (makeFresh) {
      if (idx > 0) {
        idx = idx+1;
      } else {
        idx = VARIABLE_UNINITIALIZED; // AG - IMPORTANT!!! We must start from 2 and
        // not from 1, because this is an assignment,
        // so the SSA index must be fresh.
      }
      checkSsaSavedType(name, type, ssa);
      ssa.setIndex(name, type, idx);
    } else {
      if (idx <= 0) {
        logger.log(Level.ALL, "WARNING: Auto-instantiating variable:", name);
        idx = 1;
        checkSsaSavedType(name, type, ssa);

        ssa.setIndex(name, type, idx);
      } else {
        checkSsaSavedType(name, type, ssa);
      }
    }

    return idx;
  }

  protected void checkSsaSavedType(String name, CType type, SSAMapBuilder ssa) {

    // Check if types match

    // Assert when a variable already exists, that it has the same type
    // TODO: Un-comment when parser and code-base is stable enough
//    Variable t;
//    assert
//         (t = ssa.getType(name)) == null
//      || CTypeUtils.equals(t, type)
//      : "Saving variables with mutliple types is not possible!";
    CType t = ssa.getType(name);
    if (t != null && !areEqualWithMatchingPointerArray(t, type)) {

      if (getFormulaTypeFromCType(t) != getFormulaTypeFromCType(type)) {
        throw new UnsupportedOperationException(
            "Variable " + name + " used with types of different sizes! " +
                "(Type1: " + t + ", Type2: " + type + ")");
      } else {
        logger.logf(Level.FINEST, "Variable %s was found with multiple types!"
                + " (Type1: %s, Type2: %s)", name, t, type);
      }
    }
  }

  /**
   * Create a formula for a given variable, which is assumed to be constant.
   * This method does not handle scoping!
   */
  protected Formula makeConstant(String name, CType type) {
    return fmgr.makeVariable(getFormulaTypeFromCType(type), name);
  }

  /**
   * Create a formula for a given variable.
   * This method does not handle scoping and the NON_DET_VARIABLE!
   *
   * This method does not update the index of the variable.
   */
  protected Formula makeVariable(String name, CType type, SSAMapBuilder ssa) {
    return makeVariable(name, type, ssa, false);
  }

  /**
   * Create a formula for a given variable with a fresh index if needed.
   * This method does not handle scoping and the NON_DET_VARIABLE!
   *
   * This method does not update the index of the variable.
   */
  private Formula makeVariable(String name, CType type, SSAMapBuilder ssa, boolean makeFreshIndex) {
    int idx = getIndex(name, type, ssa, makeFreshIndex);
    return fmgr.makeVariable(this.getFormulaTypeFromCType(type), name, idx);
  }

  /**
   * Create a formula for a given variable with a fresh index for the left-hand
   * side of an assignment.
   * This method does not handle scoping and the NON_DET_VARIABLE!
   */
  protected Formula makeFreshVariable(String name, CType type, SSAMapBuilder ssa) {
    return makeVariable(name, type, ssa, true);
  }

  Formula makeStringLiteral(String literal) {
    Formula result = stringLitToFormula.get(literal);

    if (result == null) {
      // generate a new string literal. We generate a new UIf
      int n = nextStringLitIndex++;
      result = ffmgr.createUninterpretedFunctionCall(
          stringUfDecl, ImmutableList.of(nfmgr.makeNumber(n)));
      stringLitToFormula.put(literal, result);
    }

    return result;
  }

  /**
   * Used for implicit and explicit type casts between CTypes.
   * @param fromType the origin Type of the expression.
   * @param toType the type to cast into.
   * @param formula the formula of the expression.
   * @return the new formula after the cast.
   */
  protected Formula makeCast(final CType pFromType, final CType pToType, Formula formula, CFAEdge edge) throws UnrecognizedCCodeException {
    // UNDEFINED: Casting a numeric value into a value that can't be represented by the target type (either directly or via static_cast)

    CType fromType = pFromType.getCanonicalType();
    CType toType = pToType.getCanonicalType();

    if (fromType.equals(toType)) {
      return formula; // No cast required;
    }

    if (fromType instanceof CFunctionType) {
      // references to functions can be seen as function pointers
      fromType = new CPointerType(false, false, fromType);
    }

    final boolean fromIsPointer = fromType instanceof CPointerType;
    final boolean toIsPointer = toType instanceof CPointerType;
    final boolean fromCanBeHandledAsInt =
        (fromIsPointer ||
         fromType instanceof CEnumType ||
        (fromType instanceof CElaboratedType &&
            ((CElaboratedType)fromType).getKind() == ComplexTypeKind.ENUM));
    final boolean toCanBeHandledAsInt =
        (toIsPointer ||
         toType instanceof CEnumType ||
        (toType instanceof CElaboratedType &&
            ((CElaboratedType)toType).getKind() == ComplexTypeKind.ENUM));

    if (fromCanBeHandledAsInt || toCanBeHandledAsInt) {
      // See Enums/Pointers as Integers
      if (fromCanBeHandledAsInt) {
        fromType = fromIsPointer ? machineModel.getPointerEquivalentSimpleType() : CNumericTypes.INT;
        fromType = fromType.getCanonicalType();
      }

      if (toCanBeHandledAsInt) {
        toType = toIsPointer ? machineModel.getPointerEquivalentSimpleType() : CNumericTypes.INT;
        toType = toType.getCanonicalType();
      }
    }

    if (fromType instanceof CSimpleType) {
      CSimpleType sfromType = (CSimpleType)fromType;
      if (toType instanceof CSimpleType) {
        CSimpleType stoType = (CSimpleType)toType;
        return makeSimpleCast(sfromType, stoType, formula);
      }
    }

    if (fromType instanceof CPointerType ||
        toType instanceof CPointerType) {
      // Ignore casts between Pointer and right sized types
      if (getFormulaTypeFromCType(toType) == getFormulaTypeFromCType(fromType)) {
        return formula;
      }
    }

    if (getSizeof(fromType) == getSizeof(toType)) {
      // We can most likely just ignore this cast
      logger.logfOnce(Level.WARNING, "Ignoring cast from %s to %s.", fromType, toType);
      return formula;
    } else {
      throw new UnrecognizedCCodeException("Cast from " + pFromType + " to " + pToType + " not supported!", edge);
    }
  }

  protected CExpression makeCastFromArrayToPointerIfNecessary(CExpression exp, CType targetType) {
    if (exp.getExpressionType().getCanonicalType() instanceof CArrayType) {
      targetType = targetType.getCanonicalType();
      if (targetType instanceof CPointerType || targetType instanceof CSimpleType) {
        return makeCastFromArrayToPointer(exp);
      }
    }
    return exp;
  }

  private static CExpression makeCastFromArrayToPointer(CExpression arrayExpression) {
    // array-to-pointer conversion
    CArrayType arrayType = (CArrayType)arrayExpression.getExpressionType().getCanonicalType();
    CPointerType pointerType = new CPointerType(arrayType.isConst(),
        arrayType.isVolatile(), arrayType.getType());

    return new CUnaryExpression(arrayExpression.getFileLocation(), pointerType,
        arrayExpression, UnaryOperator.AMPER);
  }

  /**
   * Handles casts between simple types.
   * When the fromType is a signed type a bit-extension will be done,
   * on any other case it will be filled with 0 bits.
   */
  private Formula makeSimpleCast(CSimpleType pFromCType, CSimpleType pToCType, Formula pFormula) {
    final FormulaType<?> fromType = typeHandler.getFormulaTypeFromCType(pFromCType);
    final FormulaType<?> toType = typeHandler.getFormulaTypeFromCType(pToCType);

    final Formula ret;
    if (fromType == toType) {
      ret = pFormula;

    } else if (fromType.isBitvectorType() && toType.isBitvectorType()) {
      int fromSize = ((FormulaType.BitvectorType)fromType).getSize();
      int toSize = ((FormulaType.BitvectorType)toType).getSize();
      if (fromSize > toSize) {
        ret = fmgr.makeExtract(pFormula, toSize-1, 0);

      } else if (fromSize < toSize) {
        ret = fmgr.makeExtend(pFormula, (toSize - fromSize), machineModel.isSigned(pFromCType));

      } else {
        ret = pFormula;
      }

    } else {
      throw new IllegalArgumentException("Cast from " + pFromCType + " to " + pToCType
          + " needs theory conversion between " + fromType + " and " + toType);
    }

    assert fmgr.getFormulaType(ret) == toType;
    return ret;
  }

  CType getPromotedCType(CType t) {
    t = t.getCanonicalType();
    if (t instanceof CSimpleType) {
      // Integer types smaller than int are promoted when an operation is performed on them.
      // If all values of the original type can be represented as an int, the value of the smaller type is converted to an int;
      // otherwise, it is converted to an unsigned int.
      CSimpleType s = (CSimpleType) t;
      if (machineModel.getSizeof(s) < machineModel.getSizeofInt()) {
        return CNumericTypes.INT;
      }
    }
    return t;
  }

//  @Override
  public PathFormula makeAnd(PathFormula oldFormula,
      CFAEdge edge, ErrorConditions errorConditions)
      throws CPATransferException {
    // this is where the "meat" is... We have to parse the statement
    // attached to the edge, and convert it to the appropriate formula
    if (edge.getEdgeType() == CFAEdgeType.BlankEdge) {

      // in this case there's absolutely nothing to do, so take a shortcut
      return oldFormula;
    }

    String function = (edge.getPredecessor() != null)
                          ? edge.getPredecessor().getFunctionName() : null;

    SSAMapBuilder ssa = oldFormula.getSsa().builder();
    Constraints constraints = new Constraints(bfmgr);
    PointerTargetSetBuilder pts = createPointerTargetSetBuilder(oldFormula.getPointerTargetSet());

    BooleanFormula edgeFormula = createFormulaForEdge(edge, function, ssa, pts, constraints, errorConditions);

    edgeFormula = bfmgr.and(edgeFormula, constraints.get());

    SSAMap newSsa = ssa.build();
    PointerTargetSet newPts = pts.build();

    if (bfmgr.isTrue(edgeFormula)
        && (newSsa == oldFormula.getSsa())
        && newPts.equals(oldFormula.getPointerTargetSet())) {
      // formula is just "true" and rest is equal
      // i.e. no writes to SSAMap, no branching and length should stay the same
      return oldFormula;
    }

    BooleanFormula newFormula = bfmgr.and(oldFormula.getFormula(), edgeFormula);
    int newLength = oldFormula.getLength() + 1;
    return new PathFormula(newFormula, newSsa, newPts, newLength);
  }

  /**
   * This helper method creates a formula for an CFA edge, given the current function, SSA map and constraints.
   *
   * @param edge the edge for which to create the formula
   * @param function the current scope
   * @param ssa the current SSA map
   * @param constraints the current constraints
   * @return the formula for the edge
   * @throws CPATransferException
   */
  private BooleanFormula createFormulaForEdge(
      final CFAEdge edge, final String function,
      final SSAMapBuilder ssa, final PointerTargetSetBuilder pts,
      final Constraints constraints, final ErrorConditions errorConditions)
          throws CPATransferException {
    switch (edge.getEdgeType()) {
    case StatementEdge: {
      return makeStatement((CStatementEdge) edge, function,
          ssa, pts, constraints, errorConditions);
    }

    case ReturnStatementEdge: {
      CReturnStatementEdge returnEdge = (CReturnStatementEdge)edge;
      return makeReturn(returnEdge.getExpression(), returnEdge, function,
          ssa, pts, constraints, errorConditions);
    }

    case DeclarationEdge: {
      return makeDeclaration((CDeclarationEdge)edge, function, ssa, pts, constraints, errorConditions);
    }

    case AssumeEdge: {
      CAssumeEdge assumeEdge = (CAssumeEdge)edge;
      return makePredicate(assumeEdge.getExpression(), assumeEdge.getTruthAssumption(),
          assumeEdge, function, ssa, pts, constraints, errorConditions);
    }

    case BlankEdge: {
      assert false : "Handled above";
      return bfmgr.makeBoolean(true);
    }

    case FunctionCallEdge: {
      return makeFunctionCall((CFunctionCallEdge)edge, function,
          ssa, pts, constraints, errorConditions);
    }

    case FunctionReturnEdge: {
      // get the expression from the summary edge
      CFunctionSummaryEdge ce = ((CFunctionReturnEdge)edge).getSummaryEdge();
      return makeExitFunction(ce, function,
          ssa, pts, constraints, errorConditions);
    }

    case MultiEdge: {
      List<BooleanFormula> multiEdgeFormulas = new ArrayList<>(((MultiEdge)edge).getEdges().size());

      // unroll the MultiEdge
      for (CFAEdge singleEdge : (MultiEdge)edge) {
        if (singleEdge instanceof BlankEdge) {
          continue;
        }
        multiEdgeFormulas.add(createFormulaForEdge(singleEdge, function, ssa, pts, constraints, errorConditions));
      }

      // Big conjunction at the end is better than creating a new conjunction
      // after each edge for some SMT solvers.
      return bfmgr.and(multiEdgeFormulas);
    }

    default:
      throw new UnrecognizedCFAEdgeException(edge);
    }
  }

  protected BooleanFormula makeStatement(
      final CStatementEdge statement, final String function,
      final SSAMapBuilder ssa, final PointerTargetSetBuilder pts,
      final Constraints constraints, final ErrorConditions errorConditions)
          throws CPATransferException {

    CStatement stmt = statement.getStatement();
    if (stmt instanceof CAssignment) {
      CAssignment assignment = (CAssignment)stmt;
      return makeAssignment(assignment.getLeftHandSide(), assignment.getRightHandSide(),
          statement, function, ssa, pts, constraints, errorConditions);

    } else {
      if (stmt instanceof CFunctionCallStatement) {
        CRightHandSideVisitor<Formula, UnrecognizedCCodeException> ev = createCRightHandSideVisitor(
            statement, function, ssa, pts, constraints, errorConditions);
        CFunctionCallStatement callStmt = (CFunctionCallStatement)stmt;
        callStmt.getFunctionCallExpression().accept(ev);

      } else if (!(stmt instanceof CExpressionStatement)) {
        throw new UnrecognizedCCodeException("Unknown statement", statement, stmt);
      }

      // side-effect free statement, ignore
      return bfmgr.makeBoolean(true);
    }
  }

  protected BooleanFormula makeDeclaration(
      final CDeclarationEdge edge, final String function,
      final SSAMapBuilder ssa, final PointerTargetSetBuilder pts,
      final Constraints constraints, final ErrorConditions errorConditions)
          throws CPATransferException {

    if (!(edge.getDeclaration() instanceof CVariableDeclaration)) {
      // struct prototype, function declaration, typedef etc.
      logfOnce(Level.FINEST, edge, "Ignoring declaration");
      return bfmgr.makeBoolean(true);
    }

    CVariableDeclaration decl = (CVariableDeclaration)edge.getDeclaration();
    final String varName = decl.getQualifiedName();

    if (!isRelevantVariable(decl)) {
      logger.logfOnce(Level.FINEST, "%s: Ignoring declaration of unused variable: %s",
          decl.getFileLocation(), decl.toASTString());
      return bfmgr.makeBoolean(true);
    }

    // if the var is unsigned, add the constraint that it should
    // be > 0
    //    if (((CSimpleType)spec).isUnsigned()) {
    //    long z = mathsat.api.msat_make_number(msatEnv, "0");
    //    long mvar = buildMsatVariable(var, idx);
    //    long t = mathsat.api.msat_make_gt(msatEnv, mvar, z);
    //    t = mathsat.api.msat_make_and(msatEnv, m1.getTerm(), t);
    //    m1 = new MathsatFormula(t);
    //    }

    // just increment index of variable in SSAMap
    // (a declaration contains an implicit assignment, even without initializer)
    // In case of an existing initializer, we increment the index twice
    // (here and below) so that the index 2 only occurs for uninitialized variables.
    // DO NOT OMIT THIS CALL, even without an initializer!
    makeFreshIndex(varName, decl.getType(), ssa);

    // if there is an initializer associated to this variable,
    // take it into account
    BooleanFormula result = bfmgr.makeBoolean(true);

    if (decl.getInitializer() instanceof CInitializerList) {
      // If there is an initializer, all fields/elements not mentioned
      // in the initializer are set to 0 (C standard § 6.7.9 (21)

      int size = machineModel.getSizeof(decl.getType());
      if (size > 0) {
        Formula var = makeVariable(varName, decl.getType(), ssa);
        Formula zero = fmgr.makeNumber(getFormulaTypeFromCType(decl.getType()), 0L);
        result = bfmgr.and(result, fmgr.assignment(var, zero));
      }
    }

    for (CAssignment assignment : CInitializers.convertToAssignments(decl, edge)) {
      result = bfmgr.and(result, makeAssignment(assignment.getLeftHandSide(), assignment.getRightHandSide(), edge, function, ssa, pts, constraints, errorConditions));
    }

    return result;
  }

  protected BooleanFormula makeExitFunction(
      final CFunctionSummaryEdge ce, final String calledFunction,
      final SSAMapBuilder ssa, final PointerTargetSetBuilder pts,
      final Constraints constraints, final ErrorConditions errorConditions)
          throws CPATransferException {

    CFunctionCall retExp = ce.getExpression();
    if (retExp instanceof CFunctionCallStatement) {
      // this should be a void return, just do nothing...
      return bfmgr.makeBoolean(true);

    } else if (retExp instanceof CFunctionCallAssignmentStatement) {
      CFunctionCallAssignmentStatement exp = (CFunctionCallAssignmentStatement)retExp;
      CFunctionCallExpression funcCallExp = exp.getRightHandSide();

      String callerFunction = ce.getSuccessor().getFunctionName();

      final CIdExpression rhs = createReturnVariable(funcCallExp.getFileLocation(), funcCallExp.getDeclaration());

      return makeAssignment(exp.getLeftHandSide(), rhs, ce, callerFunction, ssa, pts, constraints, errorConditions);
    } else {
      throw new UnrecognizedCCodeException("Unknown function exit expression", ce, retExp);
    }
  }

  protected CType getReturnType(CFunctionCallExpression funcCallExp, CFAEdge edge) throws UnrecognizedCCodeException {
    // NOTE: When funCallExp.getExpressionType() does always return the return type of the function we don't
    // need this function. However I'm not sure because there can be implicit casts. Just to be safe.
    CType retType;
    CFunctionDeclaration funcDecl = funcCallExp.getDeclaration();
    if (funcDecl == null) {
      // Check if we have a function pointer here.
      CExpression functionNameExpression = funcCallExp.getFunctionNameExpression();
      CType expressionType = functionNameExpression.getExpressionType().getCanonicalType();
      if (expressionType instanceof CFunctionType) {
        CFunctionType funcPtrType = (CFunctionType)expressionType;
        retType = funcPtrType.getReturnType();
      } else if (expressionType instanceof CPointerType &&
                 ((CPointerType) expressionType).getType().getCanonicalType() instanceof CFunctionType) {
        CFunctionType funcPtrType = (CFunctionType) ((CPointerType) expressionType).getType().getCanonicalType();
        retType = funcPtrType.getReturnType();
      } else {
        throw new UnrecognizedCCodeException("Cannot handle function pointer call with unknown type " + expressionType, edge, funcCallExp);
      }
      assert retType != null;
    } else {
      retType = funcDecl.getType().getReturnType();
    }

    CType expType = funcCallExp.getExpressionType();
    if (!expType.getCanonicalType().equals(retType.getCanonicalType())) {
      // Bit ignore for now because we sometimes just get ElaboratedType instead of CompositeType
      logfOnce(Level.WARNING, edge,
          "Return type of function %s is %s, but result is used as type %s",
          funcDecl.getName(), retType, expType);
    }
    return expType;
  }


  protected BooleanFormula makeFunctionCall(
      final CFunctionCallEdge edge, final String callerFunction,
      final SSAMapBuilder ssa, final PointerTargetSetBuilder pts,
      final Constraints constraints, final ErrorConditions errorConditions)
          throws CPATransferException {

    List<CExpression> actualParams = edge.getArguments();

    CFunctionEntryNode fn = edge.getSuccessor();
    List<CParameterDeclaration> formalParams = fn.getFunctionParameters();

    if (fn.getFunctionDefinition().getType().takesVarArgs()) {
      if (formalParams.size() > actualParams.size()) {
        throw new UnrecognizedCCodeException("Number of parameters on function call does " +
            "not match function definition", edge);
      }

      if (!SAFE_VAR_ARG_FUNCTIONS.contains(fn.getFunctionName())) {
        logfOnce(Level.WARNING, edge,
            "Ignoring parameters passed as varargs to function %s",
            fn.getFunctionName());
      }

    } else {
      if (formalParams.size() != actualParams.size()) {
        throw new UnrecognizedCCodeException("Number of parameters on function call does " +
            "not match function definition", edge);
      }
    }

    int i = 0;
    BooleanFormula result = bfmgr.makeBoolean(true);
    for (CParameterDeclaration formalParam : formalParams) {
      CExpression paramExpression = actualParams.get(i++);
      CIdExpression lhs = new CIdExpression(paramExpression.getFileLocation(), formalParam);

      BooleanFormula eq = makeAssignment(lhs, paramExpression, edge, callerFunction, ssa, pts, constraints, errorConditions);
      result = bfmgr.and(result, eq);
    }

    return result;
  }

  protected BooleanFormula makeReturn(final CExpression rightExp,
      final CReturnStatementEdge edge, final String function,
      final SSAMapBuilder ssa, final PointerTargetSetBuilder pts,
      final Constraints constraints, final ErrorConditions errorConditions)
          throws CPATransferException {
    if (rightExp == null) {
      // this is a return from a void function, do nothing
      return bfmgr.makeBoolean(true);
    } else {

      // we have to save the information about the return value,
      // so that we can use it later on, if it is assigned to
      // a variable. We create a function::__retval__ variable
      // that will hold the return value
      final CFunctionDeclaration functionDeclaration =
          ((CFunctionEntryNode) edge.getSuccessor().getEntryNode()).getFunctionDefinition();
      final CIdExpression lhs = createReturnVariable(rightExp.getFileLocation(), functionDeclaration);

      return makeAssignment(lhs, rightExp, edge, function, ssa, pts, constraints, errorConditions);
    }
  }

  private static CIdExpression createReturnVariable(final FileLocation fileLocation,
      final CFunctionDeclaration functionDeclaration) {
    final CVariableDeclaration returnVariableDeclaration = createReturnVariableDeclaration(functionDeclaration);
    final CIdExpression lhs = new CIdExpression(fileLocation,
                       returnVariableDeclaration);
    return lhs;
  }

  protected static final CVariableDeclaration createReturnVariableDeclaration(
      final CFunctionDeclaration functionDeclaration) {
    final String retVarName = RETURN_VARIABLE_NAME;
    final CType returnType = functionDeclaration.getType().getReturnType();

    return new CVariableDeclaration(functionDeclaration.getFileLocation(), false,
        CStorageClass.AUTO, returnType,
        retVarName, retVarName, scoped(retVarName, functionDeclaration.getName()), null);
  }

  /**
   * Creates formula for the given assignment.
   * @param assignment the assignment to process
   * @return the assignment formula
   * @throws UnrecognizedCCodeException
   */
  protected BooleanFormula makeAssignment(
      final CLeftHandSide lhs, CRightHandSide rhs,
      final CFAEdge edge, final String function,
      final SSAMapBuilder ssa, final PointerTargetSetBuilder pts,
      final Constraints constraints, final ErrorConditions errorConditions)
          throws UnrecognizedCCodeException {

    if (!isRelevantLeftHandSide(lhs)) {
      // Optimization for unused variables and fields
      return bfmgr.makeBoolean(true);
    }

    CType lhsType = lhs.getExpressionType().getCanonicalType();

    if (lhsType instanceof CArrayType) {
      // Probably a (string) initializer, ignore assignments to arrays
      // as they cannot behandled precisely anyway.
      return bfmgr.makeBoolean(true);
    }

    if (rhs instanceof CExpression) {
      rhs = makeCastFromArrayToPointerIfNecessary((CExpression)rhs, lhsType);
    }

    Formula r = buildTerm(rhs, edge, function, ssa, pts, constraints, errorConditions);
    Formula l = buildLvalueTerm(lhs, edge, function, ssa, pts, constraints, errorConditions);
    r = makeCast(
          rhs.getExpressionType(),
          lhsType,
          r,
          edge);

    return fmgr.assignment(l, r);
  }

  Formula buildTerm(CRightHandSide exp, CFAEdge edge, String function,
      SSAMapBuilder ssa, PointerTargetSetBuilder pts,
      Constraints constraints, ErrorConditions errorConditions)
          throws UnrecognizedCCodeException {
    return exp.accept(createCRightHandSideVisitor(edge, function, ssa, pts, constraints, errorConditions));
  }

  Formula buildLvalueTerm(CLeftHandSide exp,
      CFAEdge edge, String function,
      SSAMapBuilder ssa, PointerTargetSetBuilder pts,
      Constraints constraints, ErrorConditions errorConditions) throws UnrecognizedCCodeException {
    return exp.accept(new LvalueVisitor(this, edge, function, ssa, pts, constraints, errorConditions));
  }

  <T extends Formula> T ifTrueThenOneElseZero(FormulaType<T> type, BooleanFormula pCond) {
    T one = fmgr.makeNumber(type, 1);
    T zero = fmgr.makeNumber(type, 0);
    return bfmgr.ifThenElse(pCond, one, zero);
  }

  protected final <T extends Formula> BooleanFormula toBooleanFormula(T pF) {
    // If this is not a predicate, make it a predicate by adding a "!= 0"
    assert !fmgr.getFormulaType(pF).isBooleanType();

    T zero = fmgr.makeNumber(fmgr.getFormulaType(pF), 0);

    if (bfmgr.isIfThenElse(pF)) {
      Triple<BooleanFormula, T, T> parts = bfmgr.splitIfThenElse(pF);

      T one = fmgr.makeNumber(fmgr.getFormulaType(pF), 1);

      if (parts.getSecond().equals(one) && parts.getThird().equals(zero)) {
        return parts.getFirst();
      } else if (parts.getSecond().equals(zero) && parts.getThird().equals(one)) {
        return bfmgr.not(parts.getFirst());
      }
    }

    return bfmgr.not(fmgr.makeEqual(pF, zero));
  }

  protected BooleanFormula makePredicate(CExpression exp, boolean isTrue, CFAEdge edge,
      String function, SSAMapBuilder ssa, PointerTargetSetBuilder pts, Constraints constraints, ErrorConditions errorConditions) throws UnrecognizedCCodeException {

    Formula f = exp.accept(createCRightHandSideVisitor(edge, function, ssa, pts, constraints, errorConditions));
    BooleanFormula result = toBooleanFormula(f);

    if (!isTrue) {
      result = bfmgr.not(result);
    }
    return result;
  }

  public BooleanFormula makePredicate(CExpression exp, CFAEdge edge, String function, SSAMapBuilder ssa) throws UnrecognizedCCodeException {
    PointerTargetSetBuilder pts = DummyPointerTargetSetBuilder.INSTANCE;
    Constraints constraints = new Constraints(bfmgr);
    ErrorConditions errorConditions = ErrorConditions.dummyInstance(bfmgr);
    BooleanFormula f = makePredicate(exp, true, edge, function, ssa, pts, constraints, errorConditions);
    return bfmgr.and(f, constraints.get());
  }

  protected PointerTargetSetBuilder createPointerTargetSetBuilder(PointerTargetSet pts) {
    return DummyPointerTargetSetBuilder.INSTANCE;
  }

  protected CRightHandSideVisitor<Formula, UnrecognizedCCodeException> createCRightHandSideVisitor(
      CFAEdge pEdge, String pFunction,
      SSAMapBuilder ssa, PointerTargetSetBuilder pts,
      Constraints constraints, ErrorConditions errorConditions) {
    return new ExpressionToFormulaVisitor(this, pEdge, pFunction, ssa);
  }

  /**
   * Creates a Formula which accesses the given bits.
   */
  private BitvectorFormula accessField(Pair<Integer, Integer> msb_Lsb, BitvectorFormula f) {
    return fmgr.makeExtract(f, msb_Lsb.getFirst(), msb_Lsb.getSecond());
  }

  /**
   * Creates a Formula which accesses the given Field
   */
  BitvectorFormula accessField(CFieldReference fExp, Formula f) throws UnrecognizedCCodeException {
    assert options.handleFieldAccess() : "Fieldaccess if only allowed with handleFieldAccess";
    assert f instanceof BitvectorFormula : "Fields need to be represented with bitvectors";
    // Get the underlaying structure
    Pair<Integer, Integer> msb_Lsb = getFieldOffsetMsbLsb(fExp);
    return accessField(msb_Lsb, (BitvectorFormula)f);
  }

  /**
   * Return the bitvector for a struct with the bits for one field replaced
   * by another bitvector, or left out completely.
   * @param fExp The field of the struct to replace.
   * @param pLVar The full struct.
   * @param pRightVariable The replacement bitvector, or nothing.
   * @return If pRightVariable is present, a formula of the same size as pLVar, but with some bits replaced.
   * If pRightVariable is not present, a formula that is smaller then pLVar (with the field bits missing).
   */
  Formula replaceField(CFieldReference fExp, Formula pLVar, Optional<Formula> pRightVariable) throws UnrecognizedCCodeException {
    assert options.handleFieldAccess() : "Fieldaccess if only allowed with handleFieldAccess";

    Pair<Integer, Integer> msb_Lsb = getFieldOffsetMsbLsb(fExp);

    int size = efmgr.getLength((BitvectorFormula) pLVar);
    assert size > msb_Lsb.getFirst() : "pLVar is too small";
    assert 0 <= msb_Lsb.getSecond() && msb_Lsb.getFirst() >= msb_Lsb.getSecond() : "msb_Lsb is invalid";

    // create a list with three formulas:
    // - prefix of struct (before the field)
    // - the replaced field
    // - suffix of struct (after the field)
    List<Formula> parts = new ArrayList<>(3);

    if (msb_Lsb.getFirst() + 1 < size) {
      parts.add(fmgr.makeExtract(pLVar, size - 1, msb_Lsb.getFirst() + 1));
    }

    if (pRightVariable.isPresent()) {
      assert efmgr.getLength((BitvectorFormula) pRightVariable.get()) == msb_Lsb.getFirst() + 1 - msb_Lsb.getSecond() : "The new formula has not the right size";
      parts.add(pRightVariable.get());
    }

    if (msb_Lsb.getSecond() > 0) {
      parts.add(fmgr.makeExtract(pLVar, msb_Lsb.getSecond() - 1, 0));
    }

    if (parts.isEmpty()) {
      // struct with no other fields, return empty bitvector
      return efmgr.makeBitvector(0, 0);
    }
    return fmgr.makeConcat(parts);
  }

  /**
   * Returns the offset of the given CFieldReference within the structure in bits.
   */
  private Pair<Integer, Integer> getFieldOffsetMsbLsb(CFieldReference fExp) throws UnrecognizedCCodeException {
    CExpression fieldRef = getRealFieldOwner(fExp);
    CCompositeType structType = (CCompositeType)fieldRef.getExpressionType().getCanonicalType();

    // f is now the structure, access it:
    int bitsPerByte = machineModel.getSizeofCharInBits();

    int offset;
    switch (structType.getKind()) {
    case UNION:
      offset = 0;
      break;
    case STRUCT:
      offset = getFieldOffset(structType, fExp.getFieldName()) * bitsPerByte;
      break;
    default:
      throw new UnrecognizedCCodeException("Unexpected field access", fExp);
    }

    int fieldSize = getSizeof(fExp.getExpressionType()) * bitsPerByte;

    // Crude hack for unions with zero-sized array fields produced by LDV
    // (ldv-consumption/32_7a_cilled_true_linux-3.8-rc1-32_7a-fs--ceph--ceph.ko-ldv_main7_sequence_infinite_withcheck_stateful.cil.out.c)
    if (fieldSize == 0 && structType.getKind() == ComplexTypeKind.UNION) {
      fieldSize = getSizeof(fieldRef.getExpressionType());
    }

    int lsb = offset;
    int msb = offset + fieldSize - 1;
    assert(lsb >= 0);
    assert(msb >= lsb);
    Pair<Integer, Integer> msb_Lsb = Pair.of(msb, lsb);
    return msb_Lsb;
  }

  /**
   * Returns the offset of the given field in the given struct in bytes.
   *
   * This function does not handle UNIONs or ENUMs!
   */
  private int getFieldOffset(CCompositeType structType, String fieldName) {
    int off = 0;
    for (CCompositeTypeMemberDeclaration member : structType.getMembers()) {
      if (member.getName().equals(fieldName)) {
        return off;
      }

      off += getSizeof(member.getType());
    }

    throw new AssertionError("field " + fieldName + " was not found in " + structType);
  }

  /**
   * We call this method for unsupported Expressions and just make a new Variable.
   */
  Formula makeVariableUnsafe(CExpression exp, String function, SSAMapBuilder ssa, boolean makeFresh) {
    if (makeFresh) {
      logger.logOnce(Level.WARNING, "Program contains array, or pointer (multiple level of indirection), or field (enable handleFieldAccess and handleFieldAliasing) access; analysis is imprecise in case of aliasing.");
    }
    logger.logfOnce(Level.FINEST, "%s: Unhandled expression treated as free variable: %s",
        exp.getFileLocation(), exp.toASTString());

    String var = scoped(exprToVarName(exp), function);
    return makeVariable(var, exp.getExpressionType(), ssa, makeFresh);
  }
}<|MERGE_RESOLUTION|>--- conflicted
+++ resolved
@@ -145,13 +145,8 @@
 
   protected final FormulaManagerView fmgr;
   protected final BooleanFormulaManagerView bfmgr;
-<<<<<<< HEAD
   private final NumeralFormulaManagerView nfmgr;
-  protected final BitvectorFormulaManagerView efmgr;
-=======
-  private final RationalFormulaManagerView nfmgr;
   private final BitvectorFormulaManagerView efmgr;
->>>>>>> d85d2ff5
   protected final FunctionFormulaManagerView ffmgr;
   protected final LogManagerWithoutDuplicates logger;
 
