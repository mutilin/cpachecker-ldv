/*
 *  CPAchecker is a tool for configurable software verification.
 *  This file is part of CPAchecker.
 *
 *  Copyright (C) 2007-2012  Dirk Beyer
 *  All rights reserved.
 *
 *  Licensed under the Apache License, Version 2.0 (the "License");
 *  you may not use this file except in compliance with the License.
 *  You may obtain a copy of the License at
 *
 *      http://www.apache.org/licenses/LICENSE-2.0
 *
 *  Unless required by applicable law or agreed to in writing, software
 *  distributed under the License is distributed on an "AS IS" BASIS,
 *  WITHOUT WARRANTIES OR CONDITIONS OF ANY KIND, either express or implied.
 *  See the License for the specific language governing permissions and
 *  limitations under the License.
 *
 *
 *  CPAchecker web page:
 *    http://cpachecker.sosy-lab.org
 */
package org.sosy_lab.cpachecker.cfa.parser.eclipse;

import static java.lang.Character.isDigit;

import java.math.BigDecimal;
import java.math.BigInteger;
import java.util.ArrayList;
import java.util.Arrays;
import java.util.Collections;
import java.util.LinkedList;
import java.util.List;
import java.util.Set;
import java.util.logging.Level;

import org.eclipse.cdt.core.dom.ast.IASTArrayDeclarator;
import org.eclipse.cdt.core.dom.ast.IASTArrayModifier;
import org.eclipse.cdt.core.dom.ast.IASTArraySubscriptExpression;
import org.eclipse.cdt.core.dom.ast.IASTBinaryExpression;
import org.eclipse.cdt.core.dom.ast.IASTCastExpression;
import org.eclipse.cdt.core.dom.ast.IASTCompositeTypeSpecifier;
import org.eclipse.cdt.core.dom.ast.IASTConditionalExpression;
import org.eclipse.cdt.core.dom.ast.IASTDeclSpecifier;
import org.eclipse.cdt.core.dom.ast.IASTDeclaration;
import org.eclipse.cdt.core.dom.ast.IASTDeclarator;
import org.eclipse.cdt.core.dom.ast.IASTElaboratedTypeSpecifier;
import org.eclipse.cdt.core.dom.ast.IASTEnumerationSpecifier;
import org.eclipse.cdt.core.dom.ast.IASTEqualsInitializer;
import org.eclipse.cdt.core.dom.ast.IASTExpression;
import org.eclipse.cdt.core.dom.ast.IASTExpressionList;
import org.eclipse.cdt.core.dom.ast.IASTExpressionStatement;
import org.eclipse.cdt.core.dom.ast.IASTFieldReference;
import org.eclipse.cdt.core.dom.ast.IASTFileLocation;
import org.eclipse.cdt.core.dom.ast.IASTFunctionCallExpression;
import org.eclipse.cdt.core.dom.ast.IASTFunctionDeclarator;
import org.eclipse.cdt.core.dom.ast.IASTFunctionDefinition;
import org.eclipse.cdt.core.dom.ast.IASTIdExpression;
import org.eclipse.cdt.core.dom.ast.IASTInitializer;
import org.eclipse.cdt.core.dom.ast.IASTInitializerClause;
import org.eclipse.cdt.core.dom.ast.IASTInitializerExpression;
import org.eclipse.cdt.core.dom.ast.IASTInitializerList;
import org.eclipse.cdt.core.dom.ast.IASTLiteralExpression;
import org.eclipse.cdt.core.dom.ast.IASTName;
import org.eclipse.cdt.core.dom.ast.IASTNamedTypeSpecifier;
import org.eclipse.cdt.core.dom.ast.IASTNode;
import org.eclipse.cdt.core.dom.ast.IASTParameterDeclaration;
import org.eclipse.cdt.core.dom.ast.IASTPointer;
import org.eclipse.cdt.core.dom.ast.IASTPointerOperator;
import org.eclipse.cdt.core.dom.ast.IASTProblemDeclaration;
import org.eclipse.cdt.core.dom.ast.IASTProblemStatement;
import org.eclipse.cdt.core.dom.ast.IASTReturnStatement;
import org.eclipse.cdt.core.dom.ast.IASTSimpleDeclSpecifier;
import org.eclipse.cdt.core.dom.ast.IASTSimpleDeclaration;
import org.eclipse.cdt.core.dom.ast.IASTStandardFunctionDeclarator;
import org.eclipse.cdt.core.dom.ast.IASTStatement;
import org.eclipse.cdt.core.dom.ast.IASTTypeId;
import org.eclipse.cdt.core.dom.ast.IASTTypeIdExpression;
import org.eclipse.cdt.core.dom.ast.IASTUnaryExpression;
import org.sosy_lab.common.LogManager;
import org.sosy_lab.common.Pair;
import org.sosy_lab.common.Triple;
import org.sosy_lab.cpachecker.cfa.ast.c.CArraySubscriptExpression;
import org.sosy_lab.cpachecker.cfa.ast.c.CAssignment;
import org.sosy_lab.cpachecker.cfa.ast.c.CAstNode;
import org.sosy_lab.cpachecker.cfa.ast.c.CBinaryExpression;
import org.sosy_lab.cpachecker.cfa.ast.c.CBinaryExpression.BinaryOperator;
import org.sosy_lab.cpachecker.cfa.ast.c.CCastExpression;
import org.sosy_lab.cpachecker.cfa.ast.c.CCharLiteralExpression;
import org.sosy_lab.cpachecker.cfa.ast.c.CComplexTypeDeclaration;
import org.sosy_lab.cpachecker.cfa.ast.c.CDeclaration;
import org.sosy_lab.cpachecker.cfa.ast.c.CExpression;
import org.sosy_lab.cpachecker.cfa.ast.c.CExpressionAssignmentStatement;
import org.sosy_lab.cpachecker.cfa.ast.c.CExpressionStatement;
import org.sosy_lab.cpachecker.cfa.ast.c.CFieldReference;
import org.sosy_lab.cpachecker.cfa.ast.c.CFileLocation;
import org.sosy_lab.cpachecker.cfa.ast.c.CFloatLiteralExpression;
import org.sosy_lab.cpachecker.cfa.ast.c.CFunctionCallAssignmentStatement;
import org.sosy_lab.cpachecker.cfa.ast.c.CFunctionCallExpression;
import org.sosy_lab.cpachecker.cfa.ast.c.CFunctionCallStatement;
import org.sosy_lab.cpachecker.cfa.ast.c.CFunctionDeclaration;
import org.sosy_lab.cpachecker.cfa.ast.c.CIdExpression;
import org.sosy_lab.cpachecker.cfa.ast.c.CInitializer;
import org.sosy_lab.cpachecker.cfa.ast.c.CInitializerExpression;
import org.sosy_lab.cpachecker.cfa.ast.c.CInitializerList;
import org.sosy_lab.cpachecker.cfa.ast.c.CIntegerLiteralExpression;
import org.sosy_lab.cpachecker.cfa.ast.c.CLiteralExpression;
import org.sosy_lab.cpachecker.cfa.ast.c.CParameterDeclaration;
import org.sosy_lab.cpachecker.cfa.ast.c.CReturnStatement;
import org.sosy_lab.cpachecker.cfa.ast.c.CSimpleDeclaration;
import org.sosy_lab.cpachecker.cfa.ast.c.CStatement;
import org.sosy_lab.cpachecker.cfa.ast.c.CStringLiteralExpression;
import org.sosy_lab.cpachecker.cfa.ast.c.CTypeDefDeclaration;
import org.sosy_lab.cpachecker.cfa.ast.c.CTypeIdExpression;
import org.sosy_lab.cpachecker.cfa.ast.c.CTypeIdExpression.TypeIdOperator;
import org.sosy_lab.cpachecker.cfa.ast.c.CUnaryExpression;
import org.sosy_lab.cpachecker.cfa.ast.c.CUnaryExpression.UnaryOperator;
import org.sosy_lab.cpachecker.cfa.ast.c.CVariableDeclaration;
import org.sosy_lab.cpachecker.cfa.types.c.CArrayType;
import org.sosy_lab.cpachecker.cfa.types.c.CBasicType;
import org.sosy_lab.cpachecker.cfa.types.c.CComplexType;
import org.sosy_lab.cpachecker.cfa.types.c.CCompositeType;
import org.sosy_lab.cpachecker.cfa.types.c.CCompositeType.CCompositeTypeMemberDeclaration;
import org.sosy_lab.cpachecker.cfa.types.c.CDefaults;
import org.sosy_lab.cpachecker.cfa.types.c.CDummyType;
import org.sosy_lab.cpachecker.cfa.types.c.CElaboratedType;
import org.sosy_lab.cpachecker.cfa.types.c.CElaboratedType.ElaboratedType;
import org.sosy_lab.cpachecker.cfa.types.c.CEnumType;
import org.sosy_lab.cpachecker.cfa.types.c.CEnumType.CEnumerator;
import org.sosy_lab.cpachecker.cfa.types.c.CFunctionType;
import org.sosy_lab.cpachecker.cfa.types.c.CNamedType;
import org.sosy_lab.cpachecker.cfa.types.c.CPointerType;
import org.sosy_lab.cpachecker.cfa.types.c.CSimpleType;
import org.sosy_lab.cpachecker.cfa.types.c.CStorageClass;
import org.sosy_lab.cpachecker.cfa.types.c.CType;
import org.sosy_lab.cpachecker.cfa.types.c.CTypedef;

import com.google.common.base.Strings;
import com.google.common.collect.ImmutableSet;
import com.google.common.collect.Lists;

@SuppressWarnings("deprecation") // several methods are deprecated in CDT 7 but still working
class ASTConverter {

  private final LogManager logger;

  private Scope scope;

  private LinkedList<CAstNode> preSideAssignments = new LinkedList<CAstNode>();
  private LinkedList<CAstNode> postSideAssignments = new LinkedList<CAstNode>();
  private IASTConditionalExpression conditionalExpression = null;
  private CIdExpression conditionalTemporaryVariable = null;


  public ASTConverter(Scope pScope, LogManager pLogger) {
    scope = pScope;
    logger = pLogger;
  }

  private static void check(boolean assertion, String msg, IASTNode astNode) throws CFAGenerationRuntimeException {
    if (!assertion) {
      throw new CFAGenerationRuntimeException(msg, astNode);
    }
  }

  public int numberOfPreSideAssignments(){
    return preSideAssignments.size();
  }


  public CAstNode getNextPreSideAssignment() {
    return preSideAssignments.removeFirst();
  }

  public int numberOfPostSideAssignments(){
    return postSideAssignments.size();
  }

  public CAstNode getNextPostSideAssignment() {
    return postSideAssignments.removeFirst();
  }

  public void resetConditionalExpression() {
    conditionalExpression = null;
  }

  public IASTConditionalExpression getConditionalExpression() {
    return conditionalExpression;
  }

  public CIdExpression getConditionalTemporaryVariable() {
    return conditionalTemporaryVariable;
  }

  private static final Set<BinaryOperator> BOOLEAN_BINARY_OPERATORS = ImmutableSet.of(
      BinaryOperator.EQUALS,
      BinaryOperator.NOT_EQUALS,
      BinaryOperator.GREATER_EQUAL,
      BinaryOperator.GREATER_THAN,
      BinaryOperator.LESS_EQUAL,
      BinaryOperator.LESS_THAN,
      BinaryOperator.LOGICAL_AND,
      BinaryOperator.LOGICAL_OR);

  private boolean isBooleanExpression(CExpression e) {
    if (e instanceof CBinaryExpression) {
      return BOOLEAN_BINARY_OPERATORS.contains(((CBinaryExpression)e).getOperator());

    } else if (e instanceof CUnaryExpression) {
      return ((CUnaryExpression) e).getOperator() == UnaryOperator.NOT;

    } else {
      return false;
    }
  }

  public CExpression convertBooleanExpression(IASTExpression e){

    CExpression exp = convertExpressionWithoutSideEffects(e);
    if (!isBooleanExpression(exp)) {

      // TODO: probably the type of the zero is not always correct
      CExpression zero = new CIntegerLiteralExpression(exp.getFileLocation(), exp.getExpressionType(), BigInteger.ZERO);
      return new CBinaryExpression(exp.getFileLocation(), exp.getExpressionType(), exp, zero, BinaryOperator.NOT_EQUALS);
    }

    return exp;
  }

  public CExpression convertExpressionWithoutSideEffects(
      IASTExpression e) {

    CAstNode node = convertExpressionWithSideEffects(e);
    if (node == null || node instanceof CExpression) {
      return (CExpression) node;

    } else if (node instanceof CFunctionCallExpression) {
      return addSideassignmentsForExpressionsWithoutSideEffects(node, e);

    } else if(e instanceof IASTUnaryExpression && (((IASTUnaryExpression)e).getOperator() == IASTUnaryExpression.op_postFixDecr
                                                   || ((IASTUnaryExpression)e).getOperator() == IASTUnaryExpression.op_postFixIncr)) {
      return addSideAssignmentsForUnaryExpressions(e, ((CAssignment)node).getLeftHandSide(), node.getFileLocation(), convert(e.getExpressionType()), ((CBinaryExpression)((CAssignment)node).getRightHandSide()).getOperator());

    } else if (node instanceof CAssignment) {
      preSideAssignments.add(node);
      return ((CAssignment) node).getLeftHandSide();

    } else {
      throw new AssertionError("unknown expression " + node);
    }
  }

  private CExpression addSideassignmentsForExpressionsWithoutSideEffects(CAstNode node,
                                                                            IASTExpression e){
    CIdExpression tmp = createTemporaryVariable(e, null);

    preSideAssignments.add(new CFunctionCallAssignmentStatement(convert(e.getFileLocation()),
                                                                tmp,
                                                                (CFunctionCallExpression) node));
    return tmp;
  }

  private CIdExpression addSideAssignmentsForUnaryExpressions(IASTExpression e,
                                                              CExpression exp,
                                                              CFileLocation fileLoc,
                                                              CType type,
                                                              BinaryOperator op) {
    CIdExpression tmp = createTemporaryVariable(e, null);
    preSideAssignments.add(new CExpressionAssignmentStatement(fileLoc, tmp, exp));


    CExpression one = new CIntegerLiteralExpression(fileLoc, type, BigInteger.ONE);
    CBinaryExpression postExp = new CBinaryExpression(fileLoc, type, exp, one, op);
    preSideAssignments.add(new CExpressionAssignmentStatement(fileLoc, exp, postExp));

    return tmp;
}

  protected CAstNode convertExpressionWithSideEffects(IASTExpression e) {
    assert !(e instanceof CExpression);

    if (e == null) {
      return null;

    } else if (e instanceof IASTArraySubscriptExpression) {
      return convert((IASTArraySubscriptExpression)e);

    } else if (e instanceof IASTBinaryExpression) {
      return convert((IASTBinaryExpression)e);

    } else if (e instanceof IASTCastExpression) {
      return convert((IASTCastExpression)e);

    } else if (e instanceof IASTFieldReference) {
      return convert((IASTFieldReference)e);

    } else if (e instanceof IASTFunctionCallExpression) {
      return convert((IASTFunctionCallExpression)e);

    } else if (e instanceof IASTIdExpression) {
      return convert((IASTIdExpression)e);

    } else if (e instanceof IASTLiteralExpression) {
      return convert((IASTLiteralExpression)e);

    } else if (e instanceof IASTUnaryExpression) {
      return convert((IASTUnaryExpression)e);

    } else if (e instanceof IASTTypeIdExpression) {
      return convert((IASTTypeIdExpression)e);

    } else if (e instanceof IASTConditionalExpression) {
      return convert((IASTConditionalExpression)e);

    } else {
      throw new CFAGenerationRuntimeException("Unknown expression type " + e.getClass().getSimpleName(), e);
    }
  }

  private CAstNode convert(IASTConditionalExpression e) {
    CIdExpression tmp = createTemporaryVariable(e, null);
    conditionalTemporaryVariable = tmp;
    conditionalExpression = e;
    return tmp;
  }

  private CArraySubscriptExpression convert(IASTArraySubscriptExpression e) {
    return new CArraySubscriptExpression(convert(e.getFileLocation()), convert(e.getExpressionType()), convertExpressionWithoutSideEffects(e.getArrayExpression()), convertExpressionWithoutSideEffects(e.getSubscriptExpression()));
  }

  /**
   * creates temporary variables with increasing numbers
   */
  private CIdExpression createTemporaryVariable(IASTExpression e, String name) {
    boolean nameWasInUse = true;
    if (name == null) {
      nameWasInUse = false;
      name = "__CPAchecker_TMP_";
      int i = 0;
      while (scope.variableNameInUse(name + i, name + i)) {
        i++;
      }
      name += i;
    }

    CVariableDeclaration decl = new CVariableDeclaration(convert(e.getFileLocation()),
                                               false,
                                               CStorageClass.AUTO,
                                               convert(e.getExpressionType()),
                                               name,
                                               name,
                                               null);

    if (!nameWasInUse) {
    scope.registerDeclaration(decl);
    preSideAssignments.add(decl);
    }
    CIdExpression tmp = new CIdExpression(convert(e.getFileLocation()),
                                                convert(e.getExpressionType()),
                                                name,
                                                decl);
    return tmp;
  }

  private CAstNode convert(IASTBinaryExpression e) {
    CFileLocation fileLoc = convert(e.getFileLocation());
    CType type = convert(e.getExpressionType());
    CExpression leftHandSide = convertExpressionWithoutSideEffects(e.getOperand1());

    Pair<BinaryOperator, Boolean> opPair = convertBinaryOperator(e);
    BinaryOperator op = opPair.getFirst();
    boolean isAssign = opPair.getSecond();

    if (isAssign) {

      if (op == null) {
        // a = b
        CAstNode rightHandSide = convertExpressionWithSideEffects(e.getOperand2()); // right-hand side may have a function call


        if (rightHandSide instanceof CExpression) {
          // a = b
          return new CExpressionAssignmentStatement(fileLoc, leftHandSide, (CExpression)rightHandSide);

        } else if (rightHandSide instanceof CFunctionCallExpression) {
          // a = f()
          return new CFunctionCallAssignmentStatement(fileLoc, leftHandSide, (CFunctionCallExpression)rightHandSide);

        } else if (rightHandSide instanceof CAssignment) {
          preSideAssignments.add(rightHandSide);
          return new CExpressionAssignmentStatement(fileLoc, leftHandSide, ((CAssignment) rightHandSide).getLeftHandSide());
        } else {
          throw new CFAGenerationRuntimeException("Expression is not free of side-effects", e);
        }

      } else {
        // a += b etc.
        CExpression rightHandSide = convertExpressionWithoutSideEffects(e.getOperand2());

        // first create expression "a + b"
        CBinaryExpression exp = new CBinaryExpression(fileLoc, type, leftHandSide, rightHandSide, op);

        // and now the assignment
        return new CExpressionAssignmentStatement(fileLoc, leftHandSide, exp);
      }

    } else {
      CExpression rightHandSide = convertExpressionWithoutSideEffects(e.getOperand2());
      return new CBinaryExpression(fileLoc, type, leftHandSide, rightHandSide, op);
    }
  }

  private Pair<BinaryOperator, Boolean> convertBinaryOperator(IASTBinaryExpression e) {
    boolean isAssign = false;
    BinaryOperator operator;

    switch (e.getOperator()) {
    case IASTBinaryExpression.op_multiply:
      operator = BinaryOperator.MULTIPLY;
      break;
    case IASTBinaryExpression.op_divide:
      operator = BinaryOperator.DIVIDE;
      break;
    case IASTBinaryExpression.op_modulo:
      operator = BinaryOperator.MODULO;
      break;
    case IASTBinaryExpression.op_plus:
      operator = BinaryOperator.PLUS;
      break;
    case IASTBinaryExpression.op_minus:
      operator = BinaryOperator.MINUS;
      break;
    case IASTBinaryExpression.op_shiftLeft:
      operator = BinaryOperator.SHIFT_LEFT;
      break;
    case IASTBinaryExpression.op_shiftRight:
      operator = BinaryOperator.SHIFT_RIGHT;
      break;
    case IASTBinaryExpression.op_lessThan:
      operator = BinaryOperator.LESS_THAN;
      break;
    case IASTBinaryExpression.op_greaterThan:
      operator = BinaryOperator.GREATER_THAN;
      break;
    case IASTBinaryExpression.op_lessEqual:
      operator = BinaryOperator.LESS_EQUAL;
      break;
    case IASTBinaryExpression.op_greaterEqual:
      operator = BinaryOperator.GREATER_EQUAL;
      break;
    case IASTBinaryExpression.op_binaryAnd:
      operator = BinaryOperator.BINARY_AND;
      break;
    case IASTBinaryExpression.op_binaryXor:
      operator = BinaryOperator.BINARY_XOR;
      break;
    case IASTBinaryExpression.op_binaryOr:
      operator = BinaryOperator.BINARY_OR;
      break;
    case IASTBinaryExpression.op_logicalAnd:
      operator = BinaryOperator.LOGICAL_AND;
      break;
    case IASTBinaryExpression.op_logicalOr:
      operator = BinaryOperator.LOGICAL_OR;
      break;
    case IASTBinaryExpression.op_assign:
      operator = null;
      isAssign = true;
      break;
    case IASTBinaryExpression.op_multiplyAssign:
      operator = BinaryOperator.MULTIPLY;
      isAssign = true;
      break;
    case IASTBinaryExpression.op_divideAssign:
      operator = BinaryOperator.DIVIDE;
      isAssign = true;
      break;
    case IASTBinaryExpression.op_moduloAssign:
      operator = BinaryOperator.MODULO;
      isAssign = true;
      break;
    case IASTBinaryExpression.op_plusAssign:
      operator = BinaryOperator.PLUS;
      isAssign = true;
      break;
    case IASTBinaryExpression.op_minusAssign:
      operator = BinaryOperator.MINUS;
      isAssign = true;
      break;
    case IASTBinaryExpression.op_shiftLeftAssign:
      operator = BinaryOperator.SHIFT_LEFT;
      isAssign = true;
      break;
    case IASTBinaryExpression.op_shiftRightAssign:
      operator = BinaryOperator.SHIFT_RIGHT;
      isAssign = true;
      break;
    case IASTBinaryExpression.op_binaryAndAssign:
      operator = BinaryOperator.BINARY_AND;
      isAssign = true;
      break;
    case IASTBinaryExpression.op_binaryXorAssign:
      operator = BinaryOperator.BINARY_XOR;
      isAssign = true;
      break;
    case IASTBinaryExpression.op_binaryOrAssign:
      operator = BinaryOperator.BINARY_OR;
      isAssign = true;
      break;
    case IASTBinaryExpression.op_equals:
      operator = BinaryOperator.EQUALS;
      break;
    case IASTBinaryExpression.op_notequals:
      operator = BinaryOperator.NOT_EQUALS;
      break;
    default:
      throw new CFAGenerationRuntimeException("Unknown binary operator", e);
    }

    return Pair.of(operator, isAssign);
  }

  private CAstNode convert(IASTCastExpression e) {
    return new CCastExpression(convert(e.getFileLocation()), convert(e.getExpressionType()), convertExpressionWithoutSideEffects(e.getOperand()), convert(e.getTypeId()));
  }

  private CFieldReference convert(IASTFieldReference e) {
    return new CFieldReference(convert(e.getFileLocation()), convert(e.getExpressionType()), convert(e.getFieldName()), convertExpressionWithoutSideEffects(e.getFieldOwner()), e.isPointerDereference());
  }

  private CFunctionCallExpression convert(IASTFunctionCallExpression e) {
    IASTExpression p = e.getParameterExpression();

    List<CExpression> params;
    if (p instanceof IASTExpressionList) {
      params = convert((IASTExpressionList)p);

    } else {
      params = new ArrayList<CExpression>();
      if (p != null) {
        params.add(convertExpressionWithoutSideEffects(p));
      }
    }

    CExpression functionName = convertExpressionWithoutSideEffects(e.getFunctionNameExpression());
    CSimpleDeclaration declaration = null;

    if (functionName instanceof CIdExpression) {
      CIdExpression idExpression = (CIdExpression)functionName;
      String name = idExpression.getName();
      declaration = scope.lookupFunction(name);

      if (idExpression.getDeclaration() != null) {
        // clone idExpression because the declaration in it is wrong
        // (it's the declaration of an equally named variable)
        // TODO this is ugly

        functionName = new CIdExpression(idExpression.getFileLocation(), idExpression.getExpressionType(), name, declaration);
      }
    }

    return new CFunctionCallExpression(convert(e.getFileLocation()), convert(e.getExpressionType()), functionName, params, declaration);
  }

  private List<CExpression> convert(IASTExpressionList es) {
    List<CExpression> result = new ArrayList<CExpression>(es.getExpressions().length);
    for (IASTExpression expression : es.getExpressions()) {
      result.add(convertExpressionWithoutSideEffects(expression));
    }
    return result;
  }

  private CIdExpression convert(IASTIdExpression e) {
    String name = convert(e.getName());
    CSimpleDeclaration declaration = scope.lookupVariable(name);
    if (declaration != null) {
      name = declaration.getName();
    }
    return new CIdExpression(convert(e.getFileLocation()), convert(e.getExpressionType()), name, declaration);
  }

  private CLiteralExpression convert(IASTLiteralExpression e) {
    CFileLocation fileLoc = convert(e.getFileLocation());
    CType type = convert(e.getExpressionType());

    String valueStr = String.valueOf(e.getValue());
    switch (e.getKind()) {
    case IASTLiteralExpression.lk_char_constant:
      return new CCharLiteralExpression(fileLoc, type, parseCharacterLiteral(valueStr, e));

    case IASTLiteralExpression.lk_integer_constant:
      return new CIntegerLiteralExpression(fileLoc, type, parseIntegerLiteral(valueStr, e));

    case IASTLiteralExpression.lk_float_constant:
      BigDecimal value;
      try {
        value = new BigDecimal(valueStr);
      } catch (NumberFormatException nfe1) {
        try {
          // this might be a hex floating point literal
          // BigDecimal doesn't support this, but Double does
          // TODO handle hex floating point literals that are too large for Double
          value = BigDecimal.valueOf(Double.parseDouble(valueStr));
        } catch (NumberFormatException nfe2) {
          throw new CFAGenerationRuntimeException("illegal floating point literal", e);
        }
      }

      return new CFloatLiteralExpression(fileLoc, type, value);

    case IASTLiteralExpression.lk_string_literal:
      return new CStringLiteralExpression(fileLoc, type, valueStr);

    default:
      throw new CFAGenerationRuntimeException("Unknown literal", e);
    }
  }

  char parseCharacterLiteral(String s, IASTNode e) {
    check(s.length() >= 3, "invalid character literal (too short)", e);
    check(s.charAt(0) == '\'' && s.charAt(s.length()-1) == '\'', "character literal without quotation marks", e);
    s = s.substring(1, s.length()-1); // remove the surrounding quotation marks ''

    char result;
    if (s.length() == 1) {
      result = s.charAt(0);
      check(result != '\\', "invalid quoting sequence", e);

    } else {
      check(s.charAt(0) == '\\', "character literal too long", e);
      // quoted character literal
      s = s.substring(1); // remove leading backslash \
      check(s.length() >= 1, "invalid quoting sequence", e);

      final char c = s.charAt(0);
      if (c == 'x' || c == 'X') {
        // something like '\xFF'
        s = s.substring(1); // remove leading x
        check(s.length() > 0 && s.length() <= 3, "character literal with illegal hex number", e);
        try {
          result = (char) Integer.parseInt(s, 16);
          check(result <= 0xFF, "hex escape sequence out of range", e);
        } catch (NumberFormatException _) {
          throw new CFAGenerationRuntimeException("character literal with illegal hex number", e);
        }

      } else if (isDigit(c)) {
        // something like '\000'
        check(s.length() <= 3, "character literal with illegal octal number", e);
        try {
          result = (char)Integer.parseInt(s, 8);
          check(result <= 0xFF, "octal escape sequence out of range", e);
        } catch (NumberFormatException _) {
          throw new CFAGenerationRuntimeException("character literal with illegal octal number", e);
        }

      } else {
        // something like '\n'
        check(s.length() == 1, "character literal too long", e);
        switch (c) {
        case 'a'  : result = 7   ; break;
        case 'b'  : result = '\b'; break;
        case 'f'  : result = '\f'; break;
        case 'n'  : result = '\n'; break;
        case 'r'  : result = '\r'; break;
        case 't'  : result = '\t'; break;
        case 'v'  : result = 11; break;
        case '"'  : result = '\"'; break;
        case '\'' : result = '\''; break;
        case '\\' : result = '\\'; break;
        case 'a' : result = 7   ; break;
        default   : throw new CFAGenerationRuntimeException("unknown character literal", e);
        }
      }
    }
    return result;
  }

  BigInteger parseIntegerLiteral(String s, IASTNode e) {
    // this might have some modifiers attached (e.g. 0ULL), we have to get rid of them
    int last = s.length()-1;
    int bits = 32;
    boolean signed = true;

    if (s.charAt(last) == 'L' || s.charAt(last) == 'l' ) {
      last--;
      // one 'L' is equal to no 'L' (TODO this assumes a 32bit machine)
    }
    if (s.charAt(last) == 'L' || s.charAt(last) == 'l') {
      last--;
      bits = 64; // two 'L' are a long long
    }
    if (s.charAt(last) == 'U' || s.charAt(last) == 'u') {
      last--;
      signed = false;
    }

    s = s.substring(0, last+1);
    BigInteger result;
    try {
      if (s.startsWith("0x") || s.startsWith("0X")) {
        // this should be in hex format, remove "0x" from the string
        s = s.substring(2);
        result = new BigInteger(s, 16);

      } else if (s.startsWith("0")) {
        result = new BigInteger(s, 8);

      } else {
        result = new BigInteger(s, 10);
      }
    } catch (NumberFormatException _) {
      throw new CFAGenerationRuntimeException("invalid number", e);
    }
    check(result.compareTo(BigInteger.ZERO) >= 0, "invalid number", e);

    // clear the bits that don't fit in the type
    // a BigInteger with the lowest "bits" bits set to one (e. 2^32-1 or 2^64-1)
    BigInteger mask = BigInteger.ZERO.setBit(bits).subtract(BigInteger.ONE);
    result = result.and(mask);
    assert result.bitLength() <= bits;

    // compute twos complement if necessary
    if (signed && result.testBit(bits-1)) {
      // highest bit is set
      result = result.clearBit(bits-1);

      // a BigInteger for -2^(bits-1) (e.g. -2^-31 or -2^-63)
      BigInteger minValue = BigInteger.ZERO.setBit(bits-1).negate();

      result = minValue.add(result);
    }

    return result;
  }

  private CAstNode convert(IASTUnaryExpression e) {
    CExpression operand = convertExpressionWithoutSideEffects(e.getOperand());

    if (e.getOperator() == IASTUnaryExpression.op_bracketedPrimary) {
      return operand;
    }

    CFileLocation fileLoc = convert(e.getFileLocation());
    CType type = convert(e.getExpressionType());


    switch (e.getOperator()) {
    case IASTUnaryExpression.op_prefixIncr:
    case IASTUnaryExpression.op_prefixDecr:
      // instead of ++x, create "x = x+1"

      BinaryOperator preOp;
      switch (e.getOperator()) {
      case IASTUnaryExpression.op_prefixIncr:
        preOp = BinaryOperator.PLUS;
        break;
      case IASTUnaryExpression.op_prefixDecr:
        preOp = BinaryOperator.MINUS;
        break;
      default: throw new AssertionError();
      }
      CExpression one = new CIntegerLiteralExpression(fileLoc, type, BigInteger.ONE);
      CBinaryExpression preExp = new CBinaryExpression(fileLoc, type, operand, one, preOp);

      return new CExpressionAssignmentStatement(fileLoc, operand, preExp);

    case IASTUnaryExpression.op_postFixIncr:
    case IASTUnaryExpression.op_postFixDecr:
      // instead of x++ create "x = x + 1"

      BinaryOperator postOp;
      switch (e.getOperator()) {
      case IASTUnaryExpression.op_postFixIncr:
        postOp = BinaryOperator.PLUS;
        break;
      case IASTUnaryExpression.op_postFixDecr:
        postOp = BinaryOperator.MINUS;
        break;
      default: throw new AssertionError();
      }

      CExpression postOne = new CIntegerLiteralExpression(fileLoc, type, BigInteger.ONE);
      CBinaryExpression postExp = new CBinaryExpression(fileLoc, type, operand, postOne, postOp);
      return new CExpressionAssignmentStatement(fileLoc, operand, postExp);

    default:
      return new CUnaryExpression(fileLoc, type, operand, convertUnaryOperator(e));
    }
  }

  private UnaryOperator convertUnaryOperator(IASTUnaryExpression e) {
    switch (e.getOperator()) {
    case IASTUnaryExpression.op_amper:
      return UnaryOperator.AMPER;
    case IASTUnaryExpression.op_minus:
      return UnaryOperator.MINUS;
    case IASTUnaryExpression.op_not:
      return UnaryOperator.NOT;
    case IASTUnaryExpression.op_plus:
      return UnaryOperator.PLUS;
    case IASTUnaryExpression.op_sizeof:
      return UnaryOperator.SIZEOF;
    case IASTUnaryExpression.op_star:
      return UnaryOperator.STAR;
    case IASTUnaryExpression.op_tilde:
      return UnaryOperator.TILDE;
    default:
      throw new CFAGenerationRuntimeException("Unknown unary operator", e);
    }
  }

  private CTypeIdExpression convert(IASTTypeIdExpression e) {
    return new CTypeIdExpression(convert(e.getFileLocation()), convert(e.getExpressionType()), convertTypeIdOperator(e), convert(e.getTypeId()));
  }

  private TypeIdOperator convertTypeIdOperator(IASTTypeIdExpression e) {
    switch (e.getOperator()) {
    case IASTTypeIdExpression.op_alignof:
      return TypeIdOperator.ALIGNOF;
    case IASTTypeIdExpression.op_sizeof:
      return TypeIdOperator.SIZEOF;
    case IASTTypeIdExpression.op_typeid:
      return TypeIdOperator.TYPEID;
    case IASTTypeIdExpression.op_typeof:
      return TypeIdOperator.TYPEOF;
    default:
      throw new CFAGenerationRuntimeException("Unknown type id operator", e);
    }
  }

  public CAstNode convert(final IASTStatement s) {

    if (s instanceof IASTExpressionStatement) {
      return convert((IASTExpressionStatement) s);

    } else if (s instanceof IASTReturnStatement) {
      return convert((IASTReturnStatement) s);

    } else if (s instanceof IASTProblemStatement) {
      throw new CFAGenerationRuntimeException((IASTProblemStatement)s);

    } else {
      throw new CFAGenerationRuntimeException("unknown statement: " + s.getClass(), s);
    }
  }

  public CStatement convert(final IASTExpressionStatement s) {
    CAstNode node = convertExpressionWithSideEffects(s.getExpression());

    if (node instanceof CExpressionAssignmentStatement) {
      return (CExpressionAssignmentStatement)node;

    } else if (node instanceof CFunctionCallAssignmentStatement) {
      return (CFunctionCallAssignmentStatement)node;

    } else if (node instanceof CFunctionCallExpression) {
      return new CFunctionCallStatement(convert(s.getFileLocation()), (CFunctionCallExpression)node);

    } else if (node instanceof CExpression) {
      return new CExpressionStatement(convert(s.getFileLocation()), (CExpression)node);

    } else {
      throw new AssertionError();
    }
  }

  public CReturnStatement convert(final IASTReturnStatement s) {
    return new CReturnStatement(convert(s.getFileLocation()), convertExpressionWithoutSideEffects(s.getReturnValue()));
  }

  public CFunctionDeclaration convert(final IASTFunctionDefinition f) {
    Pair<CStorageClass, ? extends CType> specifier = convert(f.getDeclSpecifier());

    CStorageClass cStorageClass = specifier.getFirst();
    if (!(cStorageClass == CStorageClass.AUTO
        || cStorageClass == CStorageClass.STATIC
        || cStorageClass == CStorageClass.EXTERN)) {
      // storage class static is the same as auto, just with reduced visibility to a single compilation unit,
      // and as we only handle single compilation units, we can ignore it. A storage class extern associated
      // with a function definition, while superfluous, unless it's an inline function, is allowed, too.
      throw new CFAGenerationRuntimeException("Unsupported storage class for function definition", f);
    }

    Triple<CType, CInitializer, String> declarator = convert(f.getDeclarator(), specifier.getSecond());
    if (!(declarator.getFirst() instanceof CFunctionType)) {
      throw new CFAGenerationRuntimeException("Unsupported nested declarator for function definition", f);
    }
    if (declarator.getSecond() != null) {
      throw new CFAGenerationRuntimeException("Unsupported initializer for function definition", f);
    }
    if (declarator.getThird() == null) {
      throw new CFAGenerationRuntimeException("Missing name for function definition", f);
    }

    CFunctionType declSpec = (CFunctionType)declarator.getFirst();
    String name = declarator.getThird();

    CFileLocation fileLoc = convert(f.getFileLocation());

    return new CFunctionDeclaration(fileLoc, declSpec, name);
  }

  public List<CDeclaration> convert(final IASTSimpleDeclaration d) {
    CFileLocation fileLoc = convert(d.getFileLocation());
    Pair<CStorageClass, ? extends CType> specifier = convert(d.getDeclSpecifier());
    CStorageClass cStorageClass = specifier.getFirst();
    CType type = specifier.getSecond();

    List<CDeclaration> result;
    IASTDeclarator[] declarators = d.getDeclarators();
    if (declarators == null || declarators.length == 0) {
      // declaration without declarator, i.e. struct prototype
      CDeclaration newD = createDeclaration(fileLoc, cStorageClass, type, null);
      result = Collections.singletonList(newD);

    } else if (declarators.length == 1) {
      CDeclaration newD = createDeclaration(fileLoc, cStorageClass, type, declarators[0]);
      result = Collections.singletonList(newD);

    } else {
      result = new ArrayList<CDeclaration>(declarators.length);
      for (IASTDeclarator c : declarators) {

        result.add(createDeclaration(fileLoc, cStorageClass, type, c));
      }
    }

    return result;
  }

  private CDeclaration createDeclaration(CFileLocation fileLoc, CStorageClass cStorageClass, CType type, IASTDeclarator d) {
    boolean isGlobal = scope.isGlobalScope();

    if (d != null) {
      Triple<CType, CInitializer, String> declarator = convert(d, type);
      type = declarator.getFirst();
      CInitializer initializer = declarator.getSecond();
      String name = declarator.getThird();

      if (name == null) {
        throw new CFAGenerationRuntimeException("Declaration without name", d);
      }

      // first handle all special cases

      if (cStorageClass == CStorageClass.TYPEDEF) {
        if (initializer != null) {
          throw new CFAGenerationRuntimeException("Typedef with initializer", d);
        }
        return new CTypeDefDeclaration(fileLoc, isGlobal, type, name);
      }

      if (type instanceof CFunctionType) {
        if (initializer != null) {
          throw new CFAGenerationRuntimeException("Function definition with initializer", d);
        }
        if (!isGlobal) {
          throw new CFAGenerationRuntimeException("Non-global function definition", d);
        }
        return new CFunctionDeclaration(fileLoc, (CFunctionType)type, name);
      }

      // now it should be a regular variable declaration

      if (cStorageClass == CStorageClass.EXTERN && initializer != null) {
        throw new CFAGenerationRuntimeException("Extern declarations cannot have initializers", d);
      }

      if (initializer == null && scope.isGlobalScope() && cStorageClass != CStorageClass.EXTERN) {
        // global variables are initialized to zero by default in C
        CExpression init = CDefaults.forType(type, fileLoc);
        // may still be null, because we currently don't handle initializers for complex types
        if (init != null) {
          initializer = new CInitializerExpression(fileLoc, init);
        }
      }

      String origName = name;

      if (cStorageClass == CStorageClass.STATIC) {
        if (!isGlobal) {
          isGlobal = true;
          name = "static__" + scope.getCurrentFunctionName() + "__" + name;
        }
        cStorageClass = CStorageClass.AUTO;
      }

      if (!isGlobal && scope.variableNameInUse(name, name)) {
        String sep = "__";
        int index = 1;
        while (scope.variableNameInUse(name + sep + index, origName)) {
          ++index;
        }
        name = name + sep + index;
      }
      return new CVariableDeclaration(fileLoc, isGlobal, cStorageClass, type, name, origName, initializer);

    } else {
      if (type instanceof CCompositeType
          || type instanceof CEnumType
          || type instanceof CElaboratedType) {
        // struct prototype without variable declaration or similar type definitions
        return new CComplexTypeDeclaration(fileLoc, isGlobal, type);
      }

      throw new CFAGenerationRuntimeException("Declaration without declarator, but type is unknown: " + type.toASTString(""));
    }

  }

  private List<CCompositeTypeMemberDeclaration> convertDeclarationInCompositeType(final IASTDeclaration d) {
    if (d instanceof IASTProblemDeclaration) {
      throw new CFAGenerationRuntimeException((IASTProblemDeclaration)d);
    }

    if (!(d instanceof IASTSimpleDeclaration)) {
      throw new CFAGenerationRuntimeException("unknown declaration type " + d.getClass().getSimpleName(), d);
    }
    IASTSimpleDeclaration sd = (IASTSimpleDeclaration)d;

    CFileLocation fileLoc = convert(d.getFileLocation());
    Pair<CStorageClass, ? extends CType> specifier = convert(sd.getDeclSpecifier());
    if (specifier.getFirst() != CStorageClass.AUTO) {
      throw new CFAGenerationRuntimeException("Unsupported storage class inside composite type", d);
    }
    CType type = specifier.getSecond();

    List<CCompositeTypeMemberDeclaration> result;
    IASTDeclarator[] declarators = sd.getDeclarators();
    if (declarators == null || declarators.length == 0) {
      // declaration without declarator, anonymous struct field?
      CCompositeTypeMemberDeclaration newD = createDeclarationForCompositeType(fileLoc, type, null);
      result = Collections.singletonList(newD);

    } else if (declarators.length == 1) {
      CCompositeTypeMemberDeclaration newD = createDeclarationForCompositeType(fileLoc, type, declarators[0]);
      result = Collections.singletonList(newD);

    } else {
      result = new ArrayList<CCompositeTypeMemberDeclaration>(declarators.length);
      for (IASTDeclarator c : declarators) {

        result.add(createDeclarationForCompositeType(fileLoc, type, c));
      }
    }

    return result;
  }

  private CCompositeTypeMemberDeclaration createDeclarationForCompositeType(CFileLocation fileLoc, CType type, IASTDeclarator d) {
    String name = null;

    if (d != null) {
      Triple<CType, CInitializer, String> declarator = convert(d, type);

      if (declarator.getSecond() != null) {
        throw new CFAGenerationRuntimeException("Unsupported initializer inside composite type", d);
      }

      type = declarator.getFirst();
      name = declarator.getThird();
    }

    return new CCompositeTypeMemberDeclaration(fileLoc, type, name);
  }

  private Triple<CType, CInitializer, String> convert(IASTDeclarator d, CType specifier) {
    if (d instanceof IASTFunctionDeclarator) {
      return convert((IASTFunctionDeclarator)d, specifier);

    } else {
      // Parsing type declarations in C is complex.
      // For example, array modifiers and pointer operators are declared in the
      // "wrong" way:
      // "int (*drives[4])[6]" is "array 4 of pointer to array 6 of int"
      // (The inner most modifiers are the highest-level ones.)
      // So we don't do this recursively, but instead collect all modifiers
      // and apply them after we have reached the inner-most declarator.

      // Collection of all modifiers (outermost modifier is first).
      List<IASTNode> modifiers = Lists.newArrayListWithExpectedSize(1);

      CInitializer initializer = null;
      String name = null;

      // Descend into the nested chain of declators.
      // Find out the name and the initializer, and collect all modifiers.
      IASTDeclarator currentDecl = d;
      while (currentDecl != null) {
        // TODO handle bitfields by checking for instanceof IASTFieldDeclarator

        if (currentDecl instanceof IASTFunctionDeclarator) {
          throw new CFAGenerationRuntimeException("Unsupported declaration nested function declarations", d);
        }

        modifiers.addAll(Arrays.asList(currentDecl.getPointerOperators()));

        if (currentDecl instanceof IASTArrayDeclarator) {
          modifiers.addAll(Arrays.asList(((IASTArrayDeclarator) currentDecl).getArrayModifiers()));
        }

        if (currentDecl.getInitializer() != null) {
          if (initializer != null) {
            throw new CFAGenerationRuntimeException("Unsupported declaration with two initializers", d);
          }
          initializer = convert(currentDecl.getInitializer());
        }

        if (!currentDecl.getName().toString().isEmpty()) {
          if (name != null) {
            throw new CFAGenerationRuntimeException("Unsupported declaration with two names", d);
          }
          name = convert(currentDecl.getName());
        }

        currentDecl = currentDecl.getNestedDeclarator();
      }

      name = Strings.nullToEmpty(name); // there may be no name at all, for example in parameter declarations

      // Add the modifiers to the type.
      CType type = specifier;
      for (IASTNode modifier : modifiers) {
        if (modifier instanceof IASTArrayModifier) {
          type = convert((IASTArrayModifier)modifier, type);

        } else if (modifier instanceof IASTPointerOperator) {
          type = convert((IASTPointerOperator)modifier, type);

        } else {
          assert false;
        }
      }

      return Triple.of(type, initializer, name);
    }
  }

  private CType convertPointerOperators(IASTPointerOperator[] ps, CType type) {
    for (IASTPointerOperator p : ps) {
      type = convert(p, type);
    }
    return type;
  }

  private CPointerType convert(IASTPointerOperator po, CType type) {
    if (po instanceof IASTPointer) {
      IASTPointer p = (IASTPointer)po;
      return new CPointerType(p.isConst(), p.isVolatile(), type);

    } else {
      throw new CFAGenerationRuntimeException("Unknown pointer operator", po);
    }
  }

  private CType convert(IASTArrayModifier am, CType type) {
    if (am instanceof org.eclipse.cdt.core.dom.ast.c.ICASTArrayModifier) {
      org.eclipse.cdt.core.dom.ast.c.ICASTArrayModifier a = (org.eclipse.cdt.core.dom.ast.c.ICASTArrayModifier)am;
      return new CArrayType(a.isConst(), a.isVolatile(), type, convertExpressionWithoutSideEffects(a.getConstantExpression()));

    } else {
      throw new CFAGenerationRuntimeException("Unknown array modifier", am);
    }
  }

  private Triple<CType, CInitializer, String> convert(IASTFunctionDeclarator d, CType returnType) {
    if (!(d instanceof IASTStandardFunctionDeclarator)) {
      throw new CFAGenerationRuntimeException("Unknown non-standard function definition", d);
    }
    IASTStandardFunctionDeclarator sd = (IASTStandardFunctionDeclarator)d;

    // handle return type
    returnType = convertPointerOperators(d.getPointerOperators(), returnType);

    // handle parameters
    List<CParameterDeclaration> paramsList = convert(sd.getParameters());

    // TODO constant and volatile
    CFunctionType fType = new CFunctionType(false, false, returnType, paramsList, sd.takesVarArgs());
    CType type = fType;

    String name;
    if (d.getNestedDeclarator() != null) {
      Triple<? extends CType, CInitializer, String> nestedDeclarator = convert(d.getNestedDeclarator(), type);

      assert d.getName().getRawSignature().isEmpty() : d;
      assert nestedDeclarator.getSecond() == null;

      type = nestedDeclarator.getFirst();
      name = nestedDeclarator.getThird();

    } else {
      name = convert(d.getName());
    }

    fType.setName(name);

    return Triple.of(type, convert(d.getInitializer()), name);
  }


  private Pair<CStorageClass, ? extends CType> convert(IASTDeclSpecifier d) {
    CStorageClass sc = convertCStorageClass(d);

    if (d instanceof IASTCompositeTypeSpecifier) {
      return Pair.of(sc, convert((IASTCompositeTypeSpecifier)d));

    } else if (d instanceof IASTElaboratedTypeSpecifier) {
      return Pair.of(sc, convert((IASTElaboratedTypeSpecifier)d));

    } else if (d instanceof IASTEnumerationSpecifier) {
      return Pair.of(sc, convert((IASTEnumerationSpecifier)d));

    } else if (d instanceof IASTNamedTypeSpecifier) {
      return Pair.of(sc, convert((IASTNamedTypeSpecifier)d));

    } else if (d instanceof IASTSimpleDeclSpecifier) {
      return Pair.of(sc, convert((IASTSimpleDeclSpecifier)d));

    } else {
      throw new CFAGenerationRuntimeException("unknown declSpecifier", d);
    }
  }

  private CStorageClass convertCStorageClass(IASTDeclSpecifier d) {
    switch (d.getStorageClass()) {
    case IASTDeclSpecifier.sc_unspecified:
    case IASTDeclSpecifier.sc_auto:
    case IASTDeclSpecifier.sc_register:
      return CStorageClass.AUTO;

    case IASTDeclSpecifier.sc_static:
      return CStorageClass.STATIC;

    case IASTDeclSpecifier.sc_extern:
      return CStorageClass.EXTERN;

    case IASTDeclSpecifier.sc_typedef:
      return CStorageClass.TYPEDEF;

    default:
      throw new CFAGenerationRuntimeException("Unsupported storage class", d);
    }
  }

  private CCompositeType convert(IASTCompositeTypeSpecifier d) {
    List<CCompositeTypeMemberDeclaration> list = new ArrayList<CCompositeTypeMemberDeclaration>(d.getMembers().length);

    for (IASTDeclaration c : d.getMembers()) {
      List<CCompositeTypeMemberDeclaration> newCs = convertDeclarationInCompositeType(c);
      assert !newCs.isEmpty();
      list.addAll(newCs);
    }
    return new CCompositeType(d.isConst(), d.isVolatile(), d.getKey(), list, convert(d.getName()));
  }

  private CElaboratedType convert(IASTElaboratedTypeSpecifier d) {
    ElaboratedType type;
    switch (d.getKind()) {
    case IASTElaboratedTypeSpecifier.k_enum:
      type = ElaboratedType.ENUM;
      break;
    case IASTElaboratedTypeSpecifier.k_struct:
      type = ElaboratedType.STRUCT;
      break;
    case IASTElaboratedTypeSpecifier.k_union:
      type = ElaboratedType.UNION;
      break;
    default:
      throw new CFAGenerationRuntimeException("Unknown elaborated type", d);
    }

    return new CElaboratedType(d.isConst(), d.isVolatile(), type, convert(d.getName()));
  }

  private CEnumType convert(IASTEnumerationSpecifier d) {
    List<CEnumerator> list = new ArrayList<CEnumerator>(d.getEnumerators().length);
    Long lastValue = -1L; // initialize with -1, so the first one gets value 0
    for (IASTEnumerationSpecifier.IASTEnumerator c : d.getEnumerators()) {
      CEnumerator newC = convert(c, lastValue);
      list.add(newC);
      if (newC.hasValue()) {
        lastValue = newC.getValue();
      } else {
        lastValue = null;
      }
    }
    return new CEnumType(d.isConst(), d.isVolatile(), list, convert(d.getName()));
  }

  private CNamedType convert(IASTNamedTypeSpecifier d) {
    return new CNamedType(d.isConst(), d.isVolatile(), convert(d.getName()));
  }

  private CType convert(IASTSimpleDeclSpecifier d) {
    if (!(d instanceof org.eclipse.cdt.core.dom.ast.c.ICASTSimpleDeclSpecifier)) {
      throw new CFAGenerationRuntimeException("Unsupported type", d);
    }
    org.eclipse.cdt.core.dom.ast.c.ICASTSimpleDeclSpecifier dd = (org.eclipse.cdt.core.dom.ast.c.ICASTSimpleDeclSpecifier)d;

    CBasicType type;
    switch (dd.getType()) {
    case org.eclipse.cdt.core.dom.ast.c.ICASTSimpleDeclSpecifier.t_Bool:
      type = CBasicType.BOOL;
      break;
    case IASTSimpleDeclSpecifier.t_char:
      type = CBasicType.CHAR;
      break;
    case IASTSimpleDeclSpecifier.t_double:
      type = CBasicType.DOUBLE;
      break;
    case IASTSimpleDeclSpecifier.t_float:
      type = CBasicType.FLOAT;
      break;
    case IASTSimpleDeclSpecifier.t_int:
      type = CBasicType.INT;
      break;
    case IASTSimpleDeclSpecifier.t_unspecified:
      type = CBasicType.UNSPECIFIED;
      break;
    case IASTSimpleDeclSpecifier.t_void:
      type = CBasicType.VOID;
      break;
    case IASTSimpleDeclSpecifier.t_typeof:
<<<<<<< HEAD
      //System.out.println("Typeof " + dd.getClass());
      //System.out.println("Typeof expression " + dd.getDeclTypeExpression().getRawSignature());
      type = CBasicType.UNSPECIFIED;
      break;
=======
      // TODO This might loose some information of dd or dd.getDeclTypeExpression()
      // (the latter should be of type IASTTypeIdExpression)
      return convert(dd.getDeclTypeExpression().getExpressionType());
>>>>>>> ba3e983e
    default:
      throw new CFAGenerationRuntimeException("Unknown basic type " + dd.getType() + " " + dd.getClass().getSimpleName(), d);
    }

    if ((dd.isShort() && dd.isLong())
        || (dd.isShort() && dd.isLongLong())
        || (dd.isLong() && dd.isLongLong())
        || (dd.isSigned() && dd.isUnsigned())) {
      throw new CFAGenerationRuntimeException("Illegal combination of type identifiers", d);
    }

    return new CSimpleType(dd.isConst(), dd.isVolatile(), type,
        dd.isLong(), dd.isShort(), dd.isSigned(), d.isUnsigned(),
        dd.isComplex(), dd.isImaginary(), dd.isLongLong());
  }


  private CEnumerator convert(IASTEnumerationSpecifier.IASTEnumerator e, Long lastValue) {
    Long value = null;

    if (e.getValue() == null && lastValue != null) {
      value = lastValue + 1;
    } else {
      CExpression v = convertExpressionWithoutSideEffects(e.getValue());
      boolean negate = false;

      if (v instanceof CUnaryExpression) {
        CUnaryExpression u = (CUnaryExpression)v;
        assert u.getOperator() == UnaryOperator.MINUS : v;
        negate = true;
        v = u.getOperand();
      }

      if (v instanceof CIntegerLiteralExpression) {
        value = ((CIntegerLiteralExpression)v).asLong();
        if (negate) {
          value = -value;
        }
      } else {
        // ignoring unsupported enum value
        // TODO Warning
      }
    }

    CEnumerator result = new CEnumerator(convert(e.getFileLocation()), convert(e.getName()), value);
    scope.registerDeclaration(result);
    return result;
  }

  private CInitializer convert(IASTInitializer i) {
    if (i == null) {
      return null;

    } else if (i instanceof IASTInitializerExpression) {
      return convert((IASTInitializerExpression)i);
    } else if (i instanceof IASTInitializerList) {
      return convert((IASTInitializerList)i);
    } else if (i instanceof IASTEqualsInitializer) {
      return convert((IASTEqualsInitializer)i);
    } else if (i instanceof org.eclipse.cdt.core.dom.ast.c.ICASTDesignatedInitializer) {
      logger.log(Level.INFO, "Ignoring initializer part in line", i.getFileLocation().getStartingLineNumber() + ":", i.getRawSignature());
      return null;
    } else {
      throw new CFAGenerationRuntimeException("unknown initializer: " + i.getClass().getSimpleName(), i);
    }
  }

  private CInitializerExpression convert(IASTInitializerExpression i) {
    CAstNode initializer = convertExpressionWithSideEffects(i.getExpression());
    if (initializer != null && initializer instanceof CAssignment){
      preSideAssignments.add(initializer);
      return new CInitializerExpression(convert(i.getFileLocation()), ((CAssignment)initializer).getLeftHandSide());
    }

    if (initializer != null && !(initializer instanceof CExpression)) {
      throw new CFAGenerationRuntimeException("Initializer is not free of side-effects", i);
    }

    return new CInitializerExpression(convert(i.getFileLocation()), (CExpression)initializer);
  }

  private CInitializerList convert(IASTInitializerList iList) {
    List<CInitializer> initializerList = new ArrayList<CInitializer>(iList.getInitializers().length);
    for (IASTInitializer i : iList.getInitializers()) {
      CInitializer newI = convert(i);
      if (newI != null) {
        initializerList.add(newI);
      }
    }
    return new CInitializerList(convert(iList.getFileLocation()), initializerList);
  }

  private CInitializer convert(IASTEqualsInitializer i) {
    IASTInitializerClause ic = i.getInitializerClause();
    if (ic instanceof IASTExpression) {
      IASTExpression e = (IASTExpression)ic;

      CAstNode initializer = convertExpressionWithSideEffects(e);

      if (initializer != null && initializer instanceof CAssignment){
        preSideAssignments.add(initializer);
        return new CInitializerExpression(convert(e.getFileLocation()), ((CAssignment)initializer).getLeftHandSide());
      } else if (initializer != null && initializer instanceof CFunctionCallExpression && i.getParent() instanceof IASTDeclarator) {

        String tmpname = convert(((IASTDeclarator)i.getParent()).getName());
        postSideAssignments.add(new CFunctionCallAssignmentStatement(convert(i.getFileLocation()),
                                                                        createTemporaryVariable(e, tmpname),
                                                                        (CFunctionCallExpression) initializer));
        return null;
      }

      if (initializer != null && !(initializer instanceof CExpression)) {
        throw new CFAGenerationRuntimeException("Initializer is not free of side-effects", e);
      }

      return new CInitializerExpression(convert(ic.getFileLocation()), (CExpression)initializer);

    } else if (ic instanceof IASTInitializerList) {
      return convert((IASTInitializerList)ic);
    } else {
      throw new CFAGenerationRuntimeException("unknown initializer: " + i.getClass().getSimpleName(), i);
    }
  }

  private List<CParameterDeclaration> convert(IASTParameterDeclaration[] ps) {
    List<CParameterDeclaration> paramsList = new ArrayList<CParameterDeclaration>(ps.length);
    for (IASTParameterDeclaration c : ps) {
      if (!c.getRawSignature().equals("void")) {
        paramsList.add(convert(c));
      } else {
        // there may be a function declaration f(void), which is equal to f()
        // we don't want this dummy parameter "void"
        assert ps.length == 1;
      }
    }
    return paramsList;
  }

  private CParameterDeclaration convert(IASTParameterDeclaration p) {
    Pair<CStorageClass, ? extends CType> specifier = convert(p.getDeclSpecifier());
    if (specifier.getFirst() != CStorageClass.AUTO) {
      throw new CFAGenerationRuntimeException("Unsupported storage class for parameters", p);
    }

    Triple<CType, CInitializer, String> declarator = convert(p.getDeclarator(), specifier.getSecond());
    if (declarator.getSecond() != null) {
      throw new CFAGenerationRuntimeException("Unsupported initializer for parameters", p);
    }

    CType type = declarator.getFirst();
    if (type instanceof CFunctionType) {
      CFunctionType functionType = (CFunctionType) type;
      type = new CPointerType(false, false, functionType);
    }

    return new CParameterDeclaration(convert(p.getFileLocation()), type, declarator.getThird());
  }

  public CFileLocation convert(IASTFileLocation l) {
    if (l == null) {
      return null;
    }
    return new CFileLocation(l.getEndingLineNumber(), l.getFileName(), l.getNodeLength(), l.getNodeOffset(), l.getStartingLineNumber());
  }

  private String convert(IASTName n) {
    return n.toString(); // TODO verify toString() is the correct method
  }

  private CType convert(IASTTypeId t) {
    Pair<CStorageClass, ? extends CType> specifier = convert(t.getDeclSpecifier());
    if (specifier.getFirst() != CStorageClass.AUTO) {
      throw new CFAGenerationRuntimeException("Unsupported storage class for type ids", t);
    }

    Triple<CType, CInitializer, String> declarator = convert(t.getAbstractDeclarator(), specifier.getSecond());
    if (declarator.getSecond() != null) {
      throw new CFAGenerationRuntimeException("Unsupported initializer for type ids", t);
    }
    if (declarator.getThird() != null && !declarator.getThird().trim().isEmpty()) {
      throw new CFAGenerationRuntimeException("Unsupported name for type ids", t);
    }

    return declarator.getFirst();
  }

  private CType convert(org.eclipse.cdt.core.dom.ast.IType t) {
    if (t instanceof org.eclipse.cdt.core.dom.ast.IBasicType) {
      return convert((org.eclipse.cdt.core.dom.ast.IBasicType)t);

    } else if (t instanceof org.eclipse.cdt.core.dom.ast.IPointerType) {
      return convert((org.eclipse.cdt.core.dom.ast.IPointerType)t);

    } else if (t instanceof org.eclipse.cdt.core.dom.ast.ITypedef) {
      return convert((org.eclipse.cdt.core.dom.ast.ITypedef)t);

    } else if (t instanceof org.eclipse.cdt.core.dom.ast.IBinding) {
      return new CComplexType(((org.eclipse.cdt.core.dom.ast.IBinding) t).getName());

    } else {
      return new CDummyType(t.toString());
    }
  }

  private CSimpleType convert(final org.eclipse.cdt.core.dom.ast.IBasicType t) {
    try {

      // The IBasicType has to be an ICBasicType or
      // an IBasicType of type "void" (then it is an ICPPBasicType)
      if (t instanceof org.eclipse.cdt.core.dom.ast.c.ICBasicType) {
        final org.eclipse.cdt.core.dom.ast.c.ICBasicType c =
          (org.eclipse.cdt.core.dom.ast.c.ICBasicType) t;

        CBasicType type;
        switch (t.getType()) {
        case org.eclipse.cdt.core.dom.ast.c.ICBasicType.t_Bool:
          type = CBasicType.BOOL;
          break;
        case org.eclipse.cdt.core.dom.ast.IBasicType.t_char:
          type = CBasicType.CHAR;
          break;
        case org.eclipse.cdt.core.dom.ast.IBasicType.t_double:
          type = CBasicType.DOUBLE;
          break;
        case org.eclipse.cdt.core.dom.ast.IBasicType.t_float:
          type = CBasicType.FLOAT;
          break;
        case org.eclipse.cdt.core.dom.ast.IBasicType.t_int:
          type = CBasicType.INT;
          break;
        case org.eclipse.cdt.core.dom.ast.IBasicType.t_unspecified:
          type = CBasicType.UNSPECIFIED;
          break;
        case org.eclipse.cdt.core.dom.ast.IBasicType.t_void:
          type = CBasicType.VOID;
          break;
        default:
          throw new CFAGenerationRuntimeException("Unknown basic type " + t.getType());
        }

        if ((c.isShort() && c.isLong())
            || (c.isShort() && c.isLongLong())
            || (c.isLong() && c.isLongLong())
            || (c.isSigned() && c.isUnsigned())) {
          throw new CFAGenerationRuntimeException("Illegal combination of type identifiers");
        }

        // TODO why is there no isConst() and isVolatile() here?
        return new CSimpleType(false, false, type, c.isLong(), c.isShort(), c.isSigned(), c.isUnsigned(), c.isComplex(), c.isImaginary(), c.isLongLong());

      } else if (t.getType() == org.eclipse.cdt.core.dom.ast.IBasicType.t_void) {

        // the three values isComplex, isImaginary, isLongLong are initialized
        // with FALSE, because we do not know about them
        return new CSimpleType(false, false, CBasicType.VOID, t.isLong(), t.isShort(), t.isSigned(), t.isUnsigned(), false, false, false);

      } else {
        throw new CFAGenerationRuntimeException("Unknown type " + t.toString());
      }

    } catch (org.eclipse.cdt.core.dom.ast.DOMException e) {
      throw new CFAGenerationRuntimeException(e);
    }
  }

  private CPointerType convert(org.eclipse.cdt.core.dom.ast.IPointerType t) {
    try {
      return new CPointerType(t.isConst(), t.isVolatile(), convert(getType(t)));
    } catch (org.eclipse.cdt.core.dom.ast.DOMException e) {
      throw new CFAGenerationRuntimeException(e);
    }
  }

  private org.eclipse.cdt.core.dom.ast.IType getType(org.eclipse.cdt.core.dom.ast.IPointerType t) throws org.eclipse.cdt.core.dom.ast.DOMException {
    // This method needs to throw DOMException because t.getType() does so in Eclipse CDT 6.
    // Don't inline it, because otherwise Eclipse will complain about an unreachable catch block with Eclipse CDT 7.
    return t.getType();
  }

  private CTypedef convert(org.eclipse.cdt.core.dom.ast.ITypedef t) {
    try {
      return new CTypedef(t.getName(), convert(getType(t)));
    } catch (org.eclipse.cdt.core.dom.ast.DOMException e) {
      throw new CFAGenerationRuntimeException(e);
    }
  }

  private org.eclipse.cdt.core.dom.ast.IType getType(org.eclipse.cdt.core.dom.ast.ITypedef t) throws org.eclipse.cdt.core.dom.ast.DOMException {
    // This method needs to throw DOMException because t.getType() does so in Eclipse CDT 6.
    // Don't inline it, because otherwise Eclipse will complain about an unreachable catch block with Eclipse CDT 7.
    return t.getType();
  }
}<|MERGE_RESOLUTION|>--- conflicted
+++ resolved
@@ -1324,16 +1324,9 @@
       type = CBasicType.VOID;
       break;
     case IASTSimpleDeclSpecifier.t_typeof:
-<<<<<<< HEAD
-      //System.out.println("Typeof " + dd.getClass());
-      //System.out.println("Typeof expression " + dd.getDeclTypeExpression().getRawSignature());
-      type = CBasicType.UNSPECIFIED;
-      break;
-=======
       // TODO This might loose some information of dd or dd.getDeclTypeExpression()
       // (the latter should be of type IASTTypeIdExpression)
       return convert(dd.getDeclTypeExpression().getExpressionType());
->>>>>>> ba3e983e
     default:
       throw new CFAGenerationRuntimeException("Unknown basic type " + dd.getType() + " " + dd.getClass().getSimpleName(), d);
     }
