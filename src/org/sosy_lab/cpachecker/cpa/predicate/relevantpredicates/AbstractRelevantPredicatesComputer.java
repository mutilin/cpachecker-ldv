--- conflicted
+++ resolved
@@ -72,7 +72,7 @@
     if (fmgr.getBooleanFormulaManager().isFalse(pPredicate.getSymbolicAtom())
         || fmgr.extractVariables(pPredicate.getSymbolicAtom()).isEmpty()) {
       result = true;
-<<<<<<< HEAD
+/* HEAD
     } else if (predicateString.contains("(*")) {
       //TODO This is quick fix of bug in struct representation
       result = true;
@@ -81,7 +81,7 @@
       //result = isRelevant(pPrecomputeResult, pPredicate);
       result = true;
 
-=======
+*/
     } else {
       String predicateString = pPredicate.getSymbolicAtom().toString();
       if (predicateString.contains("false") || predicateString.contains("retval")  || predicateString.contains("nondet")) {
@@ -89,7 +89,6 @@
       } else {
         result = isRelevant(pPrecomputeResult, pPredicate);
       }
->>>>>>> c39fbcd8
     }
 
     relevantPredicates.put(key, result);
