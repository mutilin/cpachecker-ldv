--- conflicted
+++ resolved
@@ -258,17 +258,9 @@
 
     } else if (useRestartingAlgorithm) {
       logger.log(Level.INFO, "Using Restarting Algorithm");
-<<<<<<< HEAD
-      /*if (saveLocalResults) {
-        algorithm = new RestartLockAlgorithm(config, logger, shutdownNotifier, programDenotation, cfa);
-      } else {*/
-        algorithm = new RestartAlgorithm(config, logger, shutdownNotifier, programDenotation, cfa);
-      //}
-=======
       algorithm =
           RestartAlgorithm.create(
               config, logger, shutdownNotifier, specification, programDenotation, cfa);
->>>>>>> ed1408bf
 
     } else if (useImpactAlgorithm) {
       algorithm = new ImpactAlgorithm(config, logger, shutdownNotifier, cpa, cfa);
