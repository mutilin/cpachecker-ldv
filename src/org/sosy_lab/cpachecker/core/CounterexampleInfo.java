--- conflicted
+++ resolved
@@ -64,16 +64,11 @@
     return SPURIOUS;
   }
 
-<<<<<<< HEAD
   public static CounterexampleInfo spurious(Object data) {
-  	CounterexampleInfo result = new CounterexampleInfo(true, null, null);
+  	CounterexampleInfo result = new CounterexampleInfo(true, null, null, false);
   	result.furtherInfo.add(Pair.of(data, (PathTemplate)null));
   	return result;
   }
-
-  public static CounterexampleInfo feasible(ARGPath pTargetPath, Model pModel) {
-    return new CounterexampleInfo(false, checkNotNull(pTargetPath), checkNotNull(pModel));
-=======
   public boolean isPreciseCounterExample() {
     checkState(!spurious);
     return isPreciseCounterExample;
@@ -91,7 +86,6 @@
    */
   public static CounterexampleInfo feasiblePrecise(ARGPath pTargetPath, RichModel pModel) {
     return new CounterexampleInfo(false, checkNotNull(pTargetPath), checkNotNull(pModel), true);
->>>>>>> 19d36863
   }
 
   public boolean isSpurious() {
