--- conflicted
+++ resolved
@@ -372,16 +372,7 @@
   throws InvalidConfigurationException, CPAException {
     logger.log(Level.FINE, "Creating algorithms");
 
-<<<<<<< HEAD
-    Algorithm algorithm;
-    if (pOptions.saveLocalResults) {
-      algorithm = new CPALocalSaveAlgorithm(cpa, logger, pConfig);
-    } else {
-      algorithm = new CPAAlgorithm(cpa, logger, pConfig);
-    }
-=======
     Algorithm algorithm = new CPAAlgorithm(cpa, logger, pConfig, singleShutdownNotifier);
->>>>>>> d7a445a3
 
     if (pOptions.useRefinement) {
       algorithm = new CEGARAlgorithm(algorithm, cpa, pConfig, logger);
