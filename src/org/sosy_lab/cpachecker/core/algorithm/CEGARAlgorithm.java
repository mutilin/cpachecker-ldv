--- conflicted
+++ resolved
@@ -22,11 +22,8 @@
  *    http://cpachecker.sosy-lab.org
  */
 package org.sosy_lab.cpachecker.core.algorithm;
-<<<<<<< HEAD
-=======
 
 import static com.google.common.base.Verify.verifyNotNull;
->>>>>>> ed1408bf
 import static com.google.common.collect.FluentIterable.from;
 import static org.sosy_lab.cpachecker.util.AbstractStates.IS_TARGET_STATE;
 import static org.sosy_lab.cpachecker.util.AbstractStates.isTargetState;
@@ -210,11 +207,7 @@
           break;
         }
         // if there is any target state do refinement
-<<<<<<< HEAD
-        //if (refinementNecessary(reached)) {
-=======
-        if (refinementNecessary(reached, previousLastState)) {
->>>>>>> ed1408bf
+        //if (refinementNecessary(reached, previousLastState)) {
           refinementSuccessful = refine(reached);
           refinedInPreviousIteration = true;
           // assert that reached set is free of target states,
