--- conflicted
+++ resolved
@@ -23,23 +23,8 @@
  */
 package org.sosy_lab.cpachecker.cpa.invariants;
 
-<<<<<<< HEAD
-import java.util.HashMap;
-import java.util.HashSet;
-import java.util.Iterator;
-import java.util.Map;
-import java.util.Map.Entry;
-import java.util.Set;
-
 import org.sosy_lab.cpachecker.core.interfaces.AbstractDomain;
 import org.sosy_lab.cpachecker.core.interfaces.AbstractState;
-import org.sosy_lab.cpachecker.cpa.invariants.formula.FormulaCompoundStateEvaluationVisitor;
-import org.sosy_lab.cpachecker.cpa.invariants.formula.InvariantsFormula;
-import org.sosy_lab.cpachecker.cpa.invariants.formula.InvariantsFormulaManager;
-=======
-import org.sosy_lab.cpachecker.core.interfaces.AbstractDomain;
-import org.sosy_lab.cpachecker.core.interfaces.AbstractState;
->>>>>>> d7a445a3
 
 enum InvariantsDomain implements AbstractDomain {
 
@@ -49,119 +34,18 @@
   public InvariantsState join(AbstractState pElement1, AbstractState pElement2) {
     InvariantsState element1 = (InvariantsState) pElement1;
     InvariantsState element2 = (InvariantsState) pElement2;
-<<<<<<< HEAD
-
-    if (isLessOrEqual(element1, element2)) { return element2; }
-
-    Map<String, Integer> resultRemainingEvaluations =
-        new HashMap<>(element1.getRemainingEvaluations());
-    for (Entry<String, Integer> entry : element2.getRemainingEvaluations().entrySet()) {
-      Integer leftValue = resultRemainingEvaluations.get(entry.getKey());
-      if (leftValue != null) {
-        resultRemainingEvaluations.put(entry.getKey(), Math.min(leftValue, entry.getValue()));
-      } else {
-        resultRemainingEvaluations.put(entry.getKey(), entry.getValue());
-      }
-    }
-    Map<String, InvariantsFormula<CompoundState>> resultEnvironment =
-        new HashMap<>(element1.getEnvironment().size());
-
-    /*
-     * The environment is not joined directly, but instead it is treated as an extension to the set of assumptions.
-     * This way, it is possible to join the information with a single "or" between the two sets of assumptions,
-     * retaining far more information than joining element by element.
-     */
-    Set<InvariantsFormula<CompoundState>> resultAssumptions = new HashSet<>();
-
-    Set<InvariantsFormula<CompoundState>> assumptions1 = new HashSet<>(element1.getEnvironmentAsAssumptions());
-    assumptions1.addAll(element1.getAssumptions());
-    Set<InvariantsFormula<CompoundState>> assumptions2 = new HashSet<>(element2.getEnvironmentAsAssumptions());
-    assumptions2.addAll(element2.getAssumptions());
-
-    // Add all common assumptions first
-    resultAssumptions.addAll(assumptions1);
-    resultAssumptions.retainAll(assumptions2);
-    assumptions1.removeAll(resultAssumptions);
-    assumptions2.removeAll(resultAssumptions);
-
-    // Apply the aforementioned "or" to the two remaining sets of assumptions
-    if (!assumptions1.isEmpty() && !assumptions2.isEmpty()) {
-      Iterator<InvariantsFormula<CompoundState>> leftAssumptionIterator = assumptions1.iterator();
-      InvariantsFormula<CompoundState> leftTotalAssumption = leftAssumptionIterator.next();
-      while (leftAssumptionIterator.hasNext()) {
-        leftTotalAssumption = InvariantsFormulaManager.INSTANCE.logicalAnd(leftTotalAssumption, leftAssumptionIterator.next());
-      }
-      Iterator<InvariantsFormula<CompoundState>> rightAssumptionIterator = assumptions2.iterator();
-      InvariantsFormula<CompoundState> rightTotalAssumption = rightAssumptionIterator.next();
-      while (rightAssumptionIterator.hasNext()) {
-        rightTotalAssumption = InvariantsFormulaManager.INSTANCE.logicalAnd(rightTotalAssumption, rightAssumptionIterator.next());
-      }
-      resultAssumptions.add(InvariantsFormulaManager.INSTANCE.logicalOr(leftTotalAssumption, rightTotalAssumption));
-    }
-
-    Set<InvariantsFormula<CompoundState>> resultCandidateAssumptions =
-        new HashSet<>();
-    resultCandidateAssumptions.addAll(element1.getCandidateAssumptions());
-    resultCandidateAssumptions.addAll(element2.getCandidateAssumptions());
-
-    int newThreshold = Math.min(element1.getEvaluationThreshold(), element2.getEvaluationThreshold());
-
-    assert element1.getUseBitvectors() == element2.getUseBitvectors();
-
-    InvariantsState result = InvariantsState.from(resultRemainingEvaluations,
-        newThreshold, resultAssumptions, resultEnvironment,
-        resultCandidateAssumptions, element1.getUseBitvectors());
-    if (result == null) {
-      return result;
-    }
-    if (result.equals(element2)) {
-      return element2;
-    }
-    if (result.equals(element1)) {
-      return element1;
-    }
-=======
     InvariantsState result = element1.join(element2, false);
->>>>>>> d7a445a3
     return result;
   }
 
   @Override
   public boolean isLessOrEqual(AbstractState pElement1, AbstractState pElement2) {
-<<<<<<< HEAD
-    if (pElement1 == pElement2 || pElement1 != null && pElement1.equals(pElement2)) { return true; }
-    if (pElement1 == null || pElement2 == null) {
-      return false;
-    }
-    InvariantsState leftState = (InvariantsState) pElement1;
-    InvariantsState rightState = (InvariantsState) pElement2;
-    if (!leftState.getAssumptions().containsAll(rightState.getAssumptions())) {
-      return false;
-    }
-    Map<? extends String, ? extends InvariantsFormula<CompoundState>> leftEnvironment = leftState.getEnvironment();
-    for (Entry<? extends String, ? extends InvariantsFormula<CompoundState>> rightEnvElement : rightState.getEnvironment().entrySet()) {
-      String rightVarName = rightEnvElement.getKey();
-      InvariantsFormula<CompoundState> leftVarFormula = leftEnvironment.get(rightVarName);
-      if (leftVarFormula == null) {
-        return false;
-      }
-      InvariantsFormula<CompoundState> rightVarFormula = rightEnvElement.getValue();
-      CompoundState leftVarValue = leftVarFormula.accept(new FormulaCompoundStateEvaluationVisitor(), leftState.getEnvironment());
-      CompoundState rightVarValue = rightVarFormula.accept(new FormulaCompoundStateEvaluationVisitor(), rightState.getEnvironment());
-      if (!rightVarValue.contains(leftVarValue)) {
-        return false;
-      }
-    }
-    return true;
-    //return false;
-=======
     if (pElement1 == pElement2) {
       return true;
     }
     InvariantsState element1 = (InvariantsState) pElement1;
     InvariantsState element2 = (InvariantsState) pElement2;
     return element1.isLessThanOrEqualTo(element2);
->>>>>>> d7a445a3
   }
 
 }