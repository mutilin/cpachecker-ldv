--- conflicted
+++ resolved
@@ -306,22 +306,14 @@
     }
     String leftVarName = pVariable.getName();
     InvariantsFormula<CompoundState> resolvedLeft = this.environment.get(leftVarName);
-<<<<<<< HEAD
-    resolvedLeft = resolvedLeft == null ? InvariantsFormulaManager.INSTANCE.asConstant(CompoundState.top()) : resolvedLeft;
-=======
     resolvedLeft = resolvedLeft == null ? CompoundStateFormulaManager.INSTANCE.asConstant(CompoundState.top()) : resolvedLeft;
->>>>>>> d7a445a3
     if (pOther instanceof Variable<?>) {
       String rightVarName = ((Variable<?>) pOther).getName();
       if (leftVarName.equals(rightVarName)) {
         return true;
       }
       InvariantsFormula<CompoundState> resolvedRight = this.environment.get(rightVarName);
-<<<<<<< HEAD
-      resolvedRight = resolvedRight == null ? InvariantsFormulaManager.INSTANCE.asConstant(CompoundState.top()) : resolvedRight;
-=======
       resolvedRight = resolvedRight == null ? CompoundStateFormulaManager.INSTANCE.asConstant(CompoundState.top()) : resolvedRight;
->>>>>>> d7a445a3
       if (resolvedLeft.accept(this, resolvedRight)) {
         return true;
       }
