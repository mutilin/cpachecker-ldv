
import subprocess
import os
import benchmark.util as Util
import benchmark.tools.template
import benchmark.result as result

class Tool(benchmark.tools.template.BaseTool):
    """
    This class serves as tool adaptor for ESBMC (http://www.esbmc.org/)
    """

    def getExecutable(self):
        return Util.findExecutable('esbmc')


    def getProgrammFiles(self, executable):
        executableDir = os.path.dirname(executable)
        return [executableDir]


    def getWorkingDirectory(self, executable):
        executableDir = os.path.dirname(executable)
        return executableDir


    def getEnvironments(self, executable):
        return {"additionalEnv" : {'PATH' :  ':.'}}


    def getVersion(self, executable):
        return subprocess.Popen([executable, '--version'],
                                stdout=subprocess.PIPE).communicate()[0].strip()


    def getName(self):
        return 'ESBMC'


    def getCmdline(self, executable, options, sourcefiles, propertyfile, rlimits):
        assert len(sourcefiles) == 1, "only one sourcefile supported"
        sourcefile = sourcefiles[0]
        workingDir = self.getWorkingDirectory(executable)
        return [os.path.relpath(executable, start=workingDir)] + options + [os.path.relpath(sourcefile, start=workingDir)]



    def getStatus(self, returncode, returnsignal, output, isTimeout):
<<<<<<< HEAD
<<<<<<< HEAD
        status = 'UNKNOWN'
=======
        status = result.STR_UNKNOWN
>>>>>>> master
=======
        output = '\n'.join(output)
        status = result.STATUS_UNKNOWN
>>>>>>> 0a0d5f0d

        if self.allInText(['Violated property:',
                      'dereference failure: dynamic object lower bound',
                      'VERIFICATION FAILED'],
                      output):
            status = result.STATUS_FALSE_DEREF
        elif self.allInText(['Violated property:',
                      'Operand of free must have zero pointer offset',
                      'VERIFICATION FAILED'],
                      output):
            status = result.STATUS_FALSE_FREE
        elif self.allInText(['Violated property:',
                      'error label',
                      'VERIFICATION FAILED'],
                      output):
            status = result.STATUS_FALSE_REACH
        elif self.allInText(['Violated property:',
                      'assertion',
                      'VERIFICATION FAILED'],
                      output):
            status = result.STATUS_FALSE_REACH
        elif self.allInText(['Violated property:',
                      'dereference failure: forgotten memory',
                      'VERIFICATION FAILED'],
                      output):
            status = result.STATUS_FALSE_MEMTRACK
        elif 'VERIFICATION SUCCESSFUL' in output:
            status = result.STATUS_TRUE_PROP

        if status == result.STATUS_UNKNOWN:
            if isTimeout:
                status = 'TIMEOUT'
            elif output.endswith(('Z3 Error 9', 'Z3 Error 9\n')):
                status = 'ERROR (Z3 Error 9)'
            elif output.endswith(('error', 'error\n')):
                status = 'ERROR'
            elif 'Encountered Z3 conversion error:' in output:
                status = 'ERROR (Z3 conversion error)'

        return status


    def addColumnValues(self, output, columns):
        """
        This method adds the values that the user requested to the column objects.
        If a value is not found, it should be set to '-'.
        If not supported, this method does not need to get overridden.
        """
        pass

    """ helper method """
    def allInText(self, words, text):
        """
        This function checks, if all the words appear in the given order in the text.
        """
        index = 0
        for word in words:
            index = text[index:].find(word)
            if index == -1:
                return False
        return True<|MERGE_RESOLUTION|>--- conflicted
+++ resolved
@@ -46,16 +46,8 @@
 
 
     def getStatus(self, returncode, returnsignal, output, isTimeout):
-<<<<<<< HEAD
-<<<<<<< HEAD
-        status = 'UNKNOWN'
-=======
-        status = result.STR_UNKNOWN
->>>>>>> master
-=======
         output = '\n'.join(output)
         status = result.STATUS_UNKNOWN
->>>>>>> 0a0d5f0d
 
         if self.allInText(['Violated property:',
                       'dereference failure: dynamic object lower bound',
