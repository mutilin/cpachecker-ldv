--- conflicted
+++ resolved
@@ -35,18 +35,10 @@
 class ValueAnalysisReducer extends GenericReducer<ValueAnalysisState, VariableTrackingPrecision> {
 
   @Override
-<<<<<<< HEAD
-  public AbstractState getVariableReducedState(AbstractState pExpandedState, Block pContext, Block outerContext, CFANode pCallNode) {
-    ValueAnalysisState expandedState = (ValueAnalysisState)pExpandedState;
-
-    ValueAnalysisState clonedElement = ValueAnalysisState.copyOf(expandedState);
-    for (MemoryLocation trackedVar : expandedState.getTrackedMemoryLocations()) {
-=======
   protected ValueAnalysisState getVariableReducedState0(
       ValueAnalysisState pExpandedState, Block pContext, CFANode pCallNode) {
     ValueAnalysisState clonedElement = ValueAnalysisState.copyOf(pExpandedState);
     for (MemoryLocation trackedVar : pExpandedState.getTrackedMemoryLocations()) {
->>>>>>> ed1408bf
       // ignore offset (like "3" from "array[3]") to match assignments in loops ("array[i]=12;")
       final String simpleName = trackedVar.getAsSimpleString();
       if (!pContext.getVariables().contains(simpleName)) {
@@ -57,16 +49,8 @@
   }
 
   @Override
-<<<<<<< HEAD
-  public AbstractState getVariableExpandedState(AbstractState pRootState, Block pReducedContext, Block outerSubtree,
-      AbstractState pReducedState) {
-    ValueAnalysisState rootState = (ValueAnalysisState)pRootState;
-    ValueAnalysisState reducedState = (ValueAnalysisState)pReducedState;
-
-=======
   protected ValueAnalysisState getVariableExpandedState0(
       ValueAnalysisState pRootState, Block pReducedContext, ValueAnalysisState pReducedState) {
->>>>>>> ed1408bf
     // the expanded state will contain:
     // - all variables of the reduced state -> copy the state
     // - all non-block variables of the rootState -> copy those values
@@ -109,51 +93,6 @@
     // After a refinement, rootPrecision can contain more variables than reducedPrecision.
     // This happens for recursive files or imprecise caching.
     // In this case we just merge the two precisions.
-<<<<<<< HEAD
-    return reducedPrecision.join(rootPrecision);
-  }
-
-  @Override
-  public Object getHashCodeForState(AbstractState pElementKey, Precision pPrecisionKey) {
-    ValueAnalysisState elementKey = (ValueAnalysisState)pElementKey;
-    VariableTrackingPrecision precisionKey = (VariableTrackingPrecision)pPrecisionKey;
-
-    return Pair.of(elementKey.getConstantsMapView(), precisionKey);
-  }
-
-  @Override
-  public Object getHashCodeForState(AbstractState pElementKey) {
-    ValueAnalysisState elementKey = (ValueAnalysisState)pElementKey;
-
-    return elementKey.getConstantsMapView();
-  }
-
-  @Override
-  public int measurePrecisionDifference(Precision pPrecision, Precision pOtherPrecision) {
-    return 0;
-  }
-
-  @Override
-  public AbstractState getVariableReducedStateForProofChecking(AbstractState pExpandedState, Block pContext,
-      CFANode pCallNode) {
-    return getVariableReducedState(pExpandedState, pContext, null, pCallNode);
-  }
-
-  @Override
-  public AbstractState getVariableExpandedStateForProofChecking(AbstractState pRootState, Block pReducedContext,
-      AbstractState pReducedState) {
-    return getVariableExpandedState(pRootState, pReducedContext, null, pReducedState);
-  }
-
-  @Override
-  public AbstractState rebuildStateAfterFunctionCall(AbstractState pRootState, AbstractState entryState,
-      AbstractState pExpandedState, FunctionExitNode exitLocation) {
-
-    ValueAnalysisState rootState = (ValueAnalysisState)pRootState;
-    ValueAnalysisState expandedState = (ValueAnalysisState)pExpandedState;
-
-    return expandedState.rebuildStateAfterFunctionCall(rootState, exitLocation);
-=======
     return pReducedPrecision.join(pRootPrecision);
   }
 
@@ -170,6 +109,5 @@
       ValueAnalysisState pExpandedState,
       FunctionExitNode exitLocation) {
     return pExpandedState.rebuildStateAfterFunctionCall(pRootState, exitLocation);
->>>>>>> ed1408bf
   }
 }