--- conflicted
+++ resolved
@@ -28,6 +28,7 @@
 import java.util.Collection;
 import java.util.Collections;
 import java.util.List;
+import java.util.Map;
 import java.util.logging.Level;
 
 import org.sosy_lab.common.configuration.Configuration;
@@ -58,20 +59,15 @@
 import org.sosy_lab.cpachecker.util.CFAUtils;
 
 import com.google.common.base.Predicate;
-import com.google.common.collect.ImmutableSet;
+import com.google.common.collect.ImmutableMap;
 
 @Options(prefix="cpa.callstack")
 public class CallstackTransferRelation extends SingleEdgeTransferRelation {
 
   // set of functions that may not appear in the source code
   // the value of the map entry is the explanation for the user
-<<<<<<< HEAD
   static final Map<String, String> UNSUPPORTED_FUNCTIONS
       = ImmutableMap.of();
-=======
-  @Option(secure=true, description = "unsupported functions cause an exception")
-  protected ImmutableSet<String> unsupportedFunctions = ImmutableSet.of("pthread_create");
->>>>>>> 19d36863
 
   @Option(secure=true, name="depth",
       description = "depth of recursion bound")
@@ -81,10 +77,6 @@
       " Treat function call as a statement (the same as for functions without bodies)")
   protected boolean skipRecursion = false;
 
-<<<<<<< HEAD
-  //This is flag, which ABM sets
-  private boolean goByStatementNow = false;
-=======
   /**
    * This flag might be set by external CPAs (e.g. BAM) to indicate
    * a recursive context that might not be recognized by the CallstackCPA.
@@ -94,7 +86,6 @@
    * if the Option 'skipRecursion' is enabled.
    */
   private boolean isRecursiveContext = false;
->>>>>>> 19d36863
 
   @Option(secure=true, description = "Skip recursion if it happens only by going via a function pointer (this is unsound)." +
       " Imprecise function pointer tracking often lead to false recursions.")
@@ -128,7 +119,7 @@
         AExpression functionNameExp = ((AFunctionCall)edge.getStatement()).getFunctionCallExpression().getFunctionNameExpression();
         if (functionNameExp instanceof AIdExpression) {
           String functionName = ((AIdExpression)functionNameExp).getName();
-          if (unsupportedFunctions.contains(functionName)) {
+          if (UNSUPPORTED_FUNCTIONS.containsKey(functionName)) {
             throw new UnsupportedCodeException(functionName,
                 edge, edge.getStatement());
           }
@@ -321,9 +312,7 @@
 
   //call edge
   private boolean shouldGoByFunctionCall(CallstackState element, FunctionCallEdge pCallEdge) {
-    if (goByStatementNow) {
-      return false;
-    } else if (!skipRecursion) {
+    if (!skipRecursion) {
       return true;
     }
     return !hasRecursion(element, pCallEdge.getSuccessor().getFunctionName());
@@ -391,9 +380,6 @@
   }
 
   protected boolean shouldGoByFunctionSummaryStatement(CallstackState element, CFunctionSummaryStatementEdge sumEdge) {
-    if (goByStatementNow) {
-      return true;
-    }
     String functionName = sumEdge.getFunctionName();
     FunctionCallEdge callEdge = findOutgoingCallEdge(sumEdge.getPredecessor());
     assert functionName.equals(callEdge.getSuccessor().getFunctionName());
@@ -416,12 +402,4 @@
   public void disableRecursiveContext() {
     isRecursiveContext = false;
   }
-
-  public void setFlag() {
-    goByStatementNow = true;
-  }
-
-  public void resetFlag() {
-    goByStatementNow = false;
-  }
 }