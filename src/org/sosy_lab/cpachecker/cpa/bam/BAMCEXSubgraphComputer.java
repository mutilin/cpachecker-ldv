--- conflicted
+++ resolved
@@ -27,11 +27,6 @@
 import static org.sosy_lab.cpachecker.util.AbstractStates.extractLocation;
 
 import java.util.HashMap;
-<<<<<<< HEAD
-=======
-import java.util.HashSet;
-import java.util.List;
->>>>>>> 1c359a5a
 import java.util.Map;
 import java.util.NavigableSet;
 import java.util.TreeSet;
@@ -55,15 +50,9 @@
   private final BlockPartitioning partitioning;
   private final Reducer reducer;
   private final BAMCache bamCache;
-  private final Map<ARGState, ARGState> pathStateToReachedState;
+  protected final Map<ARGState, ARGState> pathStateToReachedState;
   private final Map<AbstractState, ReachedSet> abstractStateToReachedSet;
-<<<<<<< HEAD
   protected final Map<AbstractState, AbstractState> expandedToReducedCache;
-=======
-  private final Map<AbstractState, AbstractState> reducedToExpanded;
-  private final Map<AbstractState, AbstractState> expandedToReducedCache;
-  private Set<Set<Integer>> remainingStates = new HashSet<>();
->>>>>>> 1c359a5a
   private final LogManager logger;
 
   BAMCEXSubgraphComputer(BlockPartitioning partitioning, Reducer reducer, BAMCache bamCache,
@@ -118,9 +107,6 @@
         continue; // state already done
       }
 
-      if (checkRepeatitionOfState(currentState)) {
-        return DUMMY_STATE_FOR_REPEATED_STATE;
-      }
       final BackwardARGState newCurrentState = new BackwardARGState(currentState);
       finishedStates.put(currentState, newCurrentState);
       pathStateToReachedState.put(newCurrentState, currentState);
@@ -144,16 +130,10 @@
           // The current subtree (successors of child) is appended beyond the innerTree, to get a complete subgraph.
           final ARGState reducedTarget = (ARGState) expandedToReducedCache.get(child);
 
-          if (checkRepeatitionOfState(reducedTarget)) {
-            return DUMMY_STATE_FOR_REPEATED_STATE;
-          }
           BackwardARGState innerTree = computeCounterexampleSubgraphForBlock(currentState, currentState.getParents().iterator().next(), reducedTarget, newChild);
           if (innerTree == DUMMY_STATE_FOR_MISSING_BLOCK) {
             ARGSubtreeRemover.removeSubtree(reachedSet, currentState);
             return DUMMY_STATE_FOR_MISSING_BLOCK;
-          }
-          if (innerTree == DUMMY_STATE_FOR_REPEATED_STATE) {
-            return DUMMY_STATE_FOR_REPEATED_STATE;
           }
           // reconnect ARG: replace the state 'innerTree' with the current state.
           for (ARGState innerChild : innerTree.getChildren()) {
@@ -252,123 +232,6 @@
     }
     return result;
   }
-<<<<<<< HEAD
-=======
-
-  public ARGState findPath(ARGState target, Set<List<Integer>> pProcessedStates) throws InterruptedException, RecursiveAnalysisFailedException {
-
-    Map<ARGState, BackwardARGState> elementsMap = new HashMap<>();
-    Stack<ARGState> openElements = new Stack<>();
-    ARGState root = null;
-
-    //Deep clone to be patient about modification
-    for (List<Integer> newList : pProcessedStates) {
-      remainingStates.add(new HashSet<>(newList));
-    }
-
-    BackwardARGState newTreeTarget = new BackwardARGState(target);
-    pathStateToReachedState.put(newTreeTarget, target);
-    elementsMap.put(target, newTreeTarget);
-    ARGState currentState = target;
-
-    //Find path to nearest abstraction state
-    PredicateAbstractState pState = AbstractStates.extractStateByType(currentState, PredicateAbstractState.class);
-    if (pState != null) {
-      assert (pState.isAbstractionState());
-    }
-
-    openElements.push(target);
-    while (!openElements.empty()) {
-      ARGState currentElement = openElements.pop();
-      BackwardARGState newCurrentElement = elementsMap.get(currentElement);
-
-      if (checkRepeatitionOfState(currentElement)) {
-        return DUMMY_STATE_FOR_REPEATED_STATE;
-      }
-      if (currentElement.getParents().isEmpty()) {
-        //Find correct expanded state
-        ARGState expandedState = (ARGState) reducedToExpanded.get(currentElement);
-
-        if (expandedState == null) {
-          //The first state
-          root = newCurrentElement;
-          break;
-        }
-        //Try to find path.
-        BackwardARGState newExpandedState = new BackwardARGState(expandedState);
-        pathStateToReachedState.put(newExpandedState, expandedState);
-        elementsMap.put(expandedState, newExpandedState);
-        for (ARGState child : newCurrentElement.getChildren()) {
-          child.addParent(newExpandedState);
-        }
-        newCurrentElement.removeFromARG();
-        openElements.push(expandedState);
-      } else {
-        for (ARGState parent : currentElement.getParents()) {
-          //create node for parent in the new subtree
-          BackwardARGState newParent = new BackwardARGState(parent);
-          elementsMap.put(parent, newParent);
-          pathStateToReachedState.put(newParent, parent);
-          //and remember to explore the parent later
-          openElements.push(parent);
-          if (expandedToReducedCache.containsKey(currentElement)) {
-            //this is a summarized call and thus an direct edge could not be found
-            //we have the transfer function to handle this case, as our reachSet is wrong
-            //(we have to use the cached ones)
-            ARGState targetARGState = (ARGState) expandedToReducedCache.get(currentElement);
-            if (checkRepeatitionOfState(targetARGState)) {
-              return DUMMY_STATE_FOR_REPEATED_STATE;
-            }
-            ARGState innerTree =
-                computeCounterexampleSubgraphForBlock(parent, parent.getParents().iterator().next(), targetARGState, newCurrentElement);
-            if (innerTree == null) {
-              return null;
-            }
-            if (innerTree == DUMMY_STATE_FOR_REPEATED_STATE) {
-              return DUMMY_STATE_FOR_REPEATED_STATE;
-            }
-            for (ARGState child : innerTree.getChildren()) {
-              child.addParent(newParent);
-            }
-            innerTree.removeFromARG();
-            newParent.updateDecreaseId();
-          } else {
-            //normal edge
-            //create an edge from parent to current
-            newCurrentElement.addParent(newParent);
-          }
-        }
-      }
-      if (currentElement.isDestroyed()) {
-        return null;
-      }
-    }
-    assert root != null;
-    return root;
-  }
-
-  private boolean checkRepeatitionOfState(ARGState currentElement) {
-    Integer currentId = currentElement.getStateId();
-    for (Set<Integer> rest : remainingStates) {
-      if (rest.remove(currentId)) {
-        if (rest.isEmpty()) {
-          return true;
-        }
-      }
-    }
-    return false;
-  }
-
-  /** This states is used for UsageStatisticsRefinement:
-   *  If after some refinement iterations the path goes through already processed states,
-   *  this marked state is returned.
-   */
-  public final static BackwardARGState DUMMY_STATE_FOR_REPEATED_STATE = new BackwardARGState(new ARGState(null, null));
-  /**
-   * This is a ARGState, that counts backwards, used to build the Pseudo-ARG for CEX-retrieval.
-   * As the Pseudo-ARG is build backwards starting at its end-state, we count the ID backwards.
-   */
->>>>>>> 1c359a5a
   static class BackwardARGState extends ARGState {
 
     private static final long serialVersionUID = -3279533907385516993L;
