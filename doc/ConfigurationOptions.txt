--- conflicted
+++ resolved
@@ -225,7 +225,7 @@
 
 # the machine model, which determines the sizes of types like int
 analysis.machineModel = LINUX32
-  enum:     [LINUX32, LINUX64]
+  enum:     [LINUX32, LINUX64, ARM]
 
 # Use as targets for call edges only those shich are assigned to the
 # particular expression (structure field).
@@ -712,12 +712,9 @@
 # export counterexample to file as GraphML automaton
 counterexample.export.graphml = "Counterexample.%d.graphml"
 
-<<<<<<< HEAD
 # export test harness to file as code
 counterexample.export.harness = "Counterexample.%d.harness.c"
 
-=======
->>>>>>> 3f9babc1
 # where to dump the counterexample model in case a specification violation is
 # found
 counterexample.export.model = "Counterexample.%d.assignment.txt"
@@ -2067,18 +2064,17 @@
   enum:     [NEVER, LEAF, INTERESTING, EVERY]
 
 # Functions which indicate on external allocated memory
-<<<<<<< HEAD
 cpa.smg.externalAllocationFunction = {"ext_allocation"}
-=======
-cpa.smg.externalAllocationFunction = {
-      "ext_allocation"}
->>>>>>> 3f9babc1
 
 # Default size of externally allocated memory
 cpa.smg.externalAllocationSize = Integer.MAX_VALUE
 
 # Size of memory that cannot be calculated will be guessed.
 cpa.smg.guessSizeOfUnknownMemorySize = false
+
+# Handle extern variables with incomplete type (extern int array[]) as
+# external allocation
+cpa.smg.handleExternVariableAsExternalAllocation = false
 
 # with this option enabled, memory that is not freed before the end of main
 # is reported as memleak even if it is reachable from local variables in main
@@ -2086,7 +2082,7 @@
 
 # Sets how unknown functions are handled.
 cpa.smg.handleUnknownFunctions = STRICT
-  enum:     [STRICT, ASSUME_SAFE]
+  enum:     [STRICT, ASSUME_SAFE, ASSUME_EXTERNAL_ALLOCATED]
 
 # Memory allocation functions
 cpa.smg.memoryAllocationFunctions = {"malloc"}
@@ -2131,9 +2127,6 @@
 # which stop operator to use for the SMGCPA
 cpa.smg.stop = "SEP"
   allowed values: [SEP, NEVER, END_BLOCK]
-
-# Enable track predicates on SMG state
-cpa.smg.trackPredicates = false
 
 # Enable track predicates on SMG state
 cpa.smg.trackPredicates = false
