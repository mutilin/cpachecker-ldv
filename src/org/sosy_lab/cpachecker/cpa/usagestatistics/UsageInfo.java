/*
 *  CPAchecker is a tool for configurable software verification.
 *  This file is part of CPAchecker.
 *
 *  Copyright (C) 2007-2012  Dirk Beyer
 *  All rights reserved.
 *
 *  Licensed under the Apache License, Version 2.0 (the "License");
 *  you may not use this file except in compliance with the License.
 *  You may obtain a copy of the License at
 *
 *      http://www.apache.org/licenses/LICENSE-2.0
 *
 *  Unless required by applicable law or agreed to in writing, software
 *  distributed under the License is distributed on an "AS IS" BASIS,
 *  WITHOUT WARRANTIES OR CONDITIONS OF ANY KIND, either express or implied.
 *  See the License for the specific language governing permissions and
 *  limitations under the License.
 *
 *
 *  CPAchecker web page:
 *    http://cpachecker.sosy-lab.org
 */
package org.sosy_lab.cpachecker.cpa.usagestatistics;

import java.util.List;

import javax.annotation.Nonnull;

import org.sosy_lab.common.configuration.InvalidConfigurationException;
import org.sosy_lab.cpachecker.cfa.model.CFAEdge;
import org.sosy_lab.cpachecker.core.interfaces.AbstractState;
import org.sosy_lab.cpachecker.cpa.lockstatistics.LockStatisticsState;
import org.sosy_lab.cpachecker.cpa.usagestatistics.storage.UsagePoint;
import org.sosy_lab.cpachecker.util.AbstractStates;
import org.sosy_lab.cpachecker.util.identifiers.SingleIdentifier;


public class UsageInfo implements Comparable<UsageInfo> {

  public static enum Access {
    WRITE,
    READ;

    public String toASTString() {
      return name().toLowerCase();
    }

    public static Access getValue(String o) throws InvalidConfigurationException {
      if (o.equalsIgnoreCase("READ")) {
        return Access.READ;
      } else if (o.equalsIgnoreCase("WRITE")) {
        return Access.WRITE;
      } else {
        throw new InvalidConfigurationException("Access can't be " + o);
      }
    }
  }

  public static enum EdgeType {
    ASSIGNMENT,
    DECLARATION,
    ASSUMPTION,
    STATEMENT,
    FUNCTION_CALL;

    public String toASTString() {
      return name().toLowerCase();
    }
  }

  private final LineInfo line;
  private final EdgeType info;
  private final LockStatisticsState locks;
  private AbstractState keyState;
  private List<CFAEdge> path;
  private final Access accessType;
  public boolean failureFlag;
<<<<<<< HEAD

  private static final boolean mergeUsagesWithEqualCallstacks = false;
=======
>>>>>>> c53cc2c0

  public UsageInfo(@Nonnull Access atype, @Nonnull LineInfo l,
  								 @Nonnull EdgeType t, @Nonnull LockStatisticsState lock) {
    line = l;
    info = t;
    locks = lock;
    accessType = atype;
    keyState = null;
    failureFlag = false;
  }

  public UsageInfo(@Nonnull Access atype,  int l,
                   @Nonnull EdgeType t, @Nonnull UsageStatisticsState state) {
    this(atype, new LineInfo(l, AbstractStates.extractLocation(state)), t, AbstractStates.extractStateByType(state, LockStatisticsState.class));
  }

  public @Nonnull LockStatisticsState getLockState() {
    return locks;
  }

  public @Nonnull Access getAccess() {
    return accessType;
  }

  public @Nonnull LineInfo getLine() {
    return line;
  }

  public @Nonnull EdgeType getEdgeInfo() {
    return info;
  }

  public boolean intersect(UsageInfo other) {
    if (other == null) {
      return false;
    }
    if (other.locks == null || this.locks == null) {
      return false;
    }
    if (this.accessType == Access.READ && other.accessType == Access.READ) {
      return true;
    }
    if (this == other) {
      return false;
    }

    boolean result = this.locks.intersects(other.locks);
    if (result) {
      return result;
    }
    if (locks.getSize() == 0 && other.locks.getSize() == 0 ){
      return true; //this is equal states, like for a++;
    }
    return false;
  }

  public UsagePoint getUsagePoint() {
    if (this.locks.getSize() > 0 || this.accessType == Access.READ) {
      return new UsagePoint(locks.getLockIdentifiers(), accessType);
    } else {
      return new UsagePoint(this);
    }
  }

  @Override
  public int hashCode() {
    final int prime = 31;
    int result = 1;
    result = prime * result + ((accessType == null) ? 0 : accessType.hashCode());
    result = prime * result + ((line == null) ? 0 : line.hashCode());
    result = prime * result + ((locks == null) ? 0 : locks.hashCode());
    result = prime * result + ((info == null) ? 0 : info.hashCode());
    return result;
  }

  @Override
  public boolean equals(Object obj) {
    if (this == obj) {
      return true;
    }
    if (obj == null) {
      return false;
    }
    if (getClass() != obj.getClass()) {
      return false;
    }
    UsageInfo other = (UsageInfo) obj;
    if (accessType != other.accessType) {
      return false;
    }
    if (line == null) {
      if (other.line != null) {
        return false;
      }
    } else if (!line.equals(other.line)) {
      return false;
    }
    if (locks == null) {
      if (other.locks != null) {
        return false;
      }
    } else if (!locks.equals(other.locks)) {
      return false;
    }
    if (info == null) {
      if (other.info != null) {
        return false;
      }
    } else if (!info.equals(other.info)) {
      return false;
    }
    return true;
  }

  @Override
  public String toString(){
    StringBuilder sb = new StringBuilder();

    sb.append("Line ");
    sb.append(line.toString());
    sb.append(" (" + info.toString() + ", " + accessType.toASTString() + ")");
    sb.append(", " + locks);

    return sb.toString();
  }

  public String createUsageView(SingleIdentifier id) {
    String name = id.toString();
    if (info == EdgeType.ASSIGNMENT) {
      if (accessType == Access.READ) {
        name = "... = " + name + ";";
      } else if (accessType == Access.WRITE) {
        name += " = ...;";
      }
    } else if (info == EdgeType.ASSUMPTION) {
      name = "if ("  + name + ") {}";
    } else if (info == EdgeType.FUNCTION_CALL) {
      name = "f("  + name + ");";
    } else if (info == EdgeType.DECLARATION) {
      name = id.getType().toASTString(name);
    }
    return name;
  }

  public void setKeyState(AbstractState state) {
    keyState = state;
  }

<<<<<<< HEAD
  public void resetKeyState(List<CFAEdge> p) {
=======
  public void resetKeyState() {
>>>>>>> c53cc2c0
    keyState = null;
    path = p;
  }

  public AbstractState getKeyState() {
    return keyState;
  }

  public List<CFAEdge> getPath() {
    assert path != null;
    return path;
  }

  @Override
  public int compareTo(UsageInfo pO) {

    if (this == pO) {
      return 0;
    }

    int result = this.locks.compareTo(pO.locks);
    if (result != 0) {
      //Usages without locks are more convenient to analyze
      return -result;
    }
    result = this.line.getLine() - pO.line.getLine();
    if (result != 0) {
      return result;
    }
    //Some nodes can be from one line, but different nodes
    result = this.line.getNode().getNodeNumber() - pO.line.getNode().getNodeNumber();
    if (result != 0) {
      return result;
    }
    result = this.accessType.compareTo(pO.accessType);
    if (result != 0) {
      return result;
    }
<<<<<<< HEAD
=======

    if (!this.getCallStack().equalsWithoutNode(pO.getCallStack())) {
      //we should somehow order them
      CallstackState currentStack1 = getCallStack();
      CallstackState currentStack2 = pO.getCallStack();
      while (currentStack1 != null) {
        result = currentStack1.getCurrentFunction().compareTo(currentStack2.getCurrentFunction());
        if (result != 0) {
          return result;
        }
        currentStack1 = currentStack1.getPreviousState();
        currentStack2 = currentStack2.getPreviousState();
      }
     // return this.getCallStack().hashCodeWithoutNode() - pO.getCallStack().hashCodeWithoutNode();
    }
>>>>>>> c53cc2c0
    /* We can't use key states for ordering, because the treeSets can't understand,
     * that old refined usage with zero key state is the same as new one
     */
    return 0;
  }
}<|MERGE_RESOLUTION|>--- conflicted
+++ resolved
@@ -76,11 +76,6 @@
   private List<CFAEdge> path;
   private final Access accessType;
   public boolean failureFlag;
-<<<<<<< HEAD
-
-  private static final boolean mergeUsagesWithEqualCallstacks = false;
-=======
->>>>>>> c53cc2c0
 
   public UsageInfo(@Nonnull Access atype, @Nonnull LineInfo l,
   								 @Nonnull EdgeType t, @Nonnull LockStatisticsState lock) {
@@ -229,11 +224,7 @@
     keyState = state;
   }
 
-<<<<<<< HEAD
   public void resetKeyState(List<CFAEdge> p) {
-=======
-  public void resetKeyState() {
->>>>>>> c53cc2c0
     keyState = null;
     path = p;
   }
@@ -272,24 +263,6 @@
     if (result != 0) {
       return result;
     }
-<<<<<<< HEAD
-=======
-
-    if (!this.getCallStack().equalsWithoutNode(pO.getCallStack())) {
-      //we should somehow order them
-      CallstackState currentStack1 = getCallStack();
-      CallstackState currentStack2 = pO.getCallStack();
-      while (currentStack1 != null) {
-        result = currentStack1.getCurrentFunction().compareTo(currentStack2.getCurrentFunction());
-        if (result != 0) {
-          return result;
-        }
-        currentStack1 = currentStack1.getPreviousState();
-        currentStack2 = currentStack2.getPreviousState();
-      }
-     // return this.getCallStack().hashCodeWithoutNode() - pO.getCallStack().hashCodeWithoutNode();
-    }
->>>>>>> c53cc2c0
     /* We can't use key states for ordering, because the treeSets can't understand,
      * that old refined usage with zero key state is the same as new one
      */
