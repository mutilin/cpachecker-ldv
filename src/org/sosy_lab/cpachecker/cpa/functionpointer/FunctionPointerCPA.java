--- conflicted
+++ resolved
@@ -23,6 +23,7 @@
  */
 package org.sosy_lab.cpachecker.cpa.functionpointer;
 
+import java.util.Collection;
 import org.sosy_lab.common.configuration.Configuration;
 import org.sosy_lab.common.configuration.InvalidConfigurationException;
 import org.sosy_lab.common.log.LogManager;
@@ -31,10 +32,6 @@
 import org.sosy_lab.cpachecker.core.defaults.AbstractCPA;
 import org.sosy_lab.cpachecker.core.defaults.AutomaticCPAFactory;
 import org.sosy_lab.cpachecker.core.defaults.DelegateAbstractDomain;
-<<<<<<< HEAD
-import org.sosy_lab.cpachecker.core.defaults.MergeSepOperator;
-=======
->>>>>>> ed1408bf
 import org.sosy_lab.cpachecker.core.defaults.SingletonPrecision;
 import org.sosy_lab.cpachecker.core.interfaces.AbstractState;
 import org.sosy_lab.cpachecker.core.interfaces.CPAFactory;
@@ -44,8 +41,6 @@
 import org.sosy_lab.cpachecker.exceptions.CPAException;
 import org.sosy_lab.cpachecker.exceptions.CPATransferException;
 
-import java.util.Collection;
-
 public class FunctionPointerCPA extends AbstractCPA
     implements ConfigurableProgramAnalysisWithBAM, ProofChecker {
 
@@ -54,47 +49,11 @@
   }
 
   private FunctionPointerCPA(LogManager pLogger, Configuration pConfig) throws InvalidConfigurationException {
-<<<<<<< HEAD
-    this.abstractDomain = DelegateAbstractDomain.<FunctionPointerState>getInstance();
-
-    this.mergeOperator = MergeSepOperator.getInstance();
-
-    this.stopOperator = new StopSepOperator(abstractDomain);
-    this.transferRelation = new FunctionPointerTransferRelation(pLogger, pConfig);
-    this.precisionAdjustment = StaticPrecisionAdjustment.getInstance();
-    this.reducer = new FunctionPointerReducer();
-  }
-
-  @Override
-  public AbstractDomain getAbstractDomain() {
-    return abstractDomain;
-  }
-
-  @Override
-  public TransferRelation getTransferRelation() {
-    return transferRelation;
-  }
-
-  @Override
-  public MergeOperator getMergeOperator() {
-    return mergeOperator;
-  }
-
-  @Override
-  public StopOperator getStopOperator() {
-    return stopOperator;
-  }
-
-  @Override
-  public PrecisionAdjustment getPrecisionAdjustment() {
-    return precisionAdjustment;
-=======
     super(
         "sep",
         "sep",
         DelegateAbstractDomain.<FunctionPointerState>getInstance(),
         new FunctionPointerTransferRelation(pLogger, pConfig));
->>>>>>> ed1408bf
   }
 
   @Override
