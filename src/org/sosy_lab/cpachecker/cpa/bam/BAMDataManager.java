--- conflicted
+++ resolved
@@ -119,7 +119,6 @@
     }
   }
 
-<<<<<<< HEAD
   /** unused? */
   void clearCaches() {
     bamCache.clear();
@@ -129,11 +128,7 @@
     expandedStateToReducedState.clear();
   }
 
-  ReachedSet createInitialReachedSet(AbstractState initialState, Precision initialPredicatePrecision) {
-    ReachedSet reached = reachedSetFactory.create();
-    reached.add(initialState, initialPredicatePrecision);
-=======
-  /**
+ /**
    * Create a new reached-set with the given state as root and register it in the cache.
    **/
   ReachedSet createAndRegisterNewReachedSet(
@@ -141,7 +136,6 @@
     final ReachedSet reached = reachedSetFactory.create();
     reached.add(initialState, initialPrecision);
     bamCache.put(initialState, initialPrecision, context, reached);
->>>>>>> ed1408bf
     return reached;
   }
 
@@ -224,6 +218,9 @@
     return initialStateToReachedSet.containsKey(state);
   }
 
+  boolean removeInitialState(AbstractState state) {
+    return initialStateToReachedSet.remove(state) != null;
+  }
 
   AbstractState getReducedStateForExpandedState(AbstractState state) {
     assert expandedStateToReducedState.containsKey(state) : "no match for state: " + state;
@@ -232,6 +229,10 @@
 
   boolean hasExpandedState(AbstractState state) {
     return expandedStateToReducedState.containsKey(state);
+  }
+
+  boolean removeExpandedState(AbstractState state) {
+    return expandedStateToReducedState.remove(state) != null;
   }
 
   static int getId(AbstractState state) {
