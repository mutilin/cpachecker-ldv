/*
 *  CPAchecker is a tool for configurable software verification.
 *  This file is part of CPAchecker.
 *
 *  Copyright (C) 2007-2013  Dirk Beyer
 *  All rights reserved.
 *
 *  Licensed under the Apache License, Version 2.0 (the "License");
 *  you may not use this file except in compliance with the License.
 *  You may obtain a copy of the License at
 *
 *      http://www.apache.org/licenses/LICENSE-2.0
 *
 *  Unless required by applicable law or agreed to in writing, software
 *  distributed under the License is distributed on an "AS IS" BASIS,
 *  WITHOUT WARRANTIES OR CONDITIONS OF ANY KIND, either express or implied.
 *  See the License for the specific language governing permissions and
 *  limitations under the License.
 *
 *
 *  CPAchecker web page:
 *    http://cpachecker.sosy-lab.org
 */
package org.sosy_lab.cpachecker.cpa.usage;

import com.google.common.base.Splitter;
import java.io.BufferedReader;
import java.io.FileNotFoundException;
import java.io.IOException;
import java.nio.charset.Charset;
import java.nio.file.Files;
import java.nio.file.Path;
import java.util.HashMap;
import java.util.IdentityHashMap;
import java.util.List;
import java.util.Map;
import java.util.TreeMap;
import java.util.logging.Level;
import java.util.regex.Matcher;
import java.util.regex.Pattern;
import org.sosy_lab.common.log.LogManager;
import org.sosy_lab.cpachecker.cfa.CFA;
import org.sosy_lab.cpachecker.cfa.model.CFANode;
import org.sosy_lab.cpachecker.cpa.local.LocalState.DataType;
import org.sosy_lab.cpachecker.util.identifiers.GeneralGlobalVariableIdentifier;
import org.sosy_lab.cpachecker.util.identifiers.GeneralIdentifier;
import org.sosy_lab.cpachecker.util.identifiers.GeneralLocalVariableIdentifier;
import org.sosy_lab.cpachecker.util.identifiers.GeneralStructureFieldIdentifier;

public class PresisionParser {
  private CFA cfa;
  private final LogManager logger;

  PresisionParser(CFA pCfa, LogManager l) {
    cfa = pCfa;
    logger = l;
  }

  public Map<CFANode, Map<GeneralIdentifier, DataType>> parse(Path file) {
    Map<CFANode, Map<GeneralIdentifier, DataType>> localStatistics = new IdentityHashMap<>();
    Map<Integer, CFANode> idToNodeMap = new HashMap<>();
    cfa.getAllNodes().forEach(n -> idToNodeMap.put(n.getNodeNumber(), n));

    try (BufferedReader reader = Files.newBufferedReader(file, Charset.defaultCharset())) {
      String line;
      CFANode node = null;
      Map<GeneralIdentifier, DataType> info = null;
      Pattern nodePattern = Pattern.compile("N[0-9]*$");

      while ((line = reader.readLine()) != null) {
        Matcher matcher = nodePattern.matcher(line);
        if (matcher.find()) {
          // N1 - it's node identifier
          // put all previous information into the map
          putIntoMap(localStatistics, node, info);
          // Get node number
          String nodeId = matcher.group().substring(1);
          node = idToNodeMap.get(Integer.parseInt(nodeId));
<<<<<<< HEAD
          info = new TreeMap<>();
        } else if (line.length() > 0) {
=======
          info = new HashMap<>();
        } else if (!line.isEmpty()) {
>>>>>>> 74c27f18
          // it's information about local statistics
          List<String> localSet = Splitter.on(";").splitToList(line);

          if (shouldBeSkipped(localSet)) {
            continue;
          }
          GeneralIdentifier id = parseId(localSet);
          DataType type = DataType.valueOf(localSet.get(3).toUpperCase());
          info.put(id, type);
        }
      }
      putIntoMap(localStatistics, node, info);
    } catch (FileNotFoundException e) {
      logger.log(Level.WARNING, "Cannot open file " + file);
    } catch (IOException e) {
      logger.log(Level.SEVERE, "Exception during precision parsing: " + e.getMessage());
    }
    return localStatistics;
  }

  private GeneralIdentifier parseId(List<String> splittedLine) {
    String type = splittedLine.get(0);
    String name = splittedLine.get(1);
    int deref = Integer.parseInt(splittedLine.get(2));

    if (type.equalsIgnoreCase("g")) {
      // Global variable
      return new GeneralGlobalVariableIdentifier(name, deref);
    } else if (type.equalsIgnoreCase("l")) {
      // Local identifier
      return new GeneralLocalVariableIdentifier(name, deref);
    } else if (type.equalsIgnoreCase("s") || type.equalsIgnoreCase("f")) {
      // Structure (field) identifier
      return new GeneralStructureFieldIdentifier(name, deref);
    } else {
      throw new UnsupportedOperationException(
          splittedLine + " can not be parsed, please, move all checks to shouldBeSkipped()");
    }
  }

  private boolean shouldBeSkipped(List<String> set) {
    // Return identifier, it's not interesting for us
    return set.get(0).equalsIgnoreCase("r") || set.get(0).equalsIgnoreCase("func");
  }

  private void putIntoMap(
      Map<CFANode, Map<GeneralIdentifier, DataType>> map,
      CFANode node,
      Map<GeneralIdentifier, DataType> info) {
    if (node != null && info != null) {
      if (map.containsKey(node)) {
        logger.log(Level.WARNING, "Node " + node + " is already in presision");
      } else {
        map.put(node, info);
      }
    }
  }
}<|MERGE_RESOLUTION|>--- conflicted
+++ resolved
@@ -57,7 +57,7 @@
   }
 
   public Map<CFANode, Map<GeneralIdentifier, DataType>> parse(Path file) {
-    Map<CFANode, Map<GeneralIdentifier, DataType>> localStatistics = new IdentityHashMap<>();
+    Map<CFANode, Map<GeneralIdentifier, DataType>> localStatistics = new HashMap<>();
     Map<Integer, CFANode> idToNodeMap = new HashMap<>();
     cfa.getAllNodes().forEach(n -> idToNodeMap.put(n.getNodeNumber(), n));
 
@@ -76,13 +76,8 @@
           // Get node number
           String nodeId = matcher.group().substring(1);
           node = idToNodeMap.get(Integer.parseInt(nodeId));
-<<<<<<< HEAD
           info = new TreeMap<>();
-        } else if (line.length() > 0) {
-=======
-          info = new HashMap<>();
         } else if (!line.isEmpty()) {
->>>>>>> 74c27f18
           // it's information about local statistics
           List<String> localSet = Splitter.on(";").splitToList(line);
 
