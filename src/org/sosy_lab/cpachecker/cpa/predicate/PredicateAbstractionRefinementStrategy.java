/*
 *  CPAchecker is a tool for configurable software verification.
 *  This file is part of CPAchecker.
 *
 *  Copyright (C) 2007-2013  Dirk Beyer
 *  All rights reserved.
 *
 *  Licensed under the Apache License, Version 2.0 (the "License");
 *  you may not use this file except in compliance with the License.
 *  You may obtain a copy of the License at
 *
 *      http://www.apache.org/licenses/LICENSE-2.0
 *
 *  Unless required by applicable law or agreed to in writing, software
 *  distributed under the License is distributed on an "AS IS" BASIS,
 *  WITHOUT WARRANTIES OR CONDITIONS OF ANY KIND, either express or implied.
 *  See the License for the specific language governing permissions and
 *  limitations under the License.
 *
 *
 *  CPAchecker web page:
 *    http://cpachecker.sosy-lab.org
 */
package org.sosy_lab.cpachecker.cpa.predicate;

import static com.google.common.base.Preconditions.*;
import static org.sosy_lab.cpachecker.cpa.predicate.PredicateAbstractState.getPredicateState;
import static org.sosy_lab.cpachecker.cpa.predicate.PredicatePrecision.*;
import static org.sosy_lab.cpachecker.util.AbstractStates.extractLocation;

import java.io.File;
import java.io.IOException;
import java.io.PrintStream;
import java.io.Writer;
import java.nio.file.Path;
import java.nio.file.Paths;
import java.util.Collection;
import java.util.Collections;
import java.util.List;
import java.util.Set;
import java.util.logging.Level;

import org.sosy_lab.common.Files;
import org.sosy_lab.common.LogManager;
import org.sosy_lab.common.Pair;
import org.sosy_lab.common.Timer;
import org.sosy_lab.common.configuration.Configuration;
import org.sosy_lab.common.configuration.FileOption;
import org.sosy_lab.common.configuration.FileOption.Type;
import org.sosy_lab.common.configuration.IntegerOption;
import org.sosy_lab.common.configuration.InvalidConfigurationException;
import org.sosy_lab.common.configuration.Option;
import org.sosy_lab.common.configuration.Options;
import org.sosy_lab.cpachecker.cfa.model.CFANode;
import org.sosy_lab.cpachecker.core.CPAcheckerResult.Result;
import org.sosy_lab.cpachecker.core.interfaces.Precision;
import org.sosy_lab.cpachecker.core.interfaces.Statistics;
import org.sosy_lab.cpachecker.core.reachedset.ReachedSet;
import org.sosy_lab.cpachecker.core.reachedset.UnmodifiableReachedSet;
import org.sosy_lab.cpachecker.cpa.arg.ARGReachedSet;
import org.sosy_lab.cpachecker.cpa.arg.ARGState;
import org.sosy_lab.cpachecker.exceptions.CPAException;
import org.sosy_lab.cpachecker.exceptions.RefinementFailedException;
import org.sosy_lab.cpachecker.util.AbstractStates;
import org.sosy_lab.cpachecker.util.Precisions;
import org.sosy_lab.cpachecker.util.predicates.AbstractionPredicate;
import org.sosy_lab.cpachecker.util.predicates.Solver;
import org.sosy_lab.cpachecker.util.predicates.interfaces.BooleanFormula;
import org.sosy_lab.cpachecker.util.predicates.interfaces.view.BooleanFormulaManagerView;
import org.sosy_lab.cpachecker.util.predicates.interfaces.view.FormulaManagerView;
import org.sosy_lab.cpachecker.util.predicates.pathformula.PathFormula;

import com.google.common.collect.ArrayListMultimap;
import com.google.common.collect.ImmutableList;
import com.google.common.collect.ImmutableSet;
import com.google.common.collect.ImmutableSetMultimap;
import com.google.common.collect.Iterables;
import com.google.common.collect.ListMultimap;
import com.google.common.collect.Sets;

/**
 * This class provides the refinement strategy for the classical predicate
 * abstraction (adding the predicates from the interpolant to the precision
 * and removing the relevant parts of the ARG).
 */
@Options(prefix="cpa.predicate")
public class PredicateAbstractionRefinementStrategy extends RefinementStrategy {

  @Option(name="refinement.atomicPredicates",
      description="use only the atoms from the interpolants as predicates, "
          + "and not the whole interpolant")
  private boolean atomicPredicates = true;

  @Option(name="precision.sharing",
      description="Where to apply the found predicates to?")
  private PredicateSharing predicateSharing = PredicateSharing.LOCATION;
  private static enum PredicateSharing {
    GLOBAL,            // at all locations
    FUNCTION,          // at all locations in the respective function
    LOCATION,          // at all occurrences of the respective location
    LOCATION_INSTANCE, // at the n-th occurrence of the respective location in each path
    ;
  }

  @Option(name="refinement.keepAllPredicates",
      description="During refinement, keep predicates from all removed parts "
          + "of the ARG. Otherwise, only predicates from the error path are kept.")
  private boolean keepAllPredicates = false;

  @Option(name="refinement.restartAfterRefinements",
      description="Do a complete restart (clearing the reached set) "
          + "after N refinements. 0 to disable, 1 for always.")
  @IntegerOption(min=0)
  private int restartAfterRefinements = 0;

  @Option(name="refinement.sharePredicates",
      description="During refinement, add all new predicates to the precisions "
          + "of all abstract states in the reached set.")
  private boolean sharePredicates = false;

<<<<<<< HEAD
  @Option(description="Use BDDs to simplify interpolants (removing irrelevant predicates)")
  private boolean useBddInterpolantSimplification = false;

  @Option(description="After each refinement, dump the newly found predicates.")
=======
  @Option(name="refinement.useBddInterpolantSimplification",
      description="Use BDDs to simplify interpolants "
          + "(removing irrelevant predicates)")
  private boolean useBddInterpolantSimplification = false;

  @Option(name="refinement.dumpPredicates",
      description="After each refinement, dump the newly found predicates.")
>>>>>>> 9a208ad0
  private boolean dumpPredicates = false;

  @Option(name="refinement.dumpPredicatesFile",
      description="File name for the predicates dumped after refinements.")
  @FileOption(Type.OUTPUT_FILE)
  private File dumpPredicatesFile = new File("refinement%04d-predicates.prec");

  private int refinementCount = 0; // this is modulo restartAfterRefinements

  protected final LogManager logger;
  private final FormulaManagerView fmgr;
  private final BooleanFormulaManagerView bfmgr;
  private final PredicateAbstractionManager predAbsMgr;

  private class Stats implements Statistics {
    @Override
    public String getName() {
      return "Predicate Abstraction Refiner";
    }

    @Override
    public void printStatistics(PrintStream out, Result pResult, ReachedSet pReached) {
      out.println("  Predicate creation:                 " + predicateCreation);
      if (itpSimplification.getNumberOfIntervals() > 0) {
        out.println("    Itp simplification with BDDs:     " + itpSimplification);
      }
      out.println("  Precision update:                   " + precisionUpdate);
      out.println("  ARG update:                         " + argUpdate);
      out.println();
      PredicateAbstractionRefinementStrategy.this.printStatistics(out);
      out.println("Number of refs with location-based cutoff:  " + numberOfRefinementsWithStrategy2);
      if (itpSimplification.getNumberOfIntervals() > 0) {
        out.println("Number of irrelevant preds in interpolants: " + irrelevantPredsInItp);
      }
    }
  }

  // statistics
  private int numberOfRefinementsWithStrategy2 = 0;
  private int irrelevantPredsInItp = 0;

  private final Timer predicateCreation = new Timer();
  private final Timer precisionUpdate = new Timer();
  private final Timer argUpdate = new Timer();
  private final Timer itpSimplification = new Timer();

  public PredicateAbstractionRefinementStrategy(final Configuration config,
      final LogManager pLogger, final FormulaManagerView pFormulaManager,
      final PredicateAbstractionManager pPredAbsMgr, final Solver pSolver)
          throws CPAException, InvalidConfigurationException {
    super(pFormulaManager.getBooleanFormulaManager(), pSolver);

    config.inject(this, PredicateAbstractionRefinementStrategy.class);

    logger = pLogger;
    fmgr = pFormulaManager;
    bfmgr = pFormulaManager.getBooleanFormulaManager();
    predAbsMgr = pPredAbsMgr;
  }

  private ListMultimap<Pair<CFANode, Integer>, AbstractionPredicate> newPredicates;

  @Override
  public void startRefinementOfPath() {
    checkState(newPredicates == null);
    newPredicates = ArrayListMultimap.create();
  }

  @Override
  public boolean performRefinementForState(BooleanFormula pInterpolant, ARGState interpolationPoint) {
    checkState(newPredicates != null);
    checkArgument(!bfmgr.isTrue(pInterpolant));

    predicateCreation.start();
    PredicateAbstractState predicateState = getPredicateState(interpolationPoint);
    PathFormula blockFormula = predicateState.getAbstractionFormula().getBlockFormula();

    Collection<AbstractionPredicate> localPreds = convertInterpolant(pInterpolant, blockFormula);
    CFANode loc = AbstractStates.extractLocation(interpolationPoint);
    int locInstance = predicateState.getAbstractionLocationsOnPath().get(loc);

    newPredicates.putAll(Pair.of(loc, locInstance), localPreds);
    predicateCreation.stop();

    return false;
  }

  /**
   * Get the predicates out of an interpolant.
   * @param interpolant The interpolant formula.
   * @return A set of predicates.
   */
  protected final Collection<AbstractionPredicate> convertInterpolant(
      final BooleanFormula pInterpolant, PathFormula blockFormula) {

    BooleanFormula interpolant = pInterpolant;
    if (bfmgr.isTrue(interpolant)) {
      return Collections.<AbstractionPredicate>emptySet();
    }

    Collection<AbstractionPredicate> preds;

    int allPredsCount = 0;
    if (useBddInterpolantSimplification) {
      itpSimplification.start();
      // need to call extractPredicates() for registering all predicates
      allPredsCount = predAbsMgr.extractPredicates(interpolant).size();
      interpolant = predAbsMgr.buildAbstraction(fmgr.uninstantiate(interpolant), blockFormula).asInstantiatedFormula();
      itpSimplification.stop();
    }

    if (atomicPredicates) {
      preds = predAbsMgr.extractPredicates(interpolant);

      if (useBddInterpolantSimplification) {
        irrelevantPredsInItp += (allPredsCount-preds.size());
      }

    } else {
      preds = ImmutableList.of(predAbsMgr.createPredicateFor(fmgr.uninstantiate(interpolant)));
    }
    assert !preds.isEmpty() : "Interpolant without relevant predicates: " + pInterpolant + "; simplified to " + interpolant;

    logger.log(Level.FINEST, "Got predicates", preds);

    return preds;
  }

  @Override
  public void finishRefinementOfPath(ARGState pUnreachableState,
      List<ARGState> pAffectedStates, ARGReachedSet pReached,
      boolean pRepeatedCounterexample)
      throws CPAException {

    if (newPredicates.isEmpty() && pUnreachableState.isTarget()) {
      // The only reason why this might appear is that the very last block is
      // infeasible in itself, however, we check for such cases during strengthen,
      // so they shouldn't appear here.
      throw new RefinementFailedException(RefinementFailedException.Reason.InterpolationFailed, null);
    }

    { // Add predicate "false" to unreachable location
      CFANode loc = extractLocation(pUnreachableState);
      int locInstance = getPredicateState(pUnreachableState)
                                       .getAbstractionLocationsOnPath().get(loc);
      newPredicates.put(Pair.of(loc, locInstance),
          predAbsMgr.createPredicateFor(bfmgr.makeBoolean(false)));
      pAffectedStates.add(pUnreachableState);
    }

    // We have two different strategies for the refinement root: set it to
    // the first interpolation point or set it to highest location in the ARG
    // where the same CFANode appears.
    // Both work, so this is a heuristics question to get the best performance.
    // My benchmark showed, that at least for the benchmarks-lbe examples it is
    // best to use strategy one iff newPredicatesFound.

    // get previous precision
    UnmodifiableReachedSet reached = pReached.asReachedSet();
    PredicatePrecision targetStatePrecision = extractPredicatePrecision(reached.getPrecision(reached.getLastState()));

    ARGState refinementRoot = getRefinementRoot(pAffectedStates, targetStatePrecision, pRepeatedCounterexample);

    logger.log(Level.FINEST, "Removing everything below", refinementRoot, "from ARG.");

    // check whether we should restart
    refinementCount++;
    if (restartAfterRefinements > 0 && refinementCount >= restartAfterRefinements) {
      ARGState root = (ARGState)reached.getFirstState();
      // we have to use the child as the refinementRoot
      assert root.getChildren().size() == 1 : "ARG root should have exactly one child";
      refinementRoot = Iterables.getLast(root.getChildren());

      logger.log(Level.FINEST, "Restarting analysis after",refinementCount,"refinements by clearing the ARG.");
      refinementCount = 0;
    }

    // now create new precision
    precisionUpdate.start();
    PredicatePrecision basePrecision;
    if (keepAllPredicates) {
      basePrecision = findAllPredicatesFromSubgraph(refinementRoot, reached);
    } else {
      basePrecision = targetStatePrecision;
    }

    logger.log(Level.ALL, "Old predicate map is", basePrecision);
    logger.log(Level.ALL, "New predicates are", newPredicates);

    PredicatePrecision newPrecision;
    switch (predicateSharing) {
    case GLOBAL:
      newPrecision = basePrecision.addGlobalPredicates(newPredicates.values());
      break;
    case FUNCTION:
      newPrecision = basePrecision.addFunctionPredicates(mergePredicatesPerFunction(newPredicates));
      break;
    case LOCATION:
      newPrecision = basePrecision.addLocalPredicates(mergePredicatesPerLocation(newPredicates));
      break;
    case LOCATION_INSTANCE:
      newPrecision = basePrecision.addLocationInstancePredicates(newPredicates);
      break;
    default:
      throw new AssertionError();
    }

    logger.log(Level.ALL, "Predicate map now is", newPrecision);

    assert basePrecision.calculateDifferenceTo(newPrecision) == 0 : "We forgot predicates during refinement!";
    assert targetStatePrecision.calculateDifferenceTo(newPrecision) == 0 : "We forgot predicates during refinement!";

    if (dumpPredicates && dumpPredicatesFile != null) {
      Path precFile = Paths.get(String.format(dumpPredicatesFile.getPath(), precisionUpdate.getNumberOfIntervals()));
      PredicateMapWriter precWriter = new PredicateMapWriter(fmgr);
      try (Writer w = Files.openOutputFile(precFile)) {
        precWriter.writePredicateMap(
            ImmutableSetMultimap.copyOf(newPredicates),
            ImmutableSetMultimap.<CFANode, AbstractionPredicate>of(),
            ImmutableSetMultimap.<String, AbstractionPredicate>of(),
            ImmutableSet.<AbstractionPredicate>of(),
            newPredicates.values(), w);
      } catch (IOException e) {
        logger.logUserException(Level.WARNING, e, "Could not dump precision to file");
      }
    }

    precisionUpdate.stop();


    argUpdate.start();

    pReached.removeSubtree(refinementRoot, newPrecision, PredicatePrecision.class);

    assert (refinementCount > 0) || reached.size() == 1;

    if (sharePredicates) {
      pReached.updatePrecisionGlobally(newPrecision, PredicatePrecision.class);
    }

    argUpdate.stop();

    newPredicates = null;
  }

  protected final PredicatePrecision extractPredicatePrecision(Precision oldPrecision) throws IllegalStateException {
    PredicatePrecision oldPredicatePrecision = Precisions.extractPrecisionByType(oldPrecision, PredicatePrecision.class);
    if (oldPredicatePrecision == null) {
      throw new IllegalStateException("Could not find the PredicatePrecision for the error element");
    }
    return oldPredicatePrecision;
  }

  private ARGState getRefinementRoot(List<ARGState> pAffectedStates, PredicatePrecision targetStatePrecision,
      boolean pRepeatedCounterexample) throws RefinementFailedException {
    boolean newPredicatesFound = !targetStatePrecision.getLocalPredicates().entries().containsAll(newPredicates.entries());

    ARGState firstInterpolationPoint = pAffectedStates.get(0);
    if (!newPredicatesFound) {
      if (pRepeatedCounterexample) {
        throw new RefinementFailedException(RefinementFailedException.Reason.RepeatedCounterexample, null);
      }
      numberOfRefinementsWithStrategy2++;

      CFANode firstInterpolationPointLocation = AbstractStates.extractLocation(firstInterpolationPoint);

      logger.log(Level.FINEST, "Found spurious counterexample,",
          "trying strategy 2: remove everything below node", firstInterpolationPointLocation, "from ARG.");

      // find top-most element in path with location == firstInterpolationPointLocation,
      // this is not necessary equal to firstInterpolationPoint
      ARGState current = firstInterpolationPoint;
      while (!current.getParents().isEmpty()) {
        current = Iterables.get(current.getParents(), 0);

        if (getPredicateState(current).isAbstractionState()) {
          CFANode loc = AbstractStates.extractLocation(current);
          if (loc.equals(firstInterpolationPointLocation)) {
            firstInterpolationPoint = current;
          }
        }
      }
    }
    return firstInterpolationPoint;
  }

  /**
   * Collect all precisions in the subgraph below refinementRoot and merge
   * their predicates.
   * @return a new precision with all these predicates.
   */
  private PredicatePrecision findAllPredicatesFromSubgraph(
      ARGState refinementRoot, UnmodifiableReachedSet reached) {

    PredicatePrecision newPrecision = PredicatePrecision.empty();

    // find all distinct precisions to merge them
    Set<Precision> precisions = Sets.newIdentityHashSet();
    for (ARGState state : refinementRoot.getSubgraph()) {
      if (!state.isCovered()) {
        // covered states are not in reached set
        precisions.add(reached.getPrecision(state));
      }
    }

    for (Precision prec : precisions) {
      newPrecision = newPrecision.mergeWith(extractPredicatePrecision(prec));
    }
    return newPrecision;
  }

  @Override
  public Statistics getStatistics() {
    return new Stats();
  }
}<|MERGE_RESOLUTION|>--- conflicted
+++ resolved
@@ -118,12 +118,6 @@
           + "of all abstract states in the reached set.")
   private boolean sharePredicates = false;
 
-<<<<<<< HEAD
-  @Option(description="Use BDDs to simplify interpolants (removing irrelevant predicates)")
-  private boolean useBddInterpolantSimplification = false;
-
-  @Option(description="After each refinement, dump the newly found predicates.")
-=======
   @Option(name="refinement.useBddInterpolantSimplification",
       description="Use BDDs to simplify interpolants "
           + "(removing irrelevant predicates)")
@@ -131,7 +125,6 @@
 
   @Option(name="refinement.dumpPredicates",
       description="After each refinement, dump the newly found predicates.")
->>>>>>> 9a208ad0
   private boolean dumpPredicates = false;
 
   @Option(name="refinement.dumpPredicatesFile",
