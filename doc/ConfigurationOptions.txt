# This is an auto-generated file, DO NOT EDIT!
# Run ant to generate it.

# Possible log levels in descending order 
# (lower levels include higher ones):
# OFF:      no logs published
<<<<<<< HEAD
# SEVERE:   erro
=======
# SEVERE:   error messages
# WARNING:  warnings
# INFO:     messages
# FINE:     logs on main application level
# FINER:    logs on central CPA algorithm level
# FINEST:   logs published by specific CPAs
# ALL:      debugging information
# Care must be taken with levels of FINER or lower, as output files may
# become quite large and memory usage might become an issue.

# single levels to be excluded from being logged
log.consoleExclude = []

# log level of console output
log.consoleLevel = Level.INFO

# name of the log file
log.file = "CPALog.txt"

# single levels to be excluded from being logged
log.fileExclude = []

# log level of file output
log.level = Level.OFF

# maximum size of log output strings before they will be truncated
log.truncateSize = 10000

# use colors for log messages on console
log.useColors = true

# all used options are printed
log.usedOptions.export = false

# disable all default output files
# (any explicitly given file will still be written)
output.disable = false

# directory to put all output files in
output.path = "output/"

# base directory for all input & output files
# (except for the configuration file itself)
rootDirectory = "."


# maximum number of condition adjustments (-1 for infinite)
adjustableconditions.adjustmentLimit = -1

# use a BMC like algorithm that checks for satisfiability after the analysis
# has finished, works only with PredicateCPA
analysis.algorithm.BMC = false

# use CBMC as an external tool from CPAchecker
analysis.algorithm.CBMC = false

# use CEGAR algorithm for lazy counter-example guided analysis
# You need to specify a refiner with the cegar.refiner option.
# Currently all refiner require the use of the ARGCPA.
analysis.algorithm.CEGAR = false

# use adjustable conditions algorithm
analysis.algorithm.conditionAdjustment = false

# Use McMillan's Impact algorithm for lazy interpolation
analysis.algorithm.impact = false

# use a predicated analysis which proves if the program satisfies a specified
# property with the help of a PredicateCPA to separate differnt program paths
analysis.algorithm.predicatedAnalysis = false

# use a proof check algorithm to validate a previously generated proof
analysis.algorithm.proofCheck = false

# do analysis and then check if reached set fulfills property specified by
# ConfigurableProgramAnalysisWithPropertyChecker
analysis.algorithm.propertyCheck = false

# use a second model checking run (e.g., with CBMC or a different CPAchecker
# configuration) to double-check counter-examples
analysis.checkCounterexamples = false

# use counterexample check and the BDDCPA Restriction option
analysis.checkCounterexamplesWithBDDCPARestriction = false

# do analysis and then check analysis result
analysis.checkProof = false

# use assumption collecting algorithm
analysis.collectAssumptions = false

# stop CPAchecker after startup (internal option, not intended for users)
analysis.disable = false

# entry function
analysis.entryFunction = "main"

# create all potential function pointer call edges
analysis.functionPointerCalls = true

# Create edge for skipping a function pointer call if its value is unknown.
analysis.functionPointerEdgesForUnknownPointer = true

# potential targets for call edges created for function pointer calls
analysis.functionPointerTargets = {FunctionSet.USED_IN_CODE, FunctionSet.EQ_PARAM_SIZES}

# run interprocedural analysis
analysis.interprocedural = true

# the machine model, which determines the sizes of types like int
analysis.machineModel = LINUX32
  enum:     [LINUX32, LINUX64]

# A String, denoting the programs to be analyzed
analysis.programNames = no default value

# which reached set implementation to use?
# NORMAL: just a simple set
# LOCATIONMAPPED: a different set per location (faster, states with different
# locations cannot be merged)
# PARTITIONED: partitioning depending on CPAs (e.g Location, Callstack etc.)
analysis.reachedSet = PARTITIONED
  enum:     [NORMAL, LOCATIONMAPPED, PARTITIONED]

# restart the analysis using a different configuration after unknown result
analysis.restartAfterUnknown = false

# simplify pure numeral expressions like '1+2' to '3'
analysis.simplifyExpressions = false

# stop after the first error has been found
analysis.stopAfterError = true

# create summary call statement edges
analysis.summaryEdges = false

# which strategy to adopt for visiting states?
analysis.traversal.order = DFS
  enum:     [DFS, BFS, RAND]

# handle abstract states with more automaton matches first? (only if
# AutomatonCPA enabled)
analysis.traversal.useAutomatonInformation = false

# handle states with a deeper callstack first?
# This needs the CallstackCPA to have any effect.
analysis.traversal.useCallstack = false

# handle more abstract states (with less information) first? (only for
# ExplicitCPA)
analysis.traversal.useExplicitInformation = false

# Use an implementation of reverse postorder strategy that allows to select a
# secondary strategy that is used if there are two states with the same
# reverse postorder id. The secondary strategy is selected with
# 'analysis.traversal.order'.
analysis.traversal.useReversePostorder = false

# DEPRECATED: This option was renamed to
# analysis.traversal.useReversePostorder and will soon get removed.
analysis.traversal.useTopsort = false

# Do not report unknown if analysis terminated, report true (UNSOUND!).
analysis.unknownAsTrue = false

# add declarations for global variables before entry function
analysis.useGlobalVars = true

# Add a threshold to the automaton, after so many branches on a path the
# automaton will be ignored (0 to disable)
assumptions.automatonBranchingThreshold = 0

# write collected assumptions as automaton to file
assumptions.automatonFile = "AssumptionAutomaton.txt"

# write collected assumptions to file
assumptions.export = true
assumptions.file = "assumptions.txt"

# Size of the BDD cache in relation to the node table size (set to 0 to use
# fixed BDD cache size).
bdd.bddCacheRatio = 0.1

# Size of the BDD cache if cache ratio is not used.
bdd.bddCacheSize = 1000

# Initial size of the BDD node table.
bdd.initBddNodeTableSize = 10000

# Which BDD package should be used?
# - java:  JavaBDD (default, no dependencies, many features)
# - cudd:  CUDD (native library required, reordering not supported)
# - micro: MicroFactory (maximum number of BDD variables is 1024, slow, but
# less memory-comsumption)
# - buddy: Buddy (native library required)
# - cal:   CAL (native library required)
# - jdd:   JDD
bdd.package = "java"
  allowed values: [java, cudd, micro, buddy, cal, jdd]

# Allow reduction of function entries; calculate abstractions alwasy at
# function entries?
blockreducer.allowReduceFunctionEntries = true

# Allow reduction of function exits; calculate abstractions alwasy at
# function exits?
blockreducer.allowReduceFunctionExits = true

# Allow reduction of loop heads; calculate abstractions alwasy at loop heads?
blockreducer.allowReduceLoopHeads = false

# write the reduced cfa to the specified file.
blockreducer.reducedCfaFile = "ReducedCfa.rsf"

# Do at most n summarizations on a node.
blockreducer.reductionThreshold = 100

# If BMC did not find a bug, check whether the bounding did actually remove
# parts of the state space (this is similar to CBMC's unwinding assertions).
bmc.boundingAssertions = true

# Check reachability of target states after analysis (classical BMC). The
# alternative is to check the reachability as soon as the target states are
# discovered, which is done if cpa.predicate.targetStateSatCheck=true.
bmc.checkTargetStates = true

# dump counterexample formula to file
bmc.dumpCounterexampleFormula = "ErrorPath.%d.smt2"

# try using induction to verify programs with loops
bmc.induction = false

# Generate invariants and add them to the induction hypothesis.
bmc.useInvariantsForInduction = false

# File name where to put the path program that is generated as input for
# CBMC. A temporary file is used if this is unspecified. If specified, the
# file name should end with '.i'.
cbmc.dumpCBMCfile = no default value

# specify the name of the error label
cbmc.options.errorLabel = "ERROR"

# set width of int (16, 32 or 64)
cbmc.options.intWidth = 32

# disable unwinding assertions violation error
cbmc.options.nuaf = false

# specify the limit for unwindings (0 is infinite)
cbmc.options.unwindings = 0

# maximum time limit for CBMC (use milliseconds or specify a unit; 0 for
# infinite)
# maximum time limit for CBMC (0 is infinite)
cbmc.timelimit = 0

# Whether to do refinement immediately after finding an error state, or
# globally after the ARG has been unrolled completely.
cegar.globalRefinement = false

# Which refinement algorithm to use? (give class name, required for CEGAR) If
# the package name starts with 'org.sosy_lab.cpachecker.', this prefix can be
# omitted.
cegar.refiner = no default value

# Which functions should be interpreted as encoding assumptions
cfa.assumeFunctions = {"__VERIFIER_assume"}

# dump a simple call graph
cfa.callgraph.export = true

# file name for call graph as .dot file
cfa.callgraph.file = "functionCalls.dot"

# while this option is activated, before each use of a PointerExpression, or
# a dereferenced field access the expression is checked if it is 0
cfa.checkNullPointers = false

# Whether to have a single target node per function for all invalid null
# pointer dereferences or to have separate nodes for each dereference
cfa.checkNullPointers.singleTargetPerFunction = true

# When a function pointer array element is written with a variable as index,
# create a series of if-else edges with explicit indizes instead.
cfa.expandFunctionPointerArrayAssignments = false

# export CFA as .dot file
cfa.export = true

# export individual CFAs for function as .dot files
cfa.exportPerFunction = true

# export CFA as .dot file
cfa.file = "cfa.dot"

# Also initialize local variables with default values, or leave them
# uninitialized.
cfa.initializeAllVariables = false

# remove paths from CFA that cannot lead to a specification violation
cfa.removeIrrelevantForSpecification = false

# simplify simple const expressions like 1+2
cfa.simplifyConstExpressions = false

# simplify pointer expressions like s->f to (*s).f with this option the cfa
# is simplified until at maximum one pointer is allowed for left- and
# rightHandSide
cfa.simplifyPointerExpressions = false

# This option causes the control flow automaton to be transformed into the
# automaton of an equivalent program with one single loop and an artificial
# program counter.
cfa.transformIntoSingleLoop = false

# Setting this option prefixes the loop with the initialsubgraph instead of
# treating it like the other subgraphs as a leaf of the program counter value
# decision tree.
cfa.transformIntoSingleLoop.initialSubgraphAsPrefix = true

# Single loop transformation builds a decision tree based on the program
# counter values. This option causes the last program counter value not to be
# explicitly assumed in the decision tree, so that it is only indirectly
# represented by the assumption of falsehood for all other assumptions in the
# decision tree.
cfa.transformIntoSingleLoop.omitExplicitLastProgramCounterAssumption = true

# This option controls what program counter values are used. Possible values
# are INCREMENTAL and NODE_NUMBER.
cfa.transformIntoSingleLoop.programCounterValueProviderFactory = INCREMENTAL
  enum:     [NODE_NUMBER, INCREMENTAL]

# This option controls the size of the subgraphs referred to by program
# counter values. The larger the subgraphs, the fewer program counter values
# are required. Possible values are  MULTIPLE_PATHS, SINGLE_PATH and
# SINGLE_EDGE, where MULTIPLE_PATHS has the largest subgraphs (and fewest
# program counter values) and SINGLE_EDGE has the smallest subgraphs (and
# most program counter values). The larger the subgraphs, the closer the
# resulting graph will look like the original CFA.
cfa.transformIntoSingleLoop.subgraphGrowthStrategy = no default value
  enum:     [MULTIPLE_PATHS, SINGLE_PATH, SINGLE_EDGE]

# combine sequences of simple edges into a single edge
cfa.useMultiEdges = false

# Dump variable classification to a file.
cfa.variableClassification.logfile = "VariableClassification.log"

# Print some information about the variable classification.
cfa.variableClassification.printStatsOnStartup = false

# Dump variable type mapping to a file.
cfa.variableClassification.typeMapFile = "VariableTypeMapping.txt"

# Dump the complete configuration to a file.
configuration.dumpFile = "UsedConfiguration.properties"

# which model checker to use for verifying counterexamples as a second check
# Currently CBMC or CPAchecker with a different config can be used.
counterexample.checker = "CBMC"
  allowed values: [CBMC, CPACHECKER]

# configuration file for counterexample checks with CPAchecker
counterexample.checker.config = "config/explicitAnalysis-no-cbmc.properties"

# continue analysis after an counterexample was found that was denied by the
# second check
counterexample.continueAfterInfeasibleError = true

# If continueAfterInfeasibleError is true, remove the infeasible
# counterexample before continuing.Setting this to false may prevent a lot of
# similar infeasible counterexamples to get discovered, but is unsound
counterexample.removeInfeasibleErrors = false

# print coverage info to file
coverage.export = true
coverage.file = "coverage.info"

# CPA to use (see doc/Configuration.txt for more documentation on this)
cpa = CompositeCPA.class.getCanonicalName()

# if enabled, cache queries also consider blocks with non-matching precision
# for reuse.
cpa.abm.aggressiveCaching = true

# Type of partitioning (FunctionAndLoopPartitioning or
# DelayedFunctionAndLoopPartitioning)
# or any class that implements a PartitioningHeuristic
cpa.abm.blockHeuristic = FunctionAndLoopPartitioning.class

# if enabled, the reached set cache is analysed for each cache miss to find
# the cause of the miss.
cpa.abm.gatherCacheMissStatistics = false

# export one variable assignment for error path to file, if one is found
cpa.arg.errorPath.assignment = "ErrorPath.%d.assignment.txt"

# export error path to file as an automaton
cpa.arg.errorPath.automaton = "ErrorPath.%d.spc"

# export error path to file, if one is found
cpa.arg.errorPath.core = "ErrorPath.%d.core.txt"
cpa.arg.errorPath.export = true

# translate error path to C program
cpa.arg.errorPath.exportAsSource = true

# export error paths to files immediately after they were found
cpa.arg.errorPath.exportImmediately = false

# export error path to file, if one is found
cpa.arg.errorPath.file = "ErrorPath.%d.txt"
cpa.arg.errorPath.graph = "ErrorPath.%d.dot"

# export error path to file as an automaton to a graphml file
cpa.arg.errorPath.graphml = "ErrorPath.%d.graphml"

# export error path to file, if one is found
cpa.arg.errorPath.json = "ErrorPath.%d.json"
cpa.arg.errorPath.source = "ErrorPath.%d.c"

# export final ARG as .dot file
cpa.arg.export = true
cpa.arg.file = "ARG.dot"

# inform ARG CPA if it is run in a predicated analysis because then it
# mustbehave differntly during merge.
cpa.arg.inPredicatedAnalysis = false

# whether to keep covered states in the reached set as addition to keeping
# them in the ARG
cpa.arg.keepCoveredStatesInReached = false

# export simplified ARG that shows all refinements to .dot file
cpa.arg.refinements.file = "ARGRefinements.dot"

# export final ARG as .dot file, showing only loop heads and function
# entries/exits
cpa.arg.simplifiedARG.file = "ARGSimplified.dot"

# Verification witness: Include the considered case of an assume?
cpa.arg.witness.exportAssumeCaseInfo = true

# Verification witness: Include assumptions (C statements)?
cpa.arg.witness.exportAssumptions = true

# Verification witness: Include function calls and function returns?
cpa.arg.witness.exportFunctionCallsAndReturns = true

# Verification witness: Include the sourcecode of the operations?
cpa.arg.witness.exportSourcecode = true

# Verification witness: Include the token numbers of the operations on the
# transitions?
cpa.arg.witness.exportTokenNumbers = true

# signal the analysis to break in case the given number of error state is
# reached 
cpa.automaton.breakOnTargetState = 1

# Collect information about matched (and traversed) tokens.
cpa.automaton.collectTokenInformation = false

# export automaton to file
cpa.automaton.dotExport = false

# file for saving the automaton in DOT format (%s will be replaced with
# automaton name)
cpa.automaton.dotExportFile = "%s.dot"

# the maximum number of iterations performed after the initial error is
# found, despite the limitgiven as cpa.automaton.breakOnTargetState is not
# yet reached
cpa.automaton.extraIterationsLimit = -1

# file with automaton specification for ObserverAutomatonCPA and
# ControlAutomatonCPA
cpa.automaton.inputFile = no default value

# adding a new value to the state can be done from 0 to N or from N to 0
cpa.bdd.addIncreasing = false

# max bitsize for values and vars, initial value
cpa.bdd.bitsize = 64

# use a smaller bitsize for all vars, that have only intEqual values
cpa.bdd.compressIntEqual = true

# Pattern for variablenames that will always be tracked with BDDs.This
# pattern should only be used for known variables, i.e. for boolean vars.
cpa.bdd.forceTrackingPattern = ""

# declare the bits of a var from 0 to N or from N to 0
cpa.bdd.initBitsIncreasing = true

# declare first bit of all vars, then second bit,...
cpa.bdd.initBitwise = true

# declare vars partitionwise
cpa.bdd.initPartitions = Ordered = true

# declare partitions ordered
cpa.bdd.initPartitionsOrdered = true

# whether the precision is initially empty (this should be set to true when
# refinement is used)
cpa.bdd.initiallyEmptyPrecision = false

# Dump tracked variables to a file.
cpa.bdd.logfile = "BDDCPA_tracked_variables.log"

# whether or not to add newly-found variables only to the exact program
# location or to the whole scope of the variable.
cpa.bdd.precision.refinement.useScopedInterpolation = false

# track boolean variables from cfa
cpa.bdd.trackBoolean = true

# track variables, only used in simple calculations (add, sub, gt, lt,
# eq,...) from cfa as bitvectors with (default) 32 bits
cpa.bdd.trackIntAdd = true

# track variables from cfa, that are only compared for equality, they are
# tracked as (small) bitvectors
cpa.bdd.trackIntEqual = true

# depth of recursion bound
cpa.callstack.depth = 0

# Skip recursion if it happens only by going via a function pointer (this is
# unsound). Imprecise function pointer tracking often lead to false
# recursions.
cpa.callstack.skipFunctionPointerRecursion = false

# Skip recursion. Treat function call as a statement (the same as for
# functions without bodies)
# Skip recursion (this is unsound). Treat function call as a statement (the
# same as for functions without bodies)
cpa.callstack.skipRecursion = false

# Skip recursion if it happens only by going via a void function (this is
# unsound).
cpa.callstack.skipVoidRecursion = false

# firing relation to be used in the precision adjustment operator
cpa.chc.firingRelation = "Always"
  allowed values: [Always, Maxcoeff, Sumcoeff, Homeocoeff]

# generalization operator to be used in the precision adjustment operator
cpa.chc.generalizationOperator = "Widen"
  allowed values: [Top, Widen, WidenMax, WidenSum]

# merge operator to be used
cpa.chc.merge = "SEP"
  allowed values: [SEP, JOIN]

# inform Composite CPA if it is run in a predicated analysis because then it
# mustbehave differntly during merge.
cpa.composite.inPredicatedAnalysis = false

# which composite merge operator to use (plain or agree)
# Both delegate to the component cpas, but agree only allows merging if all
# cpas agree on this. This is probably what you want.
cpa.composite.merge = "AGREE"
  allowed values: [PLAIN, AGREE]

# which precision adjustment strategy to use (COMPOSITE or COMPONENT)
# While the COMPOSITE strategy keeps the domain knowledge seperated, and only
# delegates to each component's precision adjustment operator individually,
# the COMPONENT strategy operates with knowledge about all components.
cpa.composite.precAdjust = "COMPOSITE"
  allowed values: [COMPOSITE, COMPONENT]

# Limit for Java heap memory used by CPAchecker (in MiB; -1 for infinite)
cpa.conditions.global.memory.heap = -1

# Limit for process memory used by CPAchecker (in MiB; -1 for infinite)
cpa.conditions.global.memory.process = -1

# Limit for size of reached set (-1 for infinite)
cpa.conditions.global.reached.size = -1

# Limit for cpu time used by CPAchecker (use milliseconds or specify a unit;
# -1 for infinite)
cpa.conditions.global.time.cpu = -1

# Hard limit for cpu time used by CPAchecker (use milliseconds or specify a
# unit; -1 for infinite)
# When using adjustable conditions, analysis will end after this threshold
cpa.conditions.global.time.cpu.hardlimit = -1

# Limit for wall time used by CPAchecker (use milliseconds or specify a unit;
# -1 for infinite)
cpa.conditions.global.time.wall = -1

# Hard limit for wall time used by CPAchecker (use milliseconds or specify a
# unit; -1 for infinite)
# When using adjustable conditions, analysis will end after this threshold
cpa.conditions.global.time.wall.hardlimit = -1

# (hard) threshold for assignments (-1 for infinite)
cpa.conditions.path.assignments.hardThreshold = -1

# (soft) threshold for assignments (-1 for infinite)
cpa.conditions.path.assignments.softThreshold = -1

# maximum number of assume edges length (-1 for infinite)
cpa.conditions.path.assumeedges.limit = -1

# The condition
cpa.conditions.path.condition = no default value

# maximum path length (-1 for infinite)
cpa.conditions.path.length.limit = -1

# maximum repetitions of any edge in a path (-1 for infinite)
cpa.conditions.path.repetitions.limit = -1

# which merge operator to use for DefUseCPA
cpa.defuse.merge = "sep"
  allowed values: [sep, join]

# Value which is allowed for the variable which is checked
cpa.explicit.allowedValue = 0

# restrict abstractions to assume edges
cpa.explicit.blk.alwaysAtAssumes = false

# restrict abstractions to function calls/returns
cpa.explicit.blk.alwaysAtFunctions = false

# restrict abstractions to join points
cpa.explicit.blk.alwaysAtJoins = false

# restrict abstractions to loop heads
cpa.explicit.blk.alwaysAtLoops = false

# enables target checking for explicit anlaysis, needed for predicated
# analysis
cpa.explicit.doTargetCheck = false

# enable if will be used in predicated analysis but all variables should be
# tracked, no refinement
cpa.explicit.inPredicatedAnalysis = false

# if there is an assumption like (x!=0), this option sets unknown
# (uninitialized) variables to 1L, when the true-branch is handled.
cpa.explicit.initAssumptionVars = false

# get an initial precison from file
cpa.explicit.initialPrecisionFile = no default value

# whether or not to use use-definition information from the error pathsto
# optimize the interpolation process
cpa.explicit.interpolation.applyUseDefInformation = true

# whether or not to ignore the semantics of loop-leaving-assume-edges during
# interpolation - this avoids to have loop-counters in the interpolant
cpa.explicit.interpolation.ignoreLoopsExitAssumes = true

# which merge operator to use for ExplicitCPA
cpa.explicit.merge = "SEP"
  allowed values: [SEP, JOIN]

# ignore boolean variables. if this option is used, booleans from the cfa
# should tracked with another CPA, i.e. with BDDCPA.
cpa.explicit.precision.ignoreBoolean = false

# ignore variables, that are only used in simple calculations (add, sub, lt,
# gt, eq). if this option is used, these variables from the cfa should
# tracked with another CPA, i.e. with BDDCPA.
cpa.explicit.precision.ignoreIntAdd = false

# ignore variables, that are only compared for equality. if this option is
# used, these variables from the cfa should tracked with another CPA, i.e.
# with BDDCPA.
cpa.explicit.precision.ignoreIntEqual = false

# the threshold which controls whether or not variable valuations ought to be
# abstracted once the specified number of valuations per variable is reached
# in the set of reached states
cpa.explicit.precision.reachedSetThreshold = -1

# whether to track relevant variables only at the exact program location
# (sharing=location), or within their respective (function-/global-) scope
# (sharing=scoped).
cpa.explicit.precision.sharing = "scope"
  allowed values: [location, scope]

# target file to hold the exported precision
cpa.explicit.precisionFile = no default value

# whether or not to avoid restarting at assume edges after a refinement
cpa.explicit.refiner.avoidAssumes = false

# checkForRepeatedRefinements
# whether or not to check for repeated refinements, to then reset the
# refinement root
cpa.explicit.refiner.checkForRepeatedRefinements = true

# whether or not to do lazy-abstraction
cpa.explicit.refiner.doLazyAbstraction = true

# when to export the interpolation tree
# NEVER:   never export the interpolation tree
# FINAL:   export the interpolation tree once after each refinement
# ALWAYD:  export the interpolation tree once after each interpolation, i.e.
# multiple times per refinmenet
cpa.explicit.refiner.exportInterpolationTree = "NEVER"
  allowed values: [NEVER, FINAL, ALWAYS]

# use heuristic to extract a precision from the CFA statically on first
# refinement
cpa.explicit.refiner.performInitialStaticRefinement = false

# which stop operator to use for ExplicitCPA
cpa.explicit.stop = "SEP"
  allowed values: [SEP, JOIN, NEVER]

# Variable name of the variable for which should be checked that its value is
# globally a certain value 
cpa.explicit.varName = ""

# blacklist regex for variables that won't be tracked by ExplicitCPA
cpa.explicit.variableBlacklist = ""

# Which strategy to use for forced coverings (empty for none)
cpa.forcedCovering = no default value

# When an invalid function pointer is called, do not assume all functions as
# possible targets and instead call no function.
cpa.functionpointer.ignoreInvalidFunctionPointerCalls = false

# When an unknown function pointer is called, do not assume all functions as
# possible targets and instead call no function (this is unsound).
cpa.functionpointer.ignoreUnknownFunctionPointerCalls = false

# whether function pointers with invalid targets (e.g., 0) should be tracked
# in order to find calls to such pointers
cpa.functionpointer.trackInvalidFunctionPointers = false

# Highest allowed value of the variable
cpa.interval.allowedHigh = Long.MAX_VALUE

# Lowest allowed value of the variable
cpa.interval.allowedLow = Long.MIN_VALUE

# do not consider number of references to variables during merge in analysis
cpa.interval.ignoreReferenceCounts = false

# which type of merge operator to use for IntervalAnalysisCPA
cpa.interval.merge = "SEP"
  allowed values: [SEP, JOIN]

# decides whether one (false) or two (true) successors should be created when
# an inequality-check is encountered
cpa.interval.splitIntervals = false

# at most that many intervals will be tracked per variable, -1 if number not
# restricted
cpa.interval.threshold = -1

# Variable name of the variable for which should be checked that its value is
# globally in a certain bound 
cpa.interval.varName = ""

# determine variables relevant to the decision whether or not a target path
# assume edge is taken and limit the analyis to those variables.
cpa.invariants.analyzeRelevantVariablesOnly = true

# determine target locations in advance and analyse paths to the target
# locations only.
cpa.invariants.analyzeTargetPathsOnly = true

# controls whether to use abstract evaluation always, never, or only on
# already previously visited edges.
cpa.invariants.edgeBasedAbstractionStrategyFactory = VISITED_EDGES
  enum:     [ALWAYS, VISITED_EDGES, NEVER]

# the maximum number of predicates to consider as interesting. -1 one
# disables the limit, but this is not recommended. 0 means that guessing
# interesting predicates is disabled.
cpa.invariants.interestingPredicatesLimit = 0

# the maximum number of variables to consider as interesting. -1 one disables
# the limit, but this is not recommended. 0 means that guessing interesting
# variables is disabled.
cpa.invariants.interestingVariableLimit = 2

# the maximum tree depth of a formula recorded in the environment.
cpa.invariants.maximumFormulaDepth = 4

# which merge operator to use for InvariantCPA
cpa.invariants.merge = "JOIN"
  allowed values: [JOIN, SEP]

# whether or not to collect information about binary variable interrelations.
cpa.invariants.useBinaryVariableInterrelations = true

# whether or not to use a bit vector formula manager when extracting
# invariant approximations from states.
cpa.invariants.useBitvectors = false

# threshold for unrolling loops of the program (0 is infinite)
# works only if assumption storage CPA is enabled, because otherwise it would
# be unsound
cpa.loopstack.maxLoopIterations = 0

# time limit for a single post computation (use milliseconds or specify a
# unit; 0 for infinite)
cpa.monitor.limit = 0

# time limit for all computations on a path in milliseconds (use milliseconds
# or specify a unit; 0 for infinite)
cpa.monitor.pathcomputationlimit = 0

# which merge operator to use for OctagonCPA?
cpa.octagon.merge = "SEP"
  allowed values: [SEP, JOIN]

# which merge operator to use for InvariantCPA
cpa.pointer2.merge = "JOIN"
  allowed values: [JOIN, SEP]

# which merge operator to use for PointerACPA
cpa.pointerA.merge = "JOIN"
  allowed values: [SEP, JOIN]

# which stop operator to use for PointerACPA
cpa.pointerA.stop = "SEP"
  allowed values: [SEP, JOIN, NEVER]

# whether to use auxiliary predidates for reduction
cpa.predicate.abm.auxiliaryPredicateComputer = true

# use caching of region to formula conversions
# use caching of abstractions
cpa.predicate.abs.useCache = true

# DEPRECATED: whether to use Boolean (false) or Cartesian (true) abstraction
cpa.predicate.abstraction.cartesian = false

# whether to use Boolean or Cartesian abstraction or both
cpa.predicate.abstraction.computation = BOOLEAN
  enum:     [CARTESIAN, BOOLEAN, COMBINED]

# dump the abstraction formulas if they took to long
cpa.predicate.abstraction.dumpHardQueries = false

# Identify those predicates where the result is trivially known before
# abstraction computation and omit them.
cpa.predicate.abstraction.identifyTrivialPredicates = false

# get an initial map of predicates from a list of files (see source
# doc/examples/predmap.txt for an example)
cpa.predicate.abstraction.initialPredicates = []

# Apply location-specific predicates to all locations in their function
cpa.predicate.abstraction.initialPredicates.applyFunctionWide = false

# Apply location- and function-specific predicates globally (to all locations
# in the program)
cpa.predicate.abstraction.initialPredicates.applyGlobally = false

# An initial set of comptued abstractions that might be reusable
cpa.predicate.abstraction.reuseAbstractionsFrom = no default value

# What to use for storing abstractions
cpa.predicate.abstraction.type = "BDD"
  allowed values: [BDD, FORMULA]

# file that consists of one abstraction formula for each abstraction state
cpa.predicate.abstractions.file = "abstractions.txt"

# force abstractions immediately after threshold is reached (no effect if
# threshold = 0)
cpa.predicate.blk.alwaysAfterThreshold = true

# abstraction always and only on explicitly computed abstraction nodes.
cpa.predicate.blk.alwaysAndOnlyAtExplicitNodes = false

# force abstractions at each function calls/returns, regardless of threshold
cpa.predicate.blk.alwaysAtFunctions = true

# force abstractions at each join node, regardless of threshold
cpa.predicate.blk.alwaysAtJoin = false

# force abstractions at loop heads, regardless of threshold
cpa.predicate.blk.alwaysAtLoops = true

# abstractions at function calls/returns if threshold has been reached (no
# effect if threshold = 0)
cpa.predicate.blk.functions = false

# abstractions at CFA nodes with more than one incoming edge if threshold has
# been reached (no effect if threshold = 0)
cpa.predicate.blk.join = false

# abstractions at loop heads if threshold has been reached (no effect if
# threshold = 0)
cpa.predicate.blk.loops = false

# maximum blocksize before abstraction is forced
# (non-negative number, special values: 0 = don't check threshold, 1 = SBE)
cpa.predicate.blk.threshold = 0

# use caching of path formulas
cpa.predicate.blk.useCache = true

# always check satisfiability at end of block, even if precision is empty
cpa.predicate.checkBlockFeasibility = false

# Check whether all pointer dereferences are valid.
cpa.predicate.checkValidDeref = false

# Check whether all calls to free() are valid.
cpa.predicate.checkValidFree = false

# The default size in bytes for memory allocations when the value cannot be
# determined.
cpa.predicate.defaultAllocationSize = 4

# The default length for arrays when the real length cannot be determined.
cpa.predicate.defaultArrayLength = 20

# Use deferred allocation heuristic that tracks void * variables until the
# actual type of the allocation is figured out.
cpa.predicate.deferUntypedAllocations = true

# Enable the possibility to precompute explicit abstraction locations.
cpa.predicate.enableBlockreducer = false

# Name of an external function that will be interpreted as if the function
# call would be replaced by an externally defined expression over the program
# variables. This will only work when all variables referenced by the dimacs
# file are global and declared before this function is called.
cpa.predicate.externModelFunctionName = "__VERIFIER_externModelSatisfied"

# where to dump interpolation and abstraction problems (format string)
cpa.predicate.formulaDumpFilePattern = "%s%04d-%s%03d.smt2"

# Handle field access via extract and concat instead of new variables.
cpa.predicate.handleFieldAccess = false

# If disabled, all implicitly initialized fields and elements are treated as
# non-dets
cpa.predicate.handleImplicitInitialization = true

# Handle pointer aliasing for pointers with unknown values (coming from
# uninitialized variables or external function calls). This is slow and
# provides little benefit.
cpa.predicate.handleNondetPointerAliasing = false

# Handle aliasing of pointers. This adds disjunctions to the formulas, so be
# careful when using cartesian abstraction.
cpa.predicate.handlePointerAliasing = true

# When a string literal initializer is encountered, initialize the contents
# of the char array with the contents of the string literal instead of just
# assigning a fresh non-det address to it
cpa.predicate.handleStringLiteralInitializers = false

# Allows to ignore Concat and Extract Calls when Bitvector theory was
# replaced.
cpa.predicate.ignoreExtractConcat = true

# Ignore variables that are not relevant for reachability properties.
cpa.predicate.ignoreIrrelevantVariables = true

# Which solver to use specifically for interpolation (default is to use the
# main one).
cpa.predicate.interpolationSolver = no default value
  enum:     [MATHSAT5, SMTINTERPOL, Z3]

# export final loop invariants
cpa.predicate.invariants.export = true

# export invariants as precision file?
cpa.predicate.invariants.exportAsPrecision = true

# file for exporting final loop invariants
cpa.predicate.invariants.file = "invariants.txt"

# file for precision that consists of invariants.
cpa.predicate.invariants.precisionFile = "invariantPrecs.txt"

# List of further options which will be passed to Mathsat in addition to the
# default options. Format is 'key1=value1,key2=value2'
cpa.predicate.mathsat5.furtherOptions = ""

# Export solver queries in Smtlib format into a file (for Mathsat5).
cpa.predicate.mathsat5.logAllQueries = false
cpa.predicate.mathsat5.logfile = "mathsat5.%03d.smt2"

# Max. number of edge of the abstraction tree to prescan for reuse
cpa.predicate.maxAbstractionReusePrescan = 1

# The maximum length for arrays (elements beyond this will be ignored).
cpa.predicate.maxArrayLength = 20

# Maximum size of allocations for which all structure fields are regarded
# always essential, regardless of whether they were ever really used in code.
cpa.predicate.maxPreFilledAllocationSize = 0

# Set of functions that non-deterministically provide new memory on the heap,
# i.e. they can return either a valid pointer or zero.
cpa.predicate.memoryAllocationFunctions = {
      "malloc", "__kmalloc", "kmalloc"
      }

# Memory allocation functions of which all parameters but the first should be
# ignored.
cpa.predicate.memoryAllocationFunctionsWithSuperfluousParameters = {
      "__kmalloc", "kmalloc", "kzalloc"}

# Set of functions that non-deterministically provide new zeroed memory on
# the heap, i.e. they can return either a valid pointer or zero.
cpa.predicate.memoryAllocationFunctionsWithZeroing = {"kzalloc", "calloc"}

# Setting this to true makes memoryAllocationFunctions always return a valid
# pointer.
cpa.predicate.memoryAllocationsAlwaysSucceed = false

# Function that is used to free allocated memory.
cpa.predicate.memoryFreeFunctionName = "free"

# which merge operator to use for predicate cpa (usually ABE should be used)
cpa.predicate.merge = "ABE"
  allowed values: [SEP, ABE]

# Set of functions that should be considered as giving a non-deterministic
# return value. If you specify this option, the default values are not added
# automatically to the list, so you need to specify them explicitly if you
# need them. Mentioning a function in this list has only an effect, if it is
# an 'external function', i.e., no source is given in the code for this
# function.
cpa.predicate.nondetFunctions = {
      "sscanf",
      "random"}

# Regexp pattern for functions that should be considered as giving a
# non-deterministic return value (c.f. cpa.predicate.nondedFunctions)
cpa.predicate.nondetFunctionsRegexp = "^(__VERIFIER_)?nondet_[a-zA-Z0-9_]*"

# Where to apply the found predicates to?
cpa.predicate.precision.sharing = LOCATION
  enum:     [GLOBAL, FUNCTION, LOCATION, LOCATION_INSTANCE]

# export final predicate map
cpa.predicate.predmap.export = true

# file for exporting final predicate map
cpa.predicate.predmap.file = "predmap.txt"

# Format for exporting predicates from precisions.
cpa.predicate.predmap.predicateFormat = SMTLIB2
  enum:     [PLAIN, SMTLIB2]

# If an abstraction is computed during refinement, use only the interpolant
# as input, not the concrete block.
cpa.predicate.refinement.abstractInterpolantOnly = false

# refinement will try to build 'well-scoped' predicates, by cutting spurious
# traces as explained in Section 5.2 of the paper 'Abstractions From Proofs'
# (this does not work with function inlining).
# THIS FEATURE IS CURRENTLY NOT AVAILABLE. 
cpa.predicate.refinement.addWellScopedPredicates = false

# use only the atoms from the interpolants as predicates, and not the whole
# interpolant
cpa.predicate.refinement.atomicPredicates = true

# Direction for doing counterexample analysis: from start of trace, from end
# of trace, or alternatingly from start and end of the trace towards the
# middle
cpa.predicate.refinement.cexTraceCheckDirection = FORWARDS
  enum:     [FORWARDS, BACKWARDS, ZIGZAG]

# Actually compute an abstraction, otherwise just convert the interpolants to
# BDDs as they are.
cpa.predicate.refinement.doAbstractionComputation = false

# where to dump the counterexample formula in case the error location is
# reached
cpa.predicate.refinement.dumpCounterexampleFile = "ErrorPath.%d.smt2"

# dump all interpolation problems
cpa.predicate.refinement.dumpInterpolationProblems = false

# After each refinement, dump the newly found predicates.
cpa.predicate.refinement.dumpPredicates = false

# File name for the predicates dumped after refinements.
cpa.predicate.refinement.dumpPredicatesFile = "refinement%04d-predicates.prec"

# apply deletion-filter to the abstract counterexample, to get a minimal set
# of blocks, before applying interpolation-based refinement
cpa.predicate.refinement.getUsefulBlocks = false

# use incremental search in counterexample analysis, to find the minimal
# infeasible prefix
cpa.predicate.refinement.incrementalCexTraceCheck = false

# During refinement, keep predicates from all removed parts of the ARG.
# Otherwise, only predicates from the error path are kept.
cpa.predicate.refinement.keepAllPredicates = false

# skip refinement if input formula is larger than this amount of bytes
# (ignored if 0)
cpa.predicate.refinement.maxRefinementSize = 0

# use heuristic to extract predicates from the CFA statically on first
# refinement
cpa.predicate.refinement.performInitialStaticRefinement = false

# Do a complete restart (clearing the reached set) after N refinements. 0 to
# disable, 1 for always.
cpa.predicate.refinement.restartAfterRefinements = 0

# Use a single SMT solver environment for several interpolation queries
cpa.predicate.refinement.reuseInterpolationEnvironment = false

# During refinement, add all new predicates to the precisions of all abstract
# states in the reached set.
cpa.predicate.refinement.sharePredicates = false

# slice block formulas, experimental feature!
cpa.predicate.refinement.sliceBlockFormulas = false

# split each arithmetic equality into two inequalities when extracting
# predicates from interpolants
cpa.predicate.refinement.splitItpAtoms = false

# time limit for refinement (use milliseconds or specify a unit; 0 for
# infinite)
cpa.predicate.refinement.timelimit = 0

# Use BDDs to simplify interpolants (removing irrelevant predicates)
cpa.predicate.refinement.useBddInterpolantSimplification = false

# verify if the interpolants fulfill the interpolant properties
cpa.predicate.refinement.verifyInterpolants = false

# replace the Bitvector with the Rational- and FunctionTheory
cpa.predicate.replaceBitvectorWithRationalAndFunctionTheory = true

# Enable the option to allow detecting the allocation type by type of the LHS
# of the assignment, e.g. char *arr = malloc(size) is detected as char[size]
cpa.predicate.revealAllocationTypeFromLhs = true

# maximum blocksize before a satisfiability check is done
# (non-negative number, 0 means never, if positive should be smaller than
# blocksize)
cpa.predicate.satCheck = 0

# Double check generated results like interpolants and models whether they
# are correct
cpa.predicate.smtinterpol.checkResults = false

# Export solver queries in Smtlib format into a file.
cpa.predicate.smtinterpol.logAllQueries = false

# Export interpolation queries in Smtlib format into a file.
cpa.predicate.smtinterpol.logInterpolationQueries = false

# Export solver queries in Smtlib format into a file.
cpa.predicate.smtinterpol.logfile = "smtinterpol.%03d.smt2"

# Whether to use MathSAT 5, SmtInterpol or Z3 as SMT solver (Z3 needs the
# FOCI library from http://www.kenmcmil.com/foci2/).
cpa.predicate.solver = MATHSAT5
  enum:     [MATHSAT5, SMTINTERPOL, Z3]

# Encode program variables as INTEGER variables, instead of using REALs. Not
# all solvers might support this.
cpa.predicate.solver.useIntegers = false

# log some solver actions, this may be slow!
cpa.predicate.solver.useLogger = false

# Export solver queries in Smtlib2 format.
cpa.predicate.solver.z3.logger.logfile = "z3smtlog.%d.smt2"

# Export solver queries in Smtlib2 format, there are small differences for
# different solvers, choose target-solver.
cpa.predicate.solver.z3.logger.target = Z3
  allowed values: [Z3, MATHSAT5]

# simplify formulas when they are asserted in a solver.
cpa.predicate.solver.z3.simplifyFormulas = false

# The function used to model successful heap object allocation. This is only
# used, when pointer analysis with UFs is enabled.
cpa.predicate.successfulAllocFunctionName = "__VERIFIER_successful_alloc"

# The function used to model successful heap object allocation with zeroing.
# This is only used, when pointer analysis with UFs is enabled.
cpa.predicate.successfulZallocFunctionName = "__VERIFIER_successful_zalloc"

# whether to include the symbolic path formula in the coverage checks or do
# only the fast abstract checks
cpa.predicate.symbolicCoverageCheck = false

# check satisfiability when a target state has been found (should be true)
cpa.predicate.targetStateSatCheck = true

# try to add some useful static-learning-like axioms for bitwise operations
# (which are encoded as UFs): essentially, we simply collect all the numbers
# used in bitwise operations, and add axioms like (0 & n = 0)
cpa.predicate.useBitwiseAxioms = false

# Generate invariants and strengthen the formulas during abstraction with
# them.
cpa.predicate.useInvariantsForAbstraction = false

# add special information to formulas about non-deterministic functions
cpa.predicate.useNondetFlags = false

# Qualified name for class which checks that the computed abstraction adheres
# to the desired property.
cpa.propertychecker.className = "org.sosy_lab.cpachecker.pcc.propertychecker.DefaultPropertyChecker"

# List of parameters for constructor of propertychecker.className. Parameter
# values are specified in the order the parameters are defined in the
# respective constructor. Every parameter value is finished with ",". The
# empty string represents an empty parameter list.
cpa.propertychecker.parameters = ""

# which merge operator to use for ReachingDefCPA
cpa.reachdef.merge = "JOIN"
  allowed values: [SEP, JOIN, IGNORECALLSTACK]

# which stop operator to use for ReachingDefCPA
cpa.reachdef.stop = "SEP"
  allowed values: [SEP, JOIN, IGNORECALLSTACK]

# path to a file with abstraction rules
cpa.seplogic.partingstar.abstractionfile = no default value

# path to a file with logic rules
cpa.seplogic.partingstar.logicsfile = no default value

# path to partingstar command
cpa.seplogic.partingstar.pspath = no default value

# Abstract value describing all values which are allowed for the variable
# which is checked
cpa.sign.allowedAbstractValue = ALL
  enum:     [EMPTY, PLUS, MINUS, ZERO, PLUSMINUS, PLUS0, MINUS0, ALL]

# which merge operator to use for SignCPA
cpa.sign.merge = "JOIN"
  allowed values: [SEP, JOIN]

# which stop operator to use for SignCPA
cpa.sign.stop = "SEP"
  allowed values: [SEP, JOIN]

# Variable name of the variable for which should be checked that its value is
# globally in a certain bound 
cpa.sign.varName = ""

# with this option enabled, a check for unreachable memory occurs whenever a
# function returns, and not only at the end of the main function
cpa.smg.checkForMemLeaksAtEveryFrameDrop = true

# If this Option is enabled, failure of mallocis simulated
cpa.smg.enableMallocFail = true

# Filename format for SMG graph dumps
cpa.smg.exportSMG.file = "smg-%s.dot"

# Describes when SMG graphs should be dumped. One of: {never, leaf,
# interesting, every}
cpa.smg.exportSMGwhen = "never"

# with this option enabled, memory that is not freed before the end of main
# is reported as memleak even if it is reachable from local variables in main
cpa.smg.handleNonFreedMemoryInMainAsMemLeak = false

# Sets how unknown functions are handled. One of: {strict, assume_safe}
cpa.smg.handleUnknownFunctions = "strict"

# Determines if memory errors are target states
cpa.smg.memoryErrors = true

# Sets the level of runtime checking: NONE, HALF, FULL
cpa.smg.runtimeCheck = NONE
  enum:     [FORCED, NONE, HALF, FULL]

# Emit messages when we encounter non-target undefined behavior
cpa.smg.unknownOnUndefined = true

# if enabled checks if states are target states (there exist warning for
# uninitilized use of variables
cpa.uninitvars.checkTarget = false

# which merge operator to use for UninitializedVariablesCPA?
cpa.uninitvars.merge = "sep"
  allowed values: [sep, join]

# print warnings during analysis when uninitialized variables are used
cpa.uninitvars.printWarnings = "true"

# which stop operator to use for UninitializedVariablesCPA?
cpa.uninitvars.stop = "sep"
  allowed values: [sep, join]

# enable the Forced Covering optimization
impact.useForcedCovering = true

# generate invariants in parallel to the normal analysis
invariantGeneration.async = false

# configuration file for invariant generation
invariantGeneration.config = no default value

# Specify the class code path to search for java class or interface
# definitions
java.classpath = ""

# use the following encoding for java files
java.encoding = "utf8"

# export TypeHierarchy as .dot file
java.exportTypeHierarchy = true

# Specify the source code path to search for java class or interface
# definitions
java.sourcepath = ""

# export TypeHierarchy as .dot file
java.typeHierarchyFile = "typeHierarchy.dot"

# Specifies the java version of source code accepted
java.version = JavaCore.VERSION_1_7

# C or Java?
language = C
  enum:     [C, JAVA]

# Limit for cpu time used by CPAchecker (use seconds or specify a unit; -1
# for infinite)
limits.time.cpu = -1

# Limit for wall time used by CPAchecker (use seconds or specify a unit; -1
# for infinite)
limits.time.wall = -1

# Whether to check for memory safety properties (this can be specified by
# passing an appropriate .prp file to the -spec parameter).
memorysafety.check = false

# When checking for memory safety properties, use this configuration file
# instead of the current one.
memorysafety.config = no default value

# C dialect for parser
parser.dialect = GNUC
  enum:     [C99, GNUC]

# The command line for calling the preprocessor. May contain binary name and
# arguments, but won't be expanded by a shell. The source file name will be
# appended to this string. The preprocessor needs to print the output to
# stdout.
parser.preprocessor = "cpp -P"

# Preprocess the given C files before parsing: Put every single token onto a
# new line. Then the line number corresponds to the token number.
parser.transformTokensToLines = false

# For C files, run the preprocessor on them before parsing. Note that all
# file numbers printed by CPAchecker will refer to the pre-processed file,
# not the original input file.
parser.usePreprocessor = false

pcc.checkPropertyPerElement = false

# file in which proof representation needed for proof checking is stored
pcc.proofFile = "arg.obj"

# Generate and dump a proof
pcc.proofgen.doPCC = false

# Qualified name for class which implements certification strategy, hence
# proof writing, to be used.
# Qualified name for class which implements proof checking strategy to be
# used.
pcc.strategy = "org.sosy_lab.cpachecker.pcc.strategy.ARGProofCheckerStrategy"

# number of cpus/cores which should be used in parallel for proof checking
pcc.useCores = 1

# print reached set to text file
reachedSet.export = true
reachedSet.file = "reached.txt"

# List of files with configurations to use. A filename can be suffixed with
# :if-interrupted, :if-failed, and :if-terminated which means that this
# configuration will only be used if the previous configuration ended with a
# matching condition.
restartAlgorithm.configFiles = no default value

spec.automatonDumpFile = no default value

# Consider the negative semantics of tokens provided with path automatons.
spec.considerNegativeSemanticsAttribute = true

# Match the source code provided with the witness.
spec.matchSourcecodeData = false

spec.transitionToStopForNegatedTokensetMatch = true

# comma-separated list of files with specifications that should be checked
# (see config/specification/ for examples)
specification = no default value

# Add all assumtions from the control flow automaton to the precision.
staticRefiner.addAllControlFlowAssumes = false

# Add all assumtions along a error trace to the precision.
staticRefiner.addAllErrorTraceAssumes = false
staticRefiner.addAssumesByBoundedBackscan = true

# Apply mined predicates on the corresponding scope. false = add them to the
# global precision.
staticRefiner.applyScoped = true

# Dump CFA assume edges as SMTLIB2 formulas to a file.
staticRefiner.assumePredicatesFile = no default value

# collect at most this number of assumes along a path, backwards from each
# target (= error) location
staticRefiner.maxBackscanPathAssumes = 1

# write some statistics to disk
statistics.export = true
statistics.file = "Statistics.txt"

# track memory usage of JVM during runtime
statistics.memory = true

# print statistics to console
statistics.print = false
>>>>>>> ebde5014
<|MERGE_RESOLUTION|>--- conflicted
+++ resolved
@@ -4,9 +4,6 @@
 # Possible log levels in descending order 
 # (lower levels include higher ones):
 # OFF:      no logs published
-<<<<<<< HEAD
-# SEVERE:   erro
-=======
 # SEVERE:   error messages
 # WARNING:  warnings
 # INFO:     messages
@@ -1452,4 +1449,3 @@
 
 # print statistics to console
 statistics.print = false
->>>>>>> ebde5014
