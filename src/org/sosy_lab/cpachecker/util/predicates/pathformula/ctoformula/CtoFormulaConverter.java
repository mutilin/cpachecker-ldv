--- conflicted
+++ resolved
@@ -437,11 +437,7 @@
 //      || CTypeUtils.equals(t, type)
 //      : "Saving variables with mutliple types is not possible!";
     CType t = ssa.getType(name);
-<<<<<<< HEAD
-    if (t != null && !areEqual(t, type)) {
-=======
     if (t != null && !areEqualWithMatchingPointerArray(t, type)) {
->>>>>>> 9a208ad0
 
       if (getFormulaTypeFromCType(t) != getFormulaTypeFromCType(type)) {
         throw new UnsupportedOperationException(
@@ -1501,7 +1497,6 @@
 
     if (msb_Lsb.getFirst() + 1 < size) {
       parts.add(fmgr.makeExtract(pLVar, size - 1, msb_Lsb.getFirst() + 1));
-<<<<<<< HEAD
     }
 
     if (pRightVariable.isPresent()) {
@@ -1509,15 +1504,6 @@
       parts.add(pRightVariable.get());
     }
 
-=======
-    }
-
-    if (pRightVariable.isPresent()) {
-      assert efmgr.getLength((BitvectorFormula) pRightVariable.get()) == msb_Lsb.getFirst() + 1 - msb_Lsb.getSecond() : "The new formula has not the right size";
-      parts.add(pRightVariable.get());
-    }
-
->>>>>>> 9a208ad0
     if (msb_Lsb.getSecond() > 0) {
       parts.add(fmgr.makeExtract(pLVar, msb_Lsb.getSecond() - 1, 0));
     }
@@ -1534,11 +1520,7 @@
    */
   private Pair<Integer, Integer> getFieldOffsetMsbLsb(CFieldReference fExp) {
     CExpression fieldRef = getRealFieldOwner(fExp);
-<<<<<<< HEAD
-    CCompositeType structType = (CCompositeType)simplifyType(fieldRef.getExpressionType());
-=======
     CCompositeType structType = (CCompositeType)fieldRef.getExpressionType().getCanonicalType();
->>>>>>> 9a208ad0
 
     // f is now the structure, access it:
     int bitsPerByte = machineModel.getSizeofCharInBits();
