/*
 *  CPAchecker is a tool for configurable software verification.
 *  This file is part of CPAchecker.
 *
 *  Copyright (C) 2007-2014  Dirk Beyer
 *  All rights reserved.
 *
 *  Licensed under the Apache License, Version 2.0 (the "License");
 *  you may not use this file except in compliance with the License.
 *  You may obtain a copy of the License at
 *
 *      http://www.apache.org/licenses/LICENSE-2.0
 *
 *  Unless required by applicable law or agreed to in writing, software
 *  distributed under the License is distributed on an "AS IS" BASIS,
 *  WITHOUT WARRANTIES OR CONDITIONS OF ANY KIND, either express or implied.
 *  See the License for the specific language governing permissions and
 *  limitations under the License.
 *
 *
 *  CPAchecker web page:
 *    http://cpachecker.sosy-lab.org
 */
package org.sosy_lab.cpachecker.cfa.postprocessing.function;

import static com.google.common.collect.FluentIterable.from;
import static org.sosy_lab.cpachecker.util.CFAUtils.leavingEdges;

import com.google.common.base.Functions;
import com.google.common.base.Joiner;
import com.google.common.collect.ImmutableSet;
import com.google.common.collect.ImmutableSetMultimap;
import com.google.common.collect.Sets;
import java.util.ArrayList;
import java.util.Collection;
import java.util.Collections;
import java.util.EnumSet;
import java.util.List;
import java.util.Map;
import java.util.Set;
import java.util.function.BiPredicate;
import java.util.logging.Level;
<<<<<<< HEAD

import javax.annotation.Nullable;

=======
>>>>>>> ed1408bf
import org.sosy_lab.common.configuration.Configuration;
import org.sosy_lab.common.configuration.InvalidConfigurationException;
import org.sosy_lab.common.configuration.Option;
import org.sosy_lab.common.configuration.Options;
import org.sosy_lab.common.log.LogManager;
import org.sosy_lab.cpachecker.cfa.CFACreationUtils;
import org.sosy_lab.cpachecker.cfa.MutableCFA;
import org.sosy_lab.cpachecker.cfa.ast.ADeclaration;
import org.sosy_lab.cpachecker.cfa.ast.AStatement;
import org.sosy_lab.cpachecker.cfa.ast.FileLocation;
import org.sosy_lab.cpachecker.cfa.ast.c.CBinaryExpression;
import org.sosy_lab.cpachecker.cfa.ast.c.CBinaryExpression.BinaryOperator;
import org.sosy_lab.cpachecker.cfa.ast.c.CBinaryExpressionBuilder;
import org.sosy_lab.cpachecker.cfa.ast.c.CExpression;
import org.sosy_lab.cpachecker.cfa.ast.c.CFieldReference;
import org.sosy_lab.cpachecker.cfa.ast.c.CFunctionCall;
import org.sosy_lab.cpachecker.cfa.ast.c.CFunctionCallAssignmentStatement;
import org.sosy_lab.cpachecker.cfa.ast.c.CFunctionCallExpression;
import org.sosy_lab.cpachecker.cfa.ast.c.CFunctionCallStatement;
import org.sosy_lab.cpachecker.cfa.ast.c.CFunctionDeclaration;
import org.sosy_lab.cpachecker.cfa.ast.c.CIdExpression;
import org.sosy_lab.cpachecker.cfa.ast.c.CPointerExpression;
import org.sosy_lab.cpachecker.cfa.ast.c.CSimpleDeclaration;
import org.sosy_lab.cpachecker.cfa.ast.c.CUnaryExpression;
import org.sosy_lab.cpachecker.cfa.ast.c.CVariableDeclaration;
import org.sosy_lab.cpachecker.cfa.model.BlankEdge;
import org.sosy_lab.cpachecker.cfa.model.CFAEdge;
import org.sosy_lab.cpachecker.cfa.model.CFANode;
import org.sosy_lab.cpachecker.cfa.model.FunctionEntryNode;
import org.sosy_lab.cpachecker.cfa.model.c.CAssumeEdge;
import org.sosy_lab.cpachecker.cfa.model.c.CFunctionEntryNode;
import org.sosy_lab.cpachecker.cfa.model.c.CStatementEdge;
import org.sosy_lab.cpachecker.cfa.types.MachineModel;
import org.sosy_lab.cpachecker.cfa.types.c.CBasicType;
import org.sosy_lab.cpachecker.cfa.types.c.CFunctionType;
import org.sosy_lab.cpachecker.cfa.types.c.CPointerType;
import org.sosy_lab.cpachecker.cfa.types.c.CSimpleType;
import org.sosy_lab.cpachecker.cfa.types.c.CType;
import org.sosy_lab.cpachecker.cfa.types.c.CTypes;
import org.sosy_lab.cpachecker.cfa.types.c.CVoidType;
import org.sosy_lab.cpachecker.exceptions.HandleCodeException;
import org.sosy_lab.cpachecker.util.CFATraversal;
import org.sosy_lab.cpachecker.util.CFAUtils;
import org.sosy_lab.cpachecker.util.Pair;
<<<<<<< HEAD
import org.sosy_lab.cpachecker.util.identifiers.AbstractIdentifier;
import org.sosy_lab.cpachecker.util.identifiers.GlobalVariableIdentifier;
import org.sosy_lab.cpachecker.util.identifiers.IdentifierCreator;
import org.sosy_lab.cpachecker.util.identifiers.LocalVariableIdentifier;
import org.sosy_lab.cpachecker.util.identifiers.StructureIdentifier;

import com.google.common.base.Function;
import com.google.common.base.Functions;
import com.google.common.base.Joiner;
import com.google.common.base.Predicate;
import com.google.common.base.Predicates;
import com.google.common.collect.ImmutableSet;
import com.google.common.collect.Sets;
=======
>>>>>>> ed1408bf

/**
 * This class is responsible for replacing calls via function pointers like (*fp)()
 * with code similar to the following:
 * if (fp == &f)
 *   f();
 * else if (fp == &g)
 *   f();
 * else
 *   (*fp)();
 *
 * The set of candidate functions used is configurable.
 * No actual call edges to the other functions are introduced.
 * The inserted function call statements look just like regular functions call statements.
 * The edge in the "else" branch is optional and configurable.
 */
@Options
public class CFunctionPointerResolver {

  @Option(secure=true, name="analysis.functionPointerEdgesForUnknownPointer",
      description="Create edge for skipping a function pointer call if its value is unknown.")
  private boolean createUndefinedFunctionCall = true;

  @Option(secure=true, name="analysis.matchAssignedFunctionPointers",
      description="Use as targets for call edges only those shich are assigned to the particular expression (structure field).")
  private boolean matchAssignedFunctionPointers = false;

  private enum FunctionSet {
    // The items here need to be declared in the order they should be used when checking function.
    ALL, //all defined functions considered (Warning: some CPAs require at least EQ_PARAM_SIZES)
    USED_IN_CODE, //includes only functions which address is taken in the code
    EQ_PARAM_COUNT, //all functions with matching number of parameters considered
    EQ_PARAM_SIZES, //all functions with parameters with matching sizes
    EQ_PARAM_TYPES, //all functions with matching number and types of parameters considered
    RETURN_VALUE,   //void functions are not considered for assignments
  }

  @Option(
    secure = true,
    name = "analysis.functionPointerTargets",
    description = "potential targets for call edges created for function pointer calls"
  )
  private Set<FunctionSet> functionSets =
      ImmutableSet.of(
          FunctionSet.USED_IN_CODE, FunctionSet.RETURN_VALUE, FunctionSet.EQ_PARAM_TYPES);

  private final Collection<FunctionEntryNode> candidateFunctions;
  private final Map<String, Set<String>> fieldsMatching;
  private final Map<String, Set<String>> globalsMatching;

<<<<<<< HEAD
  private final Predicate<Pair<CFunctionCall, CFunctionType>> matchingFunctionCall;
  private final Predicate<Pair<CFunctionCall, CFunctionType>> localMatchingFunctionCall;
=======
  private final ImmutableSetMultimap<String, String> candidateFunctionsForField;

  private final BiPredicate<CFunctionCall, CFunctionType> matchingFunctionCall;
>>>>>>> ed1408bf

  private final MutableCFA cfa;
  private final LogManager logger;

  public CFunctionPointerResolver(MutableCFA pCfa, List<Pair<ADeclaration, String>> pGlobalVars,
      Configuration config, LogManager pLogger) throws InvalidConfigurationException {
    cfa = pCfa;
    logger = pLogger;

    config.inject(this);

    matchingFunctionCall = getFunctionSetPredicate(functionSets);

    Set<FunctionSet> localFunctionSets =
        ImmutableSet.of(FunctionSet.USED_IN_CODE, FunctionSet.EQ_PARAM_COUNT, FunctionSet.EQ_PARAM_TYPES, FunctionSet.RETURN_VALUE);

    localMatchingFunctionCall = getFunctionSetPredicate(localFunctionSets);

    if (functionSets.contains(FunctionSet.USED_IN_CODE)) {
      CReferencedFunctionsCollector varCollector;
      if (matchAssignedFunctionPointers) {
        varCollector = new CReferencedFunctionsCollectorWithFieldsMatching();
      } else {
        varCollector = new CReferencedFunctionsCollector();
      }
      for (CFANode node : cfa.getAllNodes()) {
        for (CFAEdge edge : leavingEdges(node)) {
          varCollector.visitEdge(edge);
        }
      }
      for (Pair<ADeclaration, String> decl : pGlobalVars) {
        if (decl.getFirst() instanceof CVariableDeclaration) {
          CVariableDeclaration varDecl = (CVariableDeclaration)decl.getFirst();
          varCollector.visitDeclaration(varDecl);
        }
      }
      Set<String> addressedFunctions = varCollector.getCollectedFunctions();
      fieldsMatching = varCollector.getFieldAssignement();
      globalsMatching = varCollector.getGlobalAssignement();
      candidateFunctions =
          from(Sets.intersection(addressedFunctions, cfa.getAllFunctionNames()))
              .transform(Functions.forMap(cfa.getAllFunctions()))
              .toList();

      if (matchAssignedFunctionPointers) {
        candidateFunctionsForField =
            ImmutableSetMultimap.copyOf(
                ((CReferencedFunctionsCollectorWithFieldsMatching) varCollector)
                    .getFieldMatching());
      } else {
        candidateFunctionsForField = null;
      }

      if (logger.wouldBeLogged(Level.ALL)) {
        logger.log(Level.ALL, "Possible target functions of function pointers:\n",
            Joiner.on('\n').join(candidateFunctions));
      }

    } else {
      candidateFunctions = cfa.getAllFunctionHeads();
<<<<<<< HEAD
      fieldsMatching = null;
      globalsMatching = null;
=======
      candidateFunctionsForField = null;
>>>>>>> ed1408bf
    }
  }

  private BiPredicate<CFunctionCall, CFunctionType> getFunctionSetPredicate(
      Collection<FunctionSet> pFunctionSets) {
    // note that this set is sorted according to the declaration order of the enum
    EnumSet<FunctionSet> functionSets = EnumSet.copyOf(pFunctionSets);

    if (functionSets.contains(FunctionSet.EQ_PARAM_TYPES)
        || functionSets.contains(FunctionSet.EQ_PARAM_SIZES)) {
      functionSets.add(FunctionSet.EQ_PARAM_COUNT); // TYPES and SIZES need COUNT checked first
    }

    List<BiPredicate<CFunctionCall, CFunctionType>> predicates = new ArrayList<>();
    for (FunctionSet functionSet : functionSets) {
      switch (functionSet) {
      case ALL:
        // do nothing
        break;
        case EQ_PARAM_COUNT:
          predicates.add(this::checkParamCount);
          break;
        case EQ_PARAM_SIZES:
          predicates.add(this::checkReturnAndParamSizes);
          break;
        case EQ_PARAM_TYPES:
          predicates.add(this::checkReturnAndParamTypes);
          break;
        case RETURN_VALUE:
          predicates.add(this::checkReturnValue);
          break;
      case USED_IN_CODE:
        // Not necessary, only matching functions are in the
        // candidateFunctions set
        break;
      default:
        throw new AssertionError();
      }
    }
    return predicates.stream().reduce((a, b) -> true, BiPredicate::and);
  }

  /**
   * This method traverses the whole CFA,
   * potentially replacing function pointer calls with regular function calls.
   */
  public void resolveFunctionPointers() {

    // 1.Step: get all function calls
    final FunctionPointerCallCollector visitor = new FunctionPointerCallCollector();
    for (FunctionEntryNode functionStartNode : cfa.getAllFunctionHeads()) {
      CFATraversal.dfs().traverseOnce(functionStartNode, visitor);
    }

    // 2.Step: replace functionCalls with functioncall- and return-edges
    // This loop replaces function pointer calls inside the given function with regular function calls.
    for (final CStatementEdge edge : visitor.functionPointerCalls) {
      replaceFunctionPointerCall((CFunctionCall)edge.getStatement(), edge);
    }
  }

  /** This Visitor collects all functioncalls for functionPointers.
   *  It should visit the CFA of each functions before creating super-edges (functioncall- and return-edges). */
  private class FunctionPointerCallCollector extends CFATraversal.DefaultCFAVisitor {

    final List<CStatementEdge> functionPointerCalls = new ArrayList<>();

    @Override
    public CFATraversal.TraversalProcess visitEdge(final CFAEdge pEdge) {
      if (pEdge instanceof CStatementEdge) {
        final CStatementEdge edge = (CStatementEdge) pEdge;
        final AStatement stmt = edge.getStatement();
        if (stmt instanceof CFunctionCall && isFunctionPointerCall((CFunctionCall)stmt)) {
          functionPointerCalls.add(edge);
        }
      }
      return CFATraversal.TraversalProcess.CONTINUE;
    }
  }

  private boolean isFunctionPointerCall(CFunctionCall call) {
    CFunctionCallExpression callExpr = call.getFunctionCallExpression();
    if (callExpr.getDeclaration() != null) {
      // "f()" where "f" is a declared function
      return false;
    }

    CExpression nameExpr = callExpr.getFunctionNameExpression();
    if (nameExpr instanceof CIdExpression
        && ((CIdExpression)nameExpr).getDeclaration() == null) {
      // "f()" where "f" is an undefined identifier
      // Someone calls an undeclared function.
      return false;
    }

    // Either "exp()" where "exp" is a more complicated expression,
    // or "f()" where "f" is a variable.
    return true;
  }

  /**
   * This method replaces a single function pointer call with a function call series.
   */
  private void replaceFunctionPointerCall(CFunctionCall functionCall, CStatementEdge statement) {
    CFunctionCallExpression fExp = functionCall.getFunctionCallExpression();
    logger.log(Level.FINEST, "Function pointer call", fExp);

    CExpression nameExp = fExp.getFunctionNameExpression();
<<<<<<< HEAD
    Collection<CFunctionEntryNode> funcs = getFunctionSet(functionCall, matchingFunctionCall);
    AbstractIdentifier id = null;
    IdentifierCreator creator = new IdentifierCreator();

    try {
      id = nameExp.accept(creator);
      if (id instanceof LocalVariableIdentifier) {
        funcs = getFunctionSet(functionCall, localMatchingFunctionCall);
      }
    } catch (HandleCodeException e) {
      e.printStackTrace();
      funcs = getFunctionSet(functionCall, matchingFunctionCall);
=======
    Collection<CFunctionEntryNode> funcs = getFunctionSet(functionCall);
    if (matchAssignedFunctionPointers) {
      CExpression expression = nameExp;
      if (expression instanceof CPointerExpression) {
        expression = ((CPointerExpression) expression).getOperand();
      }
      if( expression instanceof CFieldReference) {
        String fieldName = ((CFieldReference)expression).getFieldName();
        Set<String> matchedFuncs = candidateFunctionsForField.get(fieldName);
        if (matchedFuncs.isEmpty()) {
          //TODO means, that our heuristics missed something
          funcs = Collections.emptySet();
        } else {
          funcs = from(funcs).
              filter(f -> matchedFuncs.contains(f.getFunctionName())).
              toSet();
        }
      }
>>>>>>> ed1408bf
    }

    if (funcs.isEmpty()) {
      // no possible targets, we leave the CFA unchanged and print a warning
      logger.logf(Level.WARNING, "%s: Function pointer %s with type %s is called,"
          + " but no possible target functions were found.",
          statement.getFileLocation(), nameExp.toASTString(), nameExp.getExpressionType().toASTString("*"));
      return;
    }

<<<<<<< HEAD
    if (id != null) {
      if (id instanceof StructureIdentifier) {
        final StructureIdentifier finalId = (StructureIdentifier)id;
        funcs = from(funcs).filter( new Predicate<CFunctionEntryNode>() {
          @Override
          public boolean apply(@Nullable CFunctionEntryNode pInput) {
            Set<String> fields = fieldsMatching.get(pInput.getFunctionName());
            if (fields == null) {
              return false;
            } else {
              return fields.contains(finalId.getName());
            }
          }
        }).toList();
      } else if (id instanceof GlobalVariableIdentifier) {
        final GlobalVariableIdentifier finalId = (GlobalVariableIdentifier)id;
        funcs = from(funcs).filter( new Predicate<CFunctionEntryNode>() {
          @Override
          public boolean apply(@Nullable CFunctionEntryNode pInput) {
            Set<String> potentialVars = globalsMatching.get(pInput.getFunctionName());
            if (potentialVars == null) {
              return false;
            } else {
              return potentialVars.contains(finalId.getName());
            }
          }
        }).toList();
      }
    }
    if (funcs.size() == 0) {
      return;
    }
    logger.log(Level.INFO, "Inserting edges for the function pointer",
        nameExp.toASTString(), "with type", nameExp.getExpressionType().toASTString("*"),
        "to the functions", from(funcs).transform(new Function<CFANode, String>() {
            @Override
            public String apply(CFANode pInput) {
              return pInput.getFunctionName();
            }
          }));
=======
    logger.log(
        Level.FINEST,
        "Inserting edges for the function pointer",
        nameExp.toASTString(),
        "with type",
        nameExp.getExpressionType().toASTString("*"),
        "to the functions",
        from(funcs).transform(CFunctionEntryNode::getFunctionName));
>>>>>>> ed1408bf

    FileLocation fileLocation = statement.getFileLocation();
    CFANode start = statement.getPredecessor();
    CFANode end = statement.getSuccessor();
    // delete old edge
    CFACreationUtils.removeEdgeFromNodes(statement);

    if (nameExp instanceof CPointerExpression) {
      CExpression operand = ((CPointerExpression)nameExp).getOperand();
      if (CTypes.isFunctionPointer(operand.getExpressionType())) {
        // *fp is the same as fp
        nameExp = operand;
      }
    }

    CFANode rootNode = start;
    for (FunctionEntryNode fNode : funcs) {
      CFANode thenNode = newCFANode(start.getFunctionName());
      CFANode elseNode = newCFANode(start.getFunctionName());
      CIdExpression func = new CIdExpression(nameExp.getFileLocation(),
                                              (CType)fNode.getFunctionDefinition().getType(),
                                              fNode.getFunctionName(),
                                              (CSimpleDeclaration)fNode.getFunctionDefinition());
      CUnaryExpression amper = new CUnaryExpression(nameExp.getFileLocation(),
          func.getExpressionType(), func, CUnaryExpression.UnaryOperator.AMPER);

      final CBinaryExpressionBuilder binExprBuilder = new CBinaryExpressionBuilder(cfa.getMachineModel(), logger);
      CBinaryExpression condition = binExprBuilder.buildBinaryExpressionUnchecked(
          nameExp, amper, BinaryOperator.EQUALS);

      addConditionEdges(condition, rootNode, thenNode, elseNode, fileLocation);


      CFANode retNode = newCFANode(start.getFunctionName());
      //create special summary edge
      //thenNode-->retNode
      String pRawStatement = "pointer call(" + fNode.getFunctionName() + ") " + statement.getRawStatement();

      //replace function call by pointer expression with regular call by name (in functionCall and edge.getStatement())
      CFunctionCall regularCall = createRegularCall(functionCall, fNode);

      createCallEdge(fileLocation, pRawStatement,
          thenNode, retNode, regularCall);

      //retNode-->end
      BlankEdge be = new BlankEdge("skip", statement.getFileLocation(), retNode, end, "skip");
      CFACreationUtils.addEdgeUnconditionallyToCFA(be);

      rootNode = elseNode;
    }

    //rootNode --> end
    if (createUndefinedFunctionCall) {
      CStatementEdge summaryStatementEdge = new CStatementEdge(
          statement.getRawStatement(), statement.getStatement(),
          statement.getFileLocation(), rootNode, end);

      rootNode.addLeavingEdge(summaryStatementEdge);
      end.addEnteringEdge(summaryStatementEdge);
    } else {
      //no way to skip the function call
      //remove last edge to rootNode
      for (CFAEdge edge : CFAUtils.enteringEdges(rootNode)) {
        CFACreationUtils.removeEdgeFromNodes(edge);
      }
      cfa.removeNode(rootNode);
    }
  }

  private CIdExpression createIdExpression(CExpression nameExp,
      FunctionEntryNode fNode) {
    return new CIdExpression(nameExp.getFileLocation(),
        nameExp.getExpressionType(),
        fNode.getFunctionName(),
        (CSimpleDeclaration)fNode.getFunctionDefinition());
  }

  private CFunctionCall createRegularCall(CFunctionCall functionCall, FunctionEntryNode fNode) {
    CFunctionCallExpression oldCallExpr = functionCall.getFunctionCallExpression();
    CFunctionCallExpression newCallExpr = new CFunctionCallExpression(oldCallExpr.getFileLocation(), oldCallExpr.getExpressionType(),
        createIdExpression(oldCallExpr.getFunctionNameExpression(), fNode),
        oldCallExpr.getParameterExpressions(), (CFunctionDeclaration)fNode.getFunctionDefinition());

    if (functionCall instanceof CFunctionCallAssignmentStatement) {
      CFunctionCallAssignmentStatement asgn = (CFunctionCallAssignmentStatement)functionCall;
      return new CFunctionCallAssignmentStatement(functionCall.getFileLocation(),
          asgn.getLeftHandSide(), newCallExpr);
    } else if (functionCall instanceof CFunctionCallStatement) {
      return new CFunctionCallStatement(functionCall.getFileLocation(), newCallExpr);
    } else {
      throw new AssertionError("Unknown CFunctionCall subclass.");
    }
  }

  /**
   * @category helper
   */
  private CFANode newCFANode(final String functionName) {
    assert cfa != null;
    CFANode nextNode = new CFANode(functionName);
    cfa.addNode(nextNode);
    return nextNode;
  }

  private void createCallEdge(FileLocation fileLocation, String pRawStatement,
      CFANode predecessorNode, CFANode successorNode, CFunctionCall functionCall) {
    CStatementEdge callEdge = new CStatementEdge(pRawStatement,
        functionCall, fileLocation,
        predecessorNode, successorNode);
    CFACreationUtils.addEdgeUnconditionallyToCFA(callEdge);
  }

  /** This method adds 2 edges to the cfa:
   * 1. trueEdge from rootNode to thenNode and
   * 2. falseEdge from rootNode to elseNode.
   * @category conditions
   */
  private void addConditionEdges(CExpression condition, CFANode rootNode,
      CFANode thenNode, CFANode elseNode, FileLocation fileLocation) {
    // edge connecting condition with thenNode
    final CAssumeEdge trueEdge = new CAssumeEdge(condition.toASTString(),
        fileLocation, rootNode, thenNode, condition, true);
    CFACreationUtils.addEdgeToCFA(trueEdge, logger);

    // edge connecting condition with elseNode
    final CAssumeEdge falseEdge = new CAssumeEdge("!(" + condition.toASTString() + ")",
        fileLocation, rootNode, elseNode, condition, false);
    CFACreationUtils.addEdgeToCFA(falseEdge, logger);
  }

  private List<CFunctionEntryNode> getFunctionSet(final CFunctionCall call, Predicate<Pair<CFunctionCall, CFunctionType>> predicates) {
    return from(candidateFunctions)
<<<<<<< HEAD
            .filter(CFunctionEntryNode.class)
            .filter(Predicates.compose(predicates,
                      new Function<CFunctionEntryNode, Pair<CFunctionCall, CFunctionType>>() {
                        @Override
                        public Pair<CFunctionCall, CFunctionType> apply(CFunctionEntryNode f) {
                          return Pair.of(call, f.getFunctionDefinition().getType());
                        }
                      }))
            .toList();
=======
        .filter(CFunctionEntryNode.class)
        .filter(f -> matchingFunctionCall.test(call, f.getFunctionDefinition().getType()))
        .toList();
>>>>>>> ed1408bf
  }

  private boolean checkReturnAndParamSizes(CFunctionCall functionCall, CFunctionType functionType) {
    final CFunctionCallExpression functionCallExpression = functionCall.getFunctionCallExpression();
    final MachineModel machine = cfa.getMachineModel();

    CType declRet = functionType.getReturnType();
    CType actRet = functionCallExpression.getExpressionType();
    if (machine.getSizeof(declRet) != machine.getSizeof(actRet)) {
      logger.log(Level.FINEST, "Function call", functionCallExpression.toASTString(), "with type", actRet,
          "does not match function", functionType, "with return type", declRet,
          "because of return types with different sizes.");
      return false;
    }

    List<CType> declParams = functionType.getParameters();
    List<CExpression> exprParams = functionCallExpression.getParameterExpressions();
    for (int i=0; i<declParams.size(); i++) {
      CType dt = declParams.get(i);
      CType et = exprParams.get(i).getExpressionType();
      if (machine.getSizeof(dt) != machine.getSizeof(et)) {
        logger.log(Level.FINEST, "Function call", functionCallExpression.toASTString(),
            "does not match function", functionType,
            "because actual parameter", i, "has type", et, "instead of", dt,
            "(differing sizes).");
        return false;
      }
    }

    return true;
  }

  private boolean checkReturnAndParamTypes(CFunctionCall functionCall, CFunctionType functionType) {
    final CFunctionCallExpression functionCallExpression = functionCall.getFunctionCallExpression();

    CType declRet = functionType.getReturnType();
    CType actRet = functionCallExpression.getExpressionType();
    if (!isCompatibleType(declRet, actRet)) {
      logger.log(Level.FINEST, "Function call", functionCallExpression.toASTString(), "with type", actRet,
          "does not match function", functionType, "with return type", declRet);
      return false;
    }

    List<CType> declParams = functionType.getParameters();
    List<CExpression> exprParams = functionCallExpression.getParameterExpressions();
    for (int i=0; i<declParams.size(); i++) {
      CType dt = declParams.get(i);
      CType et = exprParams.get(i).getExpressionType();
      if (!isCompatibleType(dt, et)) {
        logger.log(Level.FINEST, "Function call", functionCallExpression.toASTString(),
            "does not match function", functionType,
            "because actual parameter", i, "has type", et, "instead of", dt);
        return false;
      }
    }

    return true;
  }

  /**
   * Exclude void functions if the return value of the function is used in an assignment.
   */
  private boolean checkReturnValue(CFunctionCall call, CFunctionType functionType) {
    if (call instanceof CFunctionCallAssignmentStatement) {
      CType returnType = functionType.getReturnType().getCanonicalType();
      if (returnType instanceof CVoidType) {
        return false;
      }
    }
    return true;
  }

  /**
   * Check whether two types are assignment compatible.
   *
   * @param pDeclaredType The type that is declared (e.g., as variable type).
   * @param pActualType The type that is actually used (e.g., as type of an expression).
   * @return {@code true} if a value of actualType may be assigned to a variable of declaredType.
   */
  private boolean isCompatibleType(CType pDeclaredType, CType pActualType) {
    // Check canonical types
    CType declaredType = pDeclaredType.getCanonicalType();
    CType actualType = pActualType.getCanonicalType();

    // If types are equal, they are trivially compatible
    if (declaredType.equals(actualType)) {
      return true;
    }

    // Implicit conversions among basic types
    if (declaredType instanceof CSimpleType && actualType instanceof CSimpleType) {
      return true;
    }

    // Void pointer can be converted to any other pointer or integer
    if (declaredType instanceof CPointerType) {
      CPointerType declaredPointerType = (CPointerType) declaredType;
      if (declaredPointerType.getType() == CVoidType.VOID) {
        if (actualType instanceof CSimpleType) {
          CSimpleType actualSimpleType = (CSimpleType) actualType;
          CBasicType actualBasicType = actualSimpleType.getType();
          if (actualBasicType.isIntegerType()) {
            return true;
          }
        } else if (actualType instanceof CPointerType) {
          return true;
        }
      }
    }

    // Any pointer or integer can be converted to a void pointer
    if (actualType instanceof CPointerType) {
      CPointerType actualPointerType = (CPointerType) actualType;
      if (actualPointerType.getType() == CVoidType.VOID) {
        if (declaredType instanceof CSimpleType) {
          CSimpleType declaredSimpleType = (CSimpleType) declaredType;
          CBasicType declaredBasicType = declaredSimpleType.getType();
          if (declaredBasicType.isIntegerType()) {
            return true;
          }
        } else if (declaredType instanceof CPointerType) {
          return true;
        }
      }
    }

    // If both types are pointers, check if the inner types are compatible
    if (declaredType instanceof CPointerType && actualType instanceof CPointerType) {
      CPointerType declaredPointerType = (CPointerType) declaredType;
      CPointerType actualPointerType = (CPointerType) actualType;
      if (isCompatibleType(declaredPointerType.getType(), actualPointerType.getType())) {
        return true;
      }
    }

    return false;
  }

  private boolean checkParamCount(CFunctionCall functionCall, CFunctionType functionType) {
    final CFunctionCallExpression functionCallExpression = functionCall.getFunctionCallExpression();

    //get the parameter expression
    List<CExpression> parameters = functionCallExpression.getParameterExpressions();

    // check if the number of function parameters are right
    int declaredParameters = functionType.getParameters().size();
    int actualParameters = parameters.size();

    if (actualParameters < declaredParameters) {
      logger.log(
          Level.FINEST,
          "Function call",
          functionCallExpression.toASTString(),
          "does not match function",
          functionType,
          "because there are not enough actual parameters.");
      return false;
    }

    if (!functionType.takesVarArgs() && actualParameters > declaredParameters) {
      logger.log(
          Level.FINEST,
          "Function call",
          functionCallExpression.toASTString(),
          "does not match function",
          functionType,
          "because there are too many actual parameters.");
      return false;
    }
    return true;
  }
}<|MERGE_RESOLUTION|>--- conflicted
+++ resolved
@@ -36,16 +36,9 @@
 import java.util.Collections;
 import java.util.EnumSet;
 import java.util.List;
-import java.util.Map;
 import java.util.Set;
 import java.util.function.BiPredicate;
 import java.util.logging.Level;
-<<<<<<< HEAD
-
-import javax.annotation.Nullable;
-
-=======
->>>>>>> ed1408bf
 import org.sosy_lab.common.configuration.Configuration;
 import org.sosy_lab.common.configuration.InvalidConfigurationException;
 import org.sosy_lab.common.configuration.Option;
@@ -86,26 +79,9 @@
 import org.sosy_lab.cpachecker.cfa.types.c.CType;
 import org.sosy_lab.cpachecker.cfa.types.c.CTypes;
 import org.sosy_lab.cpachecker.cfa.types.c.CVoidType;
-import org.sosy_lab.cpachecker.exceptions.HandleCodeException;
 import org.sosy_lab.cpachecker.util.CFATraversal;
 import org.sosy_lab.cpachecker.util.CFAUtils;
 import org.sosy_lab.cpachecker.util.Pair;
-<<<<<<< HEAD
-import org.sosy_lab.cpachecker.util.identifiers.AbstractIdentifier;
-import org.sosy_lab.cpachecker.util.identifiers.GlobalVariableIdentifier;
-import org.sosy_lab.cpachecker.util.identifiers.IdentifierCreator;
-import org.sosy_lab.cpachecker.util.identifiers.LocalVariableIdentifier;
-import org.sosy_lab.cpachecker.util.identifiers.StructureIdentifier;
-
-import com.google.common.base.Function;
-import com.google.common.base.Functions;
-import com.google.common.base.Joiner;
-import com.google.common.base.Predicate;
-import com.google.common.base.Predicates;
-import com.google.common.collect.ImmutableSet;
-import com.google.common.collect.Sets;
-=======
->>>>>>> ed1408bf
 
 /**
  * This class is responsible for replacing calls via function pointers like (*fp)()
@@ -153,17 +129,12 @@
           FunctionSet.USED_IN_CODE, FunctionSet.RETURN_VALUE, FunctionSet.EQ_PARAM_TYPES);
 
   private final Collection<FunctionEntryNode> candidateFunctions;
-  private final Map<String, Set<String>> fieldsMatching;
-  private final Map<String, Set<String>> globalsMatching;
-
-<<<<<<< HEAD
-  private final Predicate<Pair<CFunctionCall, CFunctionType>> matchingFunctionCall;
-  private final Predicate<Pair<CFunctionCall, CFunctionType>> localMatchingFunctionCall;
-=======
+
+  private final BiPredicate<CFunctionCall, CFunctionType> matchingFunctionCall;
+  //private final BiPredicate<CFunctionCall, CFunctionType> localMatchingFunctionCall;
+
   private final ImmutableSetMultimap<String, String> candidateFunctionsForField;
-
-  private final BiPredicate<CFunctionCall, CFunctionType> matchingFunctionCall;
->>>>>>> ed1408bf
+  private final ImmutableSetMultimap<String, String> globalsMatching;
 
   private final MutableCFA cfa;
   private final LogManager logger;
@@ -177,10 +148,10 @@
 
     matchingFunctionCall = getFunctionSetPredicate(functionSets);
 
-    Set<FunctionSet> localFunctionSets =
+    /*Set<FunctionSet> localFunctionSets =
         ImmutableSet.of(FunctionSet.USED_IN_CODE, FunctionSet.EQ_PARAM_COUNT, FunctionSet.EQ_PARAM_TYPES, FunctionSet.RETURN_VALUE);
 
-    localMatchingFunctionCall = getFunctionSetPredicate(localFunctionSets);
+    localMatchingFunctionCall = getFunctionSetPredicate(localFunctionSets);*/
 
     if (functionSets.contains(FunctionSet.USED_IN_CODE)) {
       CReferencedFunctionsCollector varCollector;
@@ -201,8 +172,6 @@
         }
       }
       Set<String> addressedFunctions = varCollector.getCollectedFunctions();
-      fieldsMatching = varCollector.getFieldAssignement();
-      globalsMatching = varCollector.getGlobalAssignement();
       candidateFunctions =
           from(Sets.intersection(addressedFunctions, cfa.getAllFunctionNames()))
               .transform(Functions.forMap(cfa.getAllFunctions()))
@@ -213,8 +182,12 @@
             ImmutableSetMultimap.copyOf(
                 ((CReferencedFunctionsCollectorWithFieldsMatching) varCollector)
                     .getFieldMatching());
+
+        globalsMatching = ImmutableSetMultimap.copyOf(
+            ((CReferencedFunctionsCollectorWithFieldsMatching) varCollector).getGlobalMatching());
       } else {
         candidateFunctionsForField = null;
+        globalsMatching = null;
       }
 
       if (logger.wouldBeLogged(Level.ALL)) {
@@ -224,12 +197,8 @@
 
     } else {
       candidateFunctions = cfa.getAllFunctionHeads();
-<<<<<<< HEAD
-      fieldsMatching = null;
+      candidateFunctionsForField = null;
       globalsMatching = null;
-=======
-      candidateFunctionsForField = null;
->>>>>>> ed1408bf
     }
   }
 
@@ -338,39 +307,32 @@
     logger.log(Level.FINEST, "Function pointer call", fExp);
 
     CExpression nameExp = fExp.getFunctionNameExpression();
-<<<<<<< HEAD
-    Collection<CFunctionEntryNode> funcs = getFunctionSet(functionCall, matchingFunctionCall);
-    AbstractIdentifier id = null;
-    IdentifierCreator creator = new IdentifierCreator();
-
-    try {
-      id = nameExp.accept(creator);
-      if (id instanceof LocalVariableIdentifier) {
-        funcs = getFunctionSet(functionCall, localMatchingFunctionCall);
-      }
-    } catch (HandleCodeException e) {
-      e.printStackTrace();
-      funcs = getFunctionSet(functionCall, matchingFunctionCall);
-=======
     Collection<CFunctionEntryNode> funcs = getFunctionSet(functionCall);
     if (matchAssignedFunctionPointers) {
       CExpression expression = nameExp;
       if (expression instanceof CPointerExpression) {
         expression = ((CPointerExpression) expression).getOperand();
       }
+      final Set<String> matchedFuncs;
       if( expression instanceof CFieldReference) {
         String fieldName = ((CFieldReference)expression).getFieldName();
-        Set<String> matchedFuncs = candidateFunctionsForField.get(fieldName);
-        if (matchedFuncs.isEmpty()) {
-          //TODO means, that our heuristics missed something
-          funcs = Collections.emptySet();
-        } else {
-          funcs = from(funcs).
-              filter(f -> matchedFuncs.contains(f.getFunctionName())).
-              toSet();
-        }
-      }
->>>>>>> ed1408bf
+        matchedFuncs = candidateFunctionsForField.get(fieldName);
+
+      } else if (expression instanceof CIdExpression) {
+        String variableName = ((CIdExpression)expression).getName();
+        matchedFuncs = globalsMatching.get(variableName);
+
+      } else {
+        matchedFuncs = Collections.emptySet();
+      }
+      if (matchedFuncs.isEmpty()) {
+        //TODO means, that our heuristics missed something
+        funcs = Collections.emptySet();
+      } else {
+        funcs = from(funcs).
+            filter(f -> matchedFuncs.contains(f.getFunctionName())).
+            toSet();
+      }
     }
 
     if (funcs.isEmpty()) {
@@ -381,48 +343,6 @@
       return;
     }
 
-<<<<<<< HEAD
-    if (id != null) {
-      if (id instanceof StructureIdentifier) {
-        final StructureIdentifier finalId = (StructureIdentifier)id;
-        funcs = from(funcs).filter( new Predicate<CFunctionEntryNode>() {
-          @Override
-          public boolean apply(@Nullable CFunctionEntryNode pInput) {
-            Set<String> fields = fieldsMatching.get(pInput.getFunctionName());
-            if (fields == null) {
-              return false;
-            } else {
-              return fields.contains(finalId.getName());
-            }
-          }
-        }).toList();
-      } else if (id instanceof GlobalVariableIdentifier) {
-        final GlobalVariableIdentifier finalId = (GlobalVariableIdentifier)id;
-        funcs = from(funcs).filter( new Predicate<CFunctionEntryNode>() {
-          @Override
-          public boolean apply(@Nullable CFunctionEntryNode pInput) {
-            Set<String> potentialVars = globalsMatching.get(pInput.getFunctionName());
-            if (potentialVars == null) {
-              return false;
-            } else {
-              return potentialVars.contains(finalId.getName());
-            }
-          }
-        }).toList();
-      }
-    }
-    if (funcs.size() == 0) {
-      return;
-    }
-    logger.log(Level.INFO, "Inserting edges for the function pointer",
-        nameExp.toASTString(), "with type", nameExp.getExpressionType().toASTString("*"),
-        "to the functions", from(funcs).transform(new Function<CFANode, String>() {
-            @Override
-            public String apply(CFANode pInput) {
-              return pInput.getFunctionName();
-            }
-          }));
-=======
     logger.log(
         Level.FINEST,
         "Inserting edges for the function pointer",
@@ -431,7 +351,6 @@
         nameExp.getExpressionType().toASTString("*"),
         "to the functions",
         from(funcs).transform(CFunctionEntryNode::getFunctionName));
->>>>>>> ed1408bf
 
     FileLocation fileLocation = statement.getFileLocation();
     CFANode start = statement.getPredecessor();
@@ -562,23 +481,11 @@
     CFACreationUtils.addEdgeToCFA(falseEdge, logger);
   }
 
-  private List<CFunctionEntryNode> getFunctionSet(final CFunctionCall call, Predicate<Pair<CFunctionCall, CFunctionType>> predicates) {
+  private List<CFunctionEntryNode> getFunctionSet(final CFunctionCall call) {
     return from(candidateFunctions)
-<<<<<<< HEAD
-            .filter(CFunctionEntryNode.class)
-            .filter(Predicates.compose(predicates,
-                      new Function<CFunctionEntryNode, Pair<CFunctionCall, CFunctionType>>() {
-                        @Override
-                        public Pair<CFunctionCall, CFunctionType> apply(CFunctionEntryNode f) {
-                          return Pair.of(call, f.getFunctionDefinition().getType());
-                        }
-                      }))
-            .toList();
-=======
         .filter(CFunctionEntryNode.class)
         .filter(f -> matchingFunctionCall.test(call, f.getFunctionDefinition().getType()))
         .toList();
->>>>>>> ed1408bf
   }
 
   private boolean checkReturnAndParamSizes(CFunctionCall functionCall, CFunctionType functionType) {
