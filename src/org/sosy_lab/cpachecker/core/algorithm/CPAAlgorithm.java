/*
 *  CPAchecker is a tool for configurable software verification.
 *  This file is part of CPAchecker.
 *
 *  Copyright (C) 2007-2014  Dirk Beyer
 *  All rights reserved.
 *
 *  Licensed under the Apache License, Version 2.0 (the "License");
 *  you may not use this file except in compliance with the License.
 *  You may obtain a copy of the License at
 *
 *      http://www.apache.org/licenses/LICENSE-2.0
 *
 *  Unless required by applicable law or agreed to in writing, software
 *  distributed under the License is distributed on an "AS IS" BASIS,
 *  WITHOUT WARRANTIES OR CONDITIONS OF ANY KIND, either express or implied.
 *  See the License for the specific language governing permissions and
 *  limitations under the License.
 *
 *
 *  CPAchecker web page:
 *    http://cpachecker.sosy-lab.org
 */
package org.sosy_lab.cpachecker.core.algorithm;

import static org.sosy_lab.cpachecker.cfa.model.CFAEdgeType.CallToReturnEdge;
import static org.sosy_lab.cpachecker.cfa.model.CFAEdgeType.FunctionReturnEdge;
import static org.sosy_lab.cpachecker.cfa.model.CFAEdgeType.ReturnStatementEdge;
import static org.sosy_lab.cpachecker.util.AbstractStates.asIterable;
import static org.sosy_lab.cpachecker.util.AbstractStates.extractLocation;
import static org.sosy_lab.cpachecker.util.AbstractStates.extractStateByType;
import static org.sosy_lab.cpachecker.util.AbstractStates.isTargetState;

import com.google.common.base.Functions;
import java.io.PrintStream;
import java.util.ArrayList;
import java.util.Collection;
import java.util.Iterator;
import java.util.List;
import java.util.Optional;
import java.util.concurrent.TimeUnit;
import java.util.logging.Level;
import javax.annotation.Nullable;
<<<<<<< HEAD

import org.sosy_lab.common.Classes;
=======
>>>>>>> ed1408bf
import org.sosy_lab.common.ShutdownNotifier;
import org.sosy_lab.common.configuration.ClassOption;
import org.sosy_lab.common.configuration.Configuration;
import org.sosy_lab.common.configuration.InvalidConfigurationException;
import org.sosy_lab.common.configuration.Option;
import org.sosy_lab.common.configuration.Options;
import org.sosy_lab.common.log.LogManager;
import org.sosy_lab.common.time.Timer;
import org.sosy_lab.cpachecker.cfa.model.CFAEdge;
import org.sosy_lab.cpachecker.cfa.model.CFATerminationNode;
import org.sosy_lab.cpachecker.core.CPAcheckerResult.Result;
import org.sosy_lab.cpachecker.core.defaults.MergeSepOperator;
import org.sosy_lab.cpachecker.core.interfaces.AbstractState;
import org.sosy_lab.cpachecker.core.interfaces.ConfigurableProgramAnalysis;
import org.sosy_lab.cpachecker.core.interfaces.ForcedCovering;
import org.sosy_lab.cpachecker.core.interfaces.MergeOperator;
import org.sosy_lab.cpachecker.core.interfaces.Precision;
import org.sosy_lab.cpachecker.core.interfaces.PrecisionAdjustment;
import org.sosy_lab.cpachecker.core.interfaces.PrecisionAdjustmentResult;
import org.sosy_lab.cpachecker.core.interfaces.PrecisionAdjustmentResult.Action;
import org.sosy_lab.cpachecker.core.interfaces.Statistics;
import org.sosy_lab.cpachecker.core.interfaces.StatisticsProvider;
import org.sosy_lab.cpachecker.core.interfaces.StopOperator;
import org.sosy_lab.cpachecker.core.interfaces.TransferRelation;
import org.sosy_lab.cpachecker.core.reachedset.ReachedSet;
import org.sosy_lab.cpachecker.core.reachedset.UnmodifiableReachedSet;
import org.sosy_lab.cpachecker.cpa.arg.ARGMergeJoinCPAEnabledAnalysis;
<<<<<<< HEAD
import org.sosy_lab.cpachecker.cpa.usagestatistics.USReachedSet;
import org.sosy_lab.cpachecker.cpa.usagestatistics.UsageStatisticsState;
import org.sosy_lab.cpachecker.exceptions.CPAException;
import org.sosy_lab.cpachecker.util.AbstractStates;
import org.sosy_lab.cpachecker.util.Pair;

import com.google.common.base.Functions;
import com.google.common.base.Optional;
import com.google.common.collect.Iterables;
=======
import org.sosy_lab.cpachecker.cpa.automaton.AutomatonState;
import org.sosy_lab.cpachecker.cpa.location.LocationState;
import org.sosy_lab.cpachecker.exceptions.CPAException;
import org.sosy_lab.cpachecker.util.AbstractStates;
import org.sosy_lab.cpachecker.util.CFAUtils;
import org.sosy_lab.cpachecker.util.Pair;
>>>>>>> ed1408bf

public class CPAAlgorithm implements Algorithm, StatisticsProvider {

  protected static class CPAStatistics implements Statistics {

    protected Timer totalTimer         = new Timer();
    protected Timer chooseTimer        = new Timer();
    protected Timer precisionTimer     = new Timer();
    protected Timer transferTimer      = new Timer();
    protected Timer mergeTimer         = new Timer();
    protected Timer stopTimer          = new Timer();
    protected Timer addTimer           = new Timer();
    protected Timer forcedCoveringTimer = new Timer();

    private int   countIterations   = 0;
    private int   maxWaitlistSize   = 0;
    private long  countWaitlistSize = 0;
    private int   countSuccessors   = 0;
    private int   maxSuccessors     = 0;
    private int   countMerge        = 0;
    private int   countStop         = 0;
    private int   countBreak        = 0;

    @Override
    public String getName() {
      return "CPA algorithm";
    }

    @Override
    public void printStatistics(PrintStream out, Result pResult, UnmodifiableReachedSet pReached) {
      out.println("Number of iterations:            " + countIterations);
      if (countIterations == 0) {
        // Statistics not relevant, prevent division by zero
        return;
      }

      out.println("Max size of waitlist:            " + maxWaitlistSize);
      out.println("Average size of waitlist:        " + countWaitlistSize
          / countIterations);
      out.println("Number of computed successors:   " + countSuccessors);
      out.println("Max successors for one state:    " + maxSuccessors);
      out.println("Number of times merged:          " + countMerge);
      out.println("Number of times stopped:         " + countStop);
      out.println("Number of times breaked:         " + countBreak);
      out.println();
      out.println("Total time for CPA algorithm:     " + totalTimer + " (Max: " + totalTimer.getMaxTime().formatAs(TimeUnit.SECONDS) + ")");
      out.println("  Time for choose from waitlist:  " + chooseTimer);
      if (forcedCoveringTimer.getNumberOfIntervals() > 0) {
        out.println("  Time for forced covering:       " + forcedCoveringTimer);
      }
      out.println("  Time for precision adjustment:  " + precisionTimer);
      out.println("  Time for transfer relation:     " + transferTimer);
      if (mergeTimer.getNumberOfIntervals() > 0) {
        out.println("  Time for merge operator:        " + mergeTimer);
      }
      out.println("  Time for stop operator:         " + stopTimer);
      out.println("  Time for adding to reached set: " + addTimer);
    }
  }

  @Options(prefix="cpa")
  public static class CPAAlgorithmFactory {

    @Option(
      secure = true,
      description = "Which strategy to use for forced coverings (empty for none)",
      name = "forcedCovering"
    )
    @ClassOption(packagePrefix = "org.sosy_lab.cpachecker")
    private @Nullable ForcedCovering.Factory forcedCoveringClass = null;

    @Option(secure=true, description="Do not report 'False' result, return UNKNOWN instead. "
        + " Useful for incomplete analysis with no counterexample checking.")
    private boolean reportFalseAsUnknown = false;

    private final ForcedCovering forcedCovering;

    private final ConfigurableProgramAnalysis cpa;
    private final LogManager logger;
    private final ShutdownNotifier shutdownNotifier;

    public CPAAlgorithmFactory(ConfigurableProgramAnalysis cpa, LogManager logger,
        Configuration config, ShutdownNotifier pShutdownNotifier) throws InvalidConfigurationException {

      config.inject(this);
      this.cpa = cpa;
      this.logger = logger;
      this.shutdownNotifier = pShutdownNotifier;

      if (forcedCoveringClass != null) {
        forcedCovering = forcedCoveringClass.create(config, logger, cpa);
      } else {
        forcedCovering = null;
      }

    }

    public CPAAlgorithm newInstance() {
      return new CPAAlgorithm(cpa, logger, shutdownNotifier, forcedCovering, reportFalseAsUnknown);
    }
  }

  public static CPAAlgorithm create(ConfigurableProgramAnalysis cpa, LogManager logger,
      Configuration config, ShutdownNotifier pShutdownNotifier) throws InvalidConfigurationException {

    return new CPAAlgorithmFactory(cpa, logger, config, pShutdownNotifier).newInstance();
  }


  private final ForcedCovering forcedCovering;

  protected final CPAStatistics               stats = new CPAStatistics();

<<<<<<< HEAD
  public final ConfigurableProgramAnalysis cpa;
=======
  private final TransferRelation transferRelation;
  private final MergeOperator mergeOperator;
  private final StopOperator stopOperator;
  private final PrecisionAdjustment precisionAdjustment;
>>>>>>> ed1408bf

  private final LogManager                  logger;

  private final ShutdownNotifier                   shutdownNotifier;

  private final AlgorithmStatus status;

  public CPAAlgorithm(ConfigurableProgramAnalysis cpa, LogManager logger,
      ShutdownNotifier pShutdownNotifier,
      ForcedCovering pForcedCovering,
      boolean pIsImprecise) {

    transferRelation = cpa.getTransferRelation();
    mergeOperator = cpa.getMergeOperator();
    stopOperator = cpa.getStopOperator();
    precisionAdjustment = cpa.getPrecisionAdjustment();
    this.logger = logger;
    this.shutdownNotifier = pShutdownNotifier;
    this.forcedCovering = pForcedCovering;
    status = AlgorithmStatus.SOUND_AND_PRECISE.withPrecise(!pIsImprecise);
  }

  @Override
  public AlgorithmStatus run(final ReachedSet reachedSet) throws CPAException, InterruptedException {
    stats.totalTimer.start();
    try {
      return run0(reachedSet);
    } finally {
      stats.totalTimer.stopIfRunning();
      stats.chooseTimer.stopIfRunning();
      stats.precisionTimer.stopIfRunning();
      stats.transferTimer.stopIfRunning();
      stats.mergeTimer.stopIfRunning();
      stats.stopTimer.stopIfRunning();
      stats.addTimer.stopIfRunning();
      stats.forcedCoveringTimer.stopIfRunning();
    }
  }

<<<<<<< HEAD
  protected AlgorithmStatus run0(final ReachedSet reachedSet) throws CPAException, InterruptedException {
    final TransferRelation transferRelation = cpa.getTransferRelation();
    final MergeOperator mergeOperator = cpa.getMergeOperator();
    final StopOperator stopOperator = cpa.getStopOperator();
    final PrecisionAdjustment precisionAdjustment =
        cpa.getPrecisionAdjustment();

=======
  private AlgorithmStatus run0(final ReachedSet reachedSet) throws CPAException, InterruptedException {
>>>>>>> ed1408bf
    while (reachedSet.hasWaitingState()) {
      shutdownNotifier.shutdownIfNecessary();

      stats.countIterations++;

      // Pick next state using strategy
      // BFS, DFS or top sort according to the configuration
      int size = reachedSet.getWaitlist().size();
      if (size >= stats.maxWaitlistSize) {
        stats.maxWaitlistSize = size;
      }
      stats.countWaitlistSize += size;

      stats.chooseTimer.start();
      final AbstractState state = reachedSet.popFromWaitlist();
      final Precision precision = reachedSet.getPrecision(state);
      stats.chooseTimer.stop();

      logger.log(Level.FINER, "Retrieved state from waitlist");
      try {
        if (handleState(state, precision, reachedSet)) {
          // Prec operator requested break
          return status;
        }
      } catch (Exception e) {
        // re-add the old state to the waitlist, there might be unhandled successors left
        // that otherwise would be forgotten (which would be unsound)
        reachedSet.reAddToWaitlist(state);
        throw e;
      }

    }

    return status.withProgramNeverTerminates(isProgramNeverTerminating(reachedSet));
  }

  /**
   * Handle one state from the waitlist, i.e., produce successors etc.
   * @param state The abstract state that was taken out of the waitlist
   * @param precision The precision for this abstract state.
   * @param reachedSet The reached set.
   * @return true if analysis should terminate, false if analysis should continue with next state
   */
  private boolean handleState(
      final AbstractState state, final Precision precision, final ReachedSet reachedSet)
      throws CPAException, InterruptedException {
    logger.log(Level.ALL, "Current state is", state, "with precision", precision);

    if (forcedCovering != null) {
      stats.forcedCoveringTimer.start();
      try {
        boolean stop = forcedCovering.tryForcedCovering(state, precision, reachedSet);

        if (stop) {
          // TODO: remove state from reached set?
          return false;
        }
      } finally {
        stats.forcedCoveringTimer.stop();
      }
    }

    stats.transferTimer.start();
    Collection<? extends AbstractState> successors;
    try {
      successors = transferRelation.getAbstractSuccessors(state, precision);
    } finally {
      stats.transferTimer.stop();
    }
    // TODO When we have a nice way to mark the analysis result as incomplete,
    // we could continue analysis on a CPATransferException with the next state from waitlist.

    int numSuccessors = successors.size();
    logger.log(Level.FINER, "Current state has", numSuccessors, "successors");
    stats.countSuccessors += numSuccessors;
    stats.maxSuccessors = Math.max(numSuccessors, stats.maxSuccessors);

    for (Iterator<? extends AbstractState> it = successors.iterator(); it.hasNext();) {
      AbstractState successor = it.next();
      shutdownNotifier.shutdownIfNecessary();
      logger.log(Level.FINER, "Considering successor of current state");
      logger.log(Level.ALL, "Successor of", state, "\nis", successor);

      stats.precisionTimer.start();
      PrecisionAdjustmentResult precAdjustmentResult;
      try {
        Optional<PrecisionAdjustmentResult> precAdjustmentOptional =
            precisionAdjustment.prec(
                successor, precision, reachedSet, Functions.<AbstractState>identity(), successor);
        if (!precAdjustmentOptional.isPresent()) {
          continue;
        }
        precAdjustmentResult = precAdjustmentOptional.get();
      } finally {
        stats.precisionTimer.stop();
      }

      successor = precAdjustmentResult.abstractState();
      Precision successorPrecision = precAdjustmentResult.precision();
      Action action = precAdjustmentResult.action();

      if (action == Action.BREAK) {
        stats.stopTimer.start();
        boolean stop;
        try {
          stop = stopOperator.stop(successor, reachedSet.getReached(successor), successorPrecision);
        } finally {
          stats.stopTimer.stop();
        }

        if (AbstractStates.isTargetState(successor) && stop) {
          // don't signal BREAK for covered states
          // no need to call merge and stop either, so just ignore this state
          // and handle next successor
          stats.countStop++;
          logger.log(Level.FINER, "Break was signalled but ignored because the state is covered.");
          continue;

        } else {
          stats.countBreak++;
          logger.log(Level.FINER, "Break signalled, CPAAlgorithm will stop.");

          // add the new state
          reachedSet.add(successor, successorPrecision);

          if (it.hasNext()) {
            // re-add the old state to the waitlist, there are unhandled
            // successors left that otherwise would be forgotten
            reachedSet.reAddToWaitlist(state);
          }

          return true;
        }
      }
      assert action == Action.CONTINUE : "Enum Action has unhandled values!";

      Collection<AbstractState> reached = reachedSet.getReached(successor);

      // An optimization, we don't bother merging if we know that the
      // merge operator won't do anything (i.e., it is merge-sep).
      if (mergeOperator != MergeSepOperator.getInstance() && !reached.isEmpty()) {
        stats.mergeTimer.start();
        try {
          List<AbstractState> toRemove = new ArrayList<>();
          List<Pair<AbstractState, Precision>> toAdd = new ArrayList<>();
          try {
            logger.log(
                Level.FINER, "Considering", reached.size(), "states from reached set for merge");
            for (AbstractState reachedState : reached) {
              shutdownNotifier.shutdownIfNecessary();
              AbstractState mergedState =
                  mergeOperator.merge(successor, reachedState, successorPrecision);

              if (!mergedState.equals(reachedState)) {
                logger.log(Level.FINER, "Successor was merged with state from reached set");
                logger.log(
                    Level.ALL, "Merged", successor, "\nand", reachedState, "\n-->", mergedState);
                stats.countMerge++;

                toRemove.add(reachedState);
                toAdd.add(Pair.of(mergedState, successorPrecision));
              }
            }
          } finally {
            // If we terminate, we should still update the reachedSet if necessary
            // because ARGCPA doesn't like states in toRemove to be in the reachedSet.
            reachedSet.removeAll(toRemove);
            reachedSet.addAll(toAdd);
          }

          if (mergeOperator instanceof ARGMergeJoinCPAEnabledAnalysis) {
            ((ARGMergeJoinCPAEnabledAnalysis) mergeOperator).cleanUp(reachedSet);
          }

        } finally {
          stats.mergeTimer.stop();
        }
      }

      stats.stopTimer.start();
      boolean stop;
      try {
        stop = stopOperator.stop(successor, reached, successorPrecision);
      } finally {
        stats.stopTimer.stop();
      }

<<<<<<< HEAD
          if (reachedSet instanceof USReachedSet) {
            //removing this if-condition increase the number of predicates by 1000 at 10 circles
            //Do not remove!
            UsageStatisticsState USstate = AbstractStates.extractStateByType(successor, UsageStatisticsState.class);
            USstate.saveUnsafesInContainerIfNecessary(successor);
          }

        } else {
          logger.log(Level.FINER,
              "No need to stop, adding successor to waitlist");
=======
      if (stop) {
        logger.log(Level.FINER, "Successor is covered or unreachable, not adding to waitlist");
        stats.countStop++;
>>>>>>> ed1408bf

      } else {
        logger.log(Level.FINER, "No need to stop, adding successor to waitlist");

        stats.addTimer.start();
        reachedSet.add(successor, successorPrecision);
        stats.addTimer.stop();
      }
    }

    return false;
  }

  private boolean isProgramNeverTerminating(final ReachedSet reachedSet) {
    LocationState locationState =
        extractStateByType(reachedSet.getFirstState(), LocationState.class);

    // Consider only forward analysis and a fully explored state space.
    if (!reachedSet.hasWaitingState()
            && locationState != null
            && locationState.getClass().equals(LocationState.class)) {

      String entryFunctionName = locationState.getLocationNode().getFunctionName();

      // The program never terminates if no program end state is in the reached set.
      for (AbstractState state : reachedSet) {
        if (asIterable(state)
            .filter(AutomatonState.class)
            .anyMatch(as -> as.getInternalStateName().equals("STOP"))) {
          return false; // sink state ==> terminating
        }
        if (isTargetState(state)) {
          return false; // target state ==> terminating
        }
        if (asIterable(state)
            .filter(LocationState.class)
            .transform(LocationState::getLocationNode)
            .filter(n -> n.getFunctionName().equals(entryFunctionName))
            .transformAndConcat(n -> CFAUtils.allEnteringEdges(n))
            .transform(CFAEdge::getEdgeType)
            .anyMatch(
                et ->
                    et.equals(FunctionReturnEdge)
                        || et.equals(ReturnStatementEdge)
                        || et.equals(CallToReturnEdge))) {
          return false; // main exit state ==> terminating
        }
        if (extractLocation(state) instanceof CFATerminationNode) {
          return false; // terminating state after __VERIFIER_assume ==> terminating
        }
      }
      return true; // no terminating state found ==> never terminating
    } else {
      return false;
    }
  }

  @Override
  public void collectStatistics(Collection<Statistics> pStatsCollection) {
    if (forcedCovering instanceof StatisticsProvider) {
      ((StatisticsProvider)forcedCovering).collectStatistics(pStatsCollection);
    }
    pStatsCollection.add(stats);
  }
}<|MERGE_RESOLUTION|>--- conflicted
+++ resolved
@@ -27,7 +27,6 @@
 import static org.sosy_lab.cpachecker.cfa.model.CFAEdgeType.FunctionReturnEdge;
 import static org.sosy_lab.cpachecker.cfa.model.CFAEdgeType.ReturnStatementEdge;
 import static org.sosy_lab.cpachecker.util.AbstractStates.asIterable;
-import static org.sosy_lab.cpachecker.util.AbstractStates.extractLocation;
 import static org.sosy_lab.cpachecker.util.AbstractStates.extractStateByType;
 import static org.sosy_lab.cpachecker.util.AbstractStates.isTargetState;
 
@@ -41,11 +40,6 @@
 import java.util.concurrent.TimeUnit;
 import java.util.logging.Level;
 import javax.annotation.Nullable;
-<<<<<<< HEAD
-
-import org.sosy_lab.common.Classes;
-=======
->>>>>>> ed1408bf
 import org.sosy_lab.common.ShutdownNotifier;
 import org.sosy_lab.common.configuration.ClassOption;
 import org.sosy_lab.common.configuration.Configuration;
@@ -73,24 +67,14 @@
 import org.sosy_lab.cpachecker.core.reachedset.ReachedSet;
 import org.sosy_lab.cpachecker.core.reachedset.UnmodifiableReachedSet;
 import org.sosy_lab.cpachecker.cpa.arg.ARGMergeJoinCPAEnabledAnalysis;
-<<<<<<< HEAD
+import org.sosy_lab.cpachecker.cpa.automaton.AutomatonState;
+import org.sosy_lab.cpachecker.cpa.location.LocationState;
 import org.sosy_lab.cpachecker.cpa.usagestatistics.USReachedSet;
 import org.sosy_lab.cpachecker.cpa.usagestatistics.UsageStatisticsState;
 import org.sosy_lab.cpachecker.exceptions.CPAException;
 import org.sosy_lab.cpachecker.util.AbstractStates;
-import org.sosy_lab.cpachecker.util.Pair;
-
-import com.google.common.base.Functions;
-import com.google.common.base.Optional;
-import com.google.common.collect.Iterables;
-=======
-import org.sosy_lab.cpachecker.cpa.automaton.AutomatonState;
-import org.sosy_lab.cpachecker.cpa.location.LocationState;
-import org.sosy_lab.cpachecker.exceptions.CPAException;
-import org.sosy_lab.cpachecker.util.AbstractStates;
 import org.sosy_lab.cpachecker.util.CFAUtils;
 import org.sosy_lab.cpachecker.util.Pair;
->>>>>>> ed1408bf
 
 public class CPAAlgorithm implements Algorithm, StatisticsProvider {
 
@@ -204,14 +188,10 @@
 
   protected final CPAStatistics               stats = new CPAStatistics();
 
-<<<<<<< HEAD
-  public final ConfigurableProgramAnalysis cpa;
-=======
   private final TransferRelation transferRelation;
   private final MergeOperator mergeOperator;
   private final StopOperator stopOperator;
   private final PrecisionAdjustment precisionAdjustment;
->>>>>>> ed1408bf
 
   private final LogManager                  logger;
 
@@ -251,17 +231,7 @@
     }
   }
 
-<<<<<<< HEAD
-  protected AlgorithmStatus run0(final ReachedSet reachedSet) throws CPAException, InterruptedException {
-    final TransferRelation transferRelation = cpa.getTransferRelation();
-    final MergeOperator mergeOperator = cpa.getMergeOperator();
-    final StopOperator stopOperator = cpa.getStopOperator();
-    final PrecisionAdjustment precisionAdjustment =
-        cpa.getPrecisionAdjustment();
-
-=======
   private AlgorithmStatus run0(final ReachedSet reachedSet) throws CPAException, InterruptedException {
->>>>>>> ed1408bf
     while (reachedSet.hasWaitingState()) {
       shutdownNotifier.shutdownIfNecessary();
 
@@ -449,22 +419,16 @@
         stats.stopTimer.stop();
       }
 
-<<<<<<< HEAD
-          if (reachedSet instanceof USReachedSet) {
-            //removing this if-condition increase the number of predicates by 1000 at 10 circles
-            //Do not remove!
-            UsageStatisticsState USstate = AbstractStates.extractStateByType(successor, UsageStatisticsState.class);
-            USstate.saveUnsafesInContainerIfNecessary(successor);
-          }
-
-        } else {
-          logger.log(Level.FINER,
-              "No need to stop, adding successor to waitlist");
-=======
       if (stop) {
         logger.log(Level.FINER, "Successor is covered or unreachable, not adding to waitlist");
         stats.countStop++;
->>>>>>> ed1408bf
+
+        if (reachedSet instanceof USReachedSet) {
+          //removing this if-condition increase the number of predicates by 1000 at 10 circles
+          //Do not remove!
+          UsageStatisticsState USstate = AbstractStates.extractStateByType(successor, UsageStatisticsState.class);
+          USstate.saveUnsafesInContainerIfNecessary(successor);
+        }
 
       } else {
         logger.log(Level.FINER, "No need to stop, adding successor to waitlist");
@@ -499,6 +463,7 @@
         if (isTargetState(state)) {
           return false; // target state ==> terminating
         }
+
         if (asIterable(state)
             .filter(LocationState.class)
             .transform(LocationState::getLocationNode)
@@ -512,7 +477,7 @@
                         || et.equals(CallToReturnEdge))) {
           return false; // main exit state ==> terminating
         }
-        if (extractLocation(state) instanceof CFATerminationNode) {
+        if (state instanceof CFATerminationNode) {
           return false; // terminating state after __VERIFIER_assume ==> terminating
         }
       }
