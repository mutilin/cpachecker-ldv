/*
 *  CPAchecker is a tool for configurable software verification.
 *  This file is part of CPAchecker.
 *
 *  Copyright (C) 2007-2014  Dirk Beyer
 *  All rights reserved.
 *
 *  Licensed under the Apache License, Version 2.0 (the "License");
 *  you may not use this file except in compliance with the License.
 *  You may obtain a copy of the License at
 *
 *      http://www.apache.org/licenses/LICENSE-2.0
 *
 *  Unless required by applicable law or agreed to in writing, software
 *  distributed under the License is distributed on an "AS IS" BASIS,
 *  WITHOUT WARRANTIES OR CONDITIONS OF ANY KIND, either express or implied.
 *  See the License for the specific language governing permissions and
 *  limitations under the License.
 *
 *
 *  CPAchecker web page:
 *    http://cpachecker.sosy-lab.org
 */
package org.sosy_lab.cpachecker.cpa.bam;

import static org.sosy_lab.cpachecker.util.AbstractStates.extractLocation;

import java.util.Deque;
import java.util.HashMap;
import java.util.HashSet;
import java.util.LinkedList;
import java.util.Set;
import java.util.Stack;

import org.sosy_lab.cpachecker.util.Pair;
import org.sosy_lab.cpachecker.cfa.blocks.Block;
import org.sosy_lab.cpachecker.cfa.model.CFAEdge;
import org.sosy_lab.cpachecker.cfa.model.CFANode;
import org.sosy_lab.cpachecker.core.reachedset.ReachedSet;
import org.sosy_lab.cpachecker.cpa.arg.ARGState;

import com.google.common.collect.HashMultimap;
import com.google.common.collect.Multimap;

class BAMARGUtils {
  private BAMARGUtils() {}

  public static Multimap<Block, ReachedSet> gatherReachedSets(BAMCPA cpa, ReachedSet finalReachedSet) {
    Multimap<Block, ReachedSet> result = HashMultimap.create();
    gatherReachedSets(cpa, cpa.getBlockPartitioning().getMainBlock(), finalReachedSet, result);
    return result;
  }

  private static void gatherReachedSets(BAMCPA cpa, Block block, ReachedSet reachedSet, Multimap<Block, ReachedSet> blockToReachedSet) {
    if (blockToReachedSet.containsEntry(block, reachedSet)) {
      return; //avoid looping in recursive block calls
    }

    blockToReachedSet.put(block, reachedSet);

    ARGState firstElement = (ARGState)reachedSet.getFirstState();

    Deque<ARGState> worklist = new LinkedList<>();
    Set<ARGState> processed = new HashSet<>();

    worklist.add(firstElement);

    while (worklist.size() != 0) {
      ARGState currentElement = worklist.removeLast();

      assert reachedSet.contains(currentElement);

      if (processed.contains(currentElement)) {
        continue;
      }
      processed.add(currentElement);

      for (ARGState child : currentElement.getChildren()) {
        CFAEdge edge = currentElement.getEdgeToChild(child);
        if (edge == null) {
          //this is a summary edge
<<<<<<< HEAD
          Pair<Block, ReachedSet> pair = cpa.getTransferRelation().getCachedReachedSet(currentElement, reachedSet.getPrecision(currentElement));
          if (pair != null)
            //if pair = null, it means, that we avoid recursion by going summary edge
            gatherReachedSets(cpa, pair.getFirst(), pair.getSecond(), blockToReachedSet);
=======
          Pair<Block, ReachedSet> pair = getCachedReachedSet(cpa, currentElement);
          gatherReachedSets(cpa, pair.getFirst(), pair.getSecond(), blockToReachedSet);
>>>>>>> 19d36863
        }
        if (!worklist.contains(child)) {
          if (reachedSet.contains(child)) {
            worklist.add(child);
          }
        }
      }
    }
  }

  private static Pair<Block, ReachedSet> getCachedReachedSet(BAMCPA cpa, ARGState root) {
    CFANode rootNode = extractLocation(root);
    Block rootSubtree = cpa.getBlockPartitioning().getBlockForCallNode(rootNode);

    ReachedSet reachSet = cpa.getData().initialStateToReachedSet.get(root);
    assert reachSet != null;
    return Pair.of(rootSubtree, reachSet);
  }

  public static ARGState copyARG(ARGState pRoot) {
    HashMap<ARGState, ARGState> stateToCopyElem = new HashMap<>();
    HashSet<ARGState> visited = new HashSet<>();
    Stack<ARGState> toVisit = new Stack<>();
    ARGState current, copyState, copyStateInner;

    visited.add(pRoot);
    toVisit.add(pRoot);

    while (!toVisit.isEmpty()) {
      current = toVisit.pop();

      if (stateToCopyElem.get(current) == null) {
        copyState = copyNode(current);
        stateToCopyElem.put(current, copyState);
      } else {
        copyState = stateToCopyElem.get(current);
      }

      for (ARGState c : current.getChildren()) {
        if (stateToCopyElem.get(c) == null) {
          copyStateInner = copyNode(c);
          stateToCopyElem.put(c, copyStateInner);
        } else {
          copyStateInner = stateToCopyElem.get(c);
        }
        copyStateInner.addParent(copyState);
        if (!visited.contains(c)) {
          visited.add(c);
          toVisit.add(c);
        }
      }

      if (current.isCovered()) {
        if (stateToCopyElem.get(current.getCoveringState()) == null) {
          copyStateInner = copyNode(current.getCoveringState());
          stateToCopyElem.put(current.getCoveringState(), copyStateInner);
        } else {
          copyStateInner = stateToCopyElem.get(current.getCoveringState());
        }
        if (!visited.contains(current.getCoveringState())) {
          visited.add(current.getCoveringState());
          toVisit.add(current.getCoveringState());
        }
        copyState.setCovered(copyStateInner);
      }
    }
    return stateToCopyElem.get(pRoot);
  }

  private static ARGState copyNode(ARGState toCopy) {
    ARGState copyState;
    if (toCopy instanceof BAMARGBlockStartState) {
      copyState = new BAMARGBlockStartState(toCopy.getWrappedState(), null);
      ((BAMARGBlockStartState) copyState).setAnalyzedBlock(((BAMARGBlockStartState) toCopy).getAnalyzedBlock());
    } else {
      copyState = new ARGState(toCopy.getWrappedState(), null);
    }
    return copyState;
  }
}<|MERGE_RESOLUTION|>--- conflicted
+++ resolved
@@ -79,15 +79,8 @@
         CFAEdge edge = currentElement.getEdgeToChild(child);
         if (edge == null) {
           //this is a summary edge
-<<<<<<< HEAD
-          Pair<Block, ReachedSet> pair = cpa.getTransferRelation().getCachedReachedSet(currentElement, reachedSet.getPrecision(currentElement));
-          if (pair != null)
-            //if pair = null, it means, that we avoid recursion by going summary edge
-            gatherReachedSets(cpa, pair.getFirst(), pair.getSecond(), blockToReachedSet);
-=======
           Pair<Block, ReachedSet> pair = getCachedReachedSet(cpa, currentElement);
           gatherReachedSets(cpa, pair.getFirst(), pair.getSecond(), blockToReachedSet);
->>>>>>> 19d36863
         }
         if (!worklist.contains(child)) {
           if (reachedSet.contains(child)) {
