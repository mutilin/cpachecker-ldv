/*
 *  CPAchecker is a tool for configurable software verification.
 *  This file is part of CPAchecker.
 *
 *  Copyright (C) 2007-2013  Dirk Beyer
 *  All rights reserved.
 *
 *  Licensed under the Apache License, Version 2.0 (the "License");
 *  you may not use this file except in compliance with the License.
 *  You may obtain a copy of the License at
 *
 *      http://www.apache.org/licenses/LICENSE-2.0
 *
 *  Unless required by applicable law or agreed to in writing, software
 *  distributed under the License is distributed on an "AS IS" BASIS,
 *  WITHOUT WARRANTIES OR CONDITIONS OF ANY KIND, either express or implied.
 *  See the License for the specific language governing permissions and
 *  limitations under the License.
 *
 *
 *  CPAchecker web page:
 *    http://cpachecker.sosy-lab.org
 */
package org.sosy_lab.cpachecker.cpa.abm;

import static com.google.common.base.Preconditions.checkNotNull;
import static org.sosy_lab.cpachecker.util.AbstractStates.*;

import java.util.ArrayDeque;
import java.util.ArrayList;
import java.util.Collection;
import java.util.Collections;
import java.util.Deque;
import java.util.HashMap;
import java.util.HashSet;
import java.util.LinkedHashSet;
import java.util.LinkedList;
import java.util.List;
import java.util.Map;
import java.util.Set;
import java.util.Stack;
import java.util.logging.Level;

import org.sosy_lab.common.LogManager;
import org.sosy_lab.common.Pair;
import org.sosy_lab.common.Timer;
import org.sosy_lab.common.configuration.Configuration;
import org.sosy_lab.common.configuration.InvalidConfigurationException;
import org.sosy_lab.common.configuration.Option;
import org.sosy_lab.common.configuration.Options;
import org.sosy_lab.cpachecker.cfa.blocks.Block;
import org.sosy_lab.cpachecker.cfa.blocks.BlockPartitioning;
import org.sosy_lab.cpachecker.cfa.model.CFAEdge;
import org.sosy_lab.cpachecker.cfa.model.CFANode;
import org.sosy_lab.cpachecker.cfa.model.FunctionEntryNode;
<<<<<<< HEAD
import org.sosy_lab.cpachecker.cfa.model.c.CFunctionCallEdge;
=======
import org.sosy_lab.cpachecker.core.ShutdownNotifier;
>>>>>>> d7a445a3
import org.sosy_lab.cpachecker.core.algorithm.CPAAlgorithm;
import org.sosy_lab.cpachecker.core.algorithm.CPALocalSaveAlgorithm;
import org.sosy_lab.cpachecker.core.interfaces.AbstractState;
import org.sosy_lab.cpachecker.core.interfaces.Precision;
import org.sosy_lab.cpachecker.core.interfaces.Reducer;
import org.sosy_lab.cpachecker.core.interfaces.TransferRelation;
import org.sosy_lab.cpachecker.core.interfaces.pcc.ProofChecker;
import org.sosy_lab.cpachecker.core.reachedset.ReachedSet;
import org.sosy_lab.cpachecker.core.reachedset.ReachedSetFactory;
import org.sosy_lab.cpachecker.core.reachedset.UnmodifiableReachedSet;
import org.sosy_lab.cpachecker.cpa.arg.ARGPath;
import org.sosy_lab.cpachecker.cpa.arg.ARGReachedSet;
import org.sosy_lab.cpachecker.cpa.arg.ARGState;
import org.sosy_lab.cpachecker.cpa.callstack.CallstackCPA;
import org.sosy_lab.cpachecker.cpa.callstack.CallstackReducer;
import org.sosy_lab.cpachecker.cpa.callstack.CallstackState;
import org.sosy_lab.cpachecker.cpa.callstack.CallstackTransferRelation;
import org.sosy_lab.cpachecker.cpa.lockstatistics.LockStatisticsCPA;
import org.sosy_lab.cpachecker.cpa.lockstatistics.LockStatisticsReducer;
import org.sosy_lab.cpachecker.cpa.lockstatistics.LockStatisticsState;
import org.sosy_lab.cpachecker.cpa.predicate.PredicateAbstractState;
import org.sosy_lab.cpachecker.exceptions.CPAException;
import org.sosy_lab.cpachecker.exceptions.CPATransferException;
import org.sosy_lab.cpachecker.exceptions.HandleCodeException;
import org.sosy_lab.cpachecker.exceptions.StopAnalysisException;
import org.sosy_lab.cpachecker.util.AbstractStates;
import org.sosy_lab.cpachecker.util.CPAs;
import org.sosy_lab.cpachecker.util.Precisions;

import com.google.common.collect.HashMultimap;
import com.google.common.collect.Iterables;
import com.google.common.collect.Multimap;

@Options(prefix="cpa.abm")
public class ABMTransferRelation implements TransferRelation, ABMRestoreStack {

  private class AbstractStateHash {

    private final Object wrappedHash;
    private final Block context;

    private final AbstractState predicateKey;
    private final Precision precisionKey;

    public AbstractStateHash(AbstractState pPredicateKey, Precision pPrecisionKey, Block pContext) {
      wrappedHash = wrappedReducer.getHashCodeForState(pPredicateKey, pPrecisionKey);
      context = checkNotNull(pContext);

      predicateKey = pPredicateKey;
      precisionKey = pPrecisionKey;
    }

    @Override
    public boolean equals(Object pObj) {
      if (!(pObj instanceof AbstractStateHash)) { return false; }
      AbstractStateHash other = (AbstractStateHash) pObj;
      equalsTimer.start();
      try {
        return context.equals(other.context)
            && wrappedHash.equals(other.wrappedHash);
      } finally {
        equalsTimer.stop();
      }
    }

    @Override
    public int hashCode() {
      hashingTimer.start();
      try {
        return wrappedHash.hashCode() * 17 + context.hashCode();
      } finally {
        hashingTimer.stop();
      }
    }

    @Override
    public String toString() {
      return "AbstractStateHash [hash=" + hashCode() + ", wrappedHash=" + wrappedHash + ", context="
          + context + ", predicateKey=" + predicateKey + ", precisionKey="
          + precisionKey + "]";
    }
  }

  private class Cache {

    private final Map<AbstractStateHash, ReachedSet> preciseReachedCache = new HashMap<>();
    private final Map<AbstractStateHash, ReachedSet> unpreciseReachedCache =
        new HashMap<>();

    private final Map<AbstractStateHash, Collection<AbstractState>> returnCache = new HashMap<>();
    private final Map<AbstractStateHash, ARGState> blockARGCache = new HashMap<>();

    private ARGState lastAnalyzedBlock = null;

    private AbstractStateHash getHashCode(AbstractState predicateKey, Precision precisionKey, Block context) {
      return new AbstractStateHash(predicateKey, precisionKey, context);
    }

    private void put(AbstractState predicateKey, Precision precisionKey, Block context, ReachedSet item) {
      AbstractStateHash hash = getHashCode(predicateKey, precisionKey, context);
      assert !preciseReachedCache.containsKey(hash);
      preciseReachedCache.put(hash, item);
    }

    private void put(AbstractState predicateKey, Precision precisionKey, Block context, Collection<AbstractState> item,
        ARGState rootOfBlock) {
      AbstractStateHash hash = getHashCode(predicateKey, precisionKey, context);
      assert allStatesContainedInReachedSet(item, preciseReachedCache.get(hash));
      returnCache.put(hash, item);
      blockARGCache.put(hash, rootOfBlock);
      setLastAnalyzedBlock(hash);
    }

    private boolean allStatesContainedInReachedSet(Collection<AbstractState> pElements, ReachedSet reached) {
      for (AbstractState e : pElements) {
        if (!reached.contains(e)) { return false; }
      }
      return true;
    }

    private void removeReturnEntry(AbstractState predicateKey, Precision precisionKey, Block context) {
      returnCache.remove(getHashCode(predicateKey, precisionKey, context));
    }

    public void removeBlockEntry(AbstractState predicateKey, Precision precisionKey, Block context) {
      blockARGCache.remove(getHashCode(predicateKey, precisionKey, context));
    }

    private Pair<ReachedSet, Collection<AbstractState>> get(AbstractState predicateKey, Precision precisionKey,
        Block context) {
      AbstractStateHash hash = getHashCode(predicateKey, precisionKey, context);

      ReachedSet result = preciseReachedCache.get(hash);
      if (result != null) {
        setLastAnalyzedBlock(hash);
        return Pair.of(result, returnCache.get(hash));
      }

      if (aggressiveCaching) {
        result = unpreciseReachedCache.get(hash);
        if (result != null) {
          setLastAnalyzedBlock(getHashCode(predicateKey, result.getPrecision(result.getFirstState()), context));
          return Pair.of(result,
              returnCache.get(getHashCode(predicateKey, result.getPrecision(result.getFirstState()), context)));
        }

        //search for similar entry
        Pair<ReachedSet, Collection<AbstractState>> pair = lookForSimilarState(predicateKey, precisionKey, context);
        if (pair != null) {
          //found similar element, use this
          unpreciseReachedCache.put(hash, pair.getFirst());
          setLastAnalyzedBlock(getHashCode(predicateKey, pair.getFirst().getPrecision(pair.getFirst().getFirstState()),
              context));
          return pair;
        }
      }

      lastAnalyzedBlock = null;
      return Pair.of(null, null);
    }

    private void setLastAnalyzedBlock(AbstractStateHash pHash) {
      if (PCCInformation.isPCCEnabled()) {
        lastAnalyzedBlock = blockARGCache.get(pHash);
      }
    }

    private ARGState getLastAnalyzedBlock() {
      return lastAnalyzedBlock;
    }

    private Pair<ReachedSet, Collection<AbstractState>> lookForSimilarState(AbstractState pPredicateKey,
        Precision pPrecisionKey, Block pContext) {
      searchingTimer.start();
      try {
        int min = Integer.MAX_VALUE;
        Pair<ReachedSet, Collection<AbstractState>> result = null;

        for (AbstractStateHash cacheKey : preciseReachedCache.keySet()) {
          //searchKey != cacheKey, check whether it is the same if we ignore the precision
          AbstractStateHash ignorePrecisionSearchKey = getHashCode(pPredicateKey, cacheKey.precisionKey, pContext);
          if (ignorePrecisionSearchKey.equals(cacheKey)) {
            int distance = wrappedReducer.measurePrecisionDifference(pPrecisionKey, cacheKey.precisionKey);
            if (distance < min) { //prefer similar precisions
              min = distance;
              result =
                  Pair.of(preciseReachedCache.get(ignorePrecisionSearchKey), returnCache.get(ignorePrecisionSearchKey));
            }
          }
        }

        return result;
      } finally {
        searchingTimer.stop();
      }
    }

    private void findCacheMissCause(AbstractState pPredicateKey, Precision pPrecisionKey, Block pContext) {
      AbstractStateHash searchKey = getHashCode(pPredicateKey, pPrecisionKey, pContext);
      for (AbstractStateHash cacheKey : preciseReachedCache.keySet()) {
        assert !searchKey.equals(cacheKey);
        //searchKey != cacheKey, check whether it is the same if we ignore the precision
        AbstractStateHash ignorePrecisionSearchKey = getHashCode(pPredicateKey, cacheKey.precisionKey, pContext);
        if (ignorePrecisionSearchKey.equals(cacheKey)) {
          precisionCausedMisses++;
          return;
        }
        //precision was not the cause. Check abstraction.
        AbstractStateHash ignoreAbsSearchKey = getHashCode(cacheKey.predicateKey, pPrecisionKey, pContext);
        if (ignoreAbsSearchKey.equals(cacheKey)) {
          abstractionCausedMisses++;
          return;
        }
      }
      noSimilarCausedMisses++;
    }

    private void clear() {
      preciseReachedCache.clear();
      unpreciseReachedCache.clear();
      returnCache.clear();
    }

    private boolean containsPreciseKey(AbstractState predicateKey, Precision precisionKey, Block context) {
      AbstractStateHash hash = getHashCode(predicateKey, precisionKey, context);
      return preciseReachedCache.containsKey(hash);
    }

    public void updatePrecisionForEntry(AbstractState predicateKey, Precision precisionKey, Block context,
        Precision newPrecisionKey) {
      AbstractStateHash hash = getHashCode(predicateKey, precisionKey, context);
      ReachedSet reachedSet = preciseReachedCache.get(hash);
      if (reachedSet != null) {
        preciseReachedCache.remove(hash);
        preciseReachedCache.put(getHashCode(predicateKey, newPrecisionKey, context), reachedSet);
      }
    }

    public Collection<ReachedSet> getAllCachedReachedStates() {
      return preciseReachedCache.values();
    }
  }

  @Options
  private static class PCCInformation {

    @Option(name = "pcc.proofgen.doPCC", description = "")
    private boolean doPCC = false;

    private static PCCInformation instance = null;

    private PCCInformation(Configuration pConfig) throws InvalidConfigurationException {
      pConfig.inject(this);
    }

    public static void instantiate(Configuration pConfig) throws InvalidConfigurationException {
      instance = new PCCInformation(pConfig);
    }

    public static boolean isPCCEnabled() {
      return instance.doPCC;
    }

  }

  @Option(description = "if enabled, cache queries also consider blocks with non-matching precision for reuse.")
  private boolean aggressiveCaching = true;

  private final Cache argCache = new Cache();

  private final Map<AbstractState, ReachedSet> abstractStateToReachedSet = new HashMap<>();
  private final Map<AbstractState, AbstractState> expandedToReducedCache = new HashMap<>();

  private Block currentBlock;
  private LinkedList<Block> BlockStack = new LinkedList<>();

  private BlockPartitioning partitioning;
  private int depth = 0;

  private final LogManager logger;
  private CPAAlgorithm algorithm;
  private final TransferRelation wrappedTransfer;
  private final ReachedSetFactory reachedSetFactory;
  private final Reducer wrappedReducer;
  private final ABMPrecisionAdjustment prec;
  private final ABMCPA abmCPA;
<<<<<<< HEAD
  private final CallstackTransferRelation callstackTransfer;

  private final String entryFunction;
=======
  private final ProofChecker wrappedProofChecker;
>>>>>>> d7a445a3

  private Map<AbstractState, Precision> forwardPrecisionToExpandedPrecision;
  private Map<Pair<ARGState, Block>, Collection<ARGState>> correctARGsForBlocks = null;

  //Stats
  @Option(
      description = "if enabled, the reached set cache is analysed for each cache miss to find the cause of the miss.")
  boolean gatherCacheMissStatistics = false;
  int cacheMisses = 0;
  int partialCacheHits = 0;
  int fullCacheHits = 0;
  int maxRecursiveDepth = 0;
  int abstractionCausedMisses = 0;
  int precisionCausedMisses = 0;
  int noSimilarCausedMisses = 0;

  final Timer hashingTimer = new Timer();
  final Timer equalsTimer = new Timer();
  final Timer recomputeARTTimer = new Timer();
  final Timer removeCachedSubtreeTimer = new Timer();
  final Timer removeSubtreeTimer = new Timer();
  final Timer searchingTimer = new Timer();

<<<<<<< HEAD
  public ABMTransferRelation(Configuration pConfig, LogManager pLogger, ABMCPA abmCpa,
      ReachedSetFactory pReachedSetFactory) throws InvalidConfigurationException {
    pConfig.inject(this);
    logger = pLogger;
    //TODO make it better
    String saveLocal = pConfig.getProperty("analysis.saveLocalResults");
    if (saveLocal != null && saveLocal.equals("true")) {
      algorithm = new CPALocalSaveAlgorithm(abmCpa, logger, pConfig);
    } else {
      algorithm = new CPAAlgorithm(abmCpa, logger, pConfig);
    }
=======


  public ABMTransferRelation(Configuration pConfig, LogManager pLogger, ABMCPA abmCpa, ProofChecker wrappedChecker,
      ReachedSetFactory pReachedSetFactory, ShutdownNotifier pShutdownNotifier) throws InvalidConfigurationException {
    pConfig.inject(this);
    logger = pLogger;
    algorithm = new CPAAlgorithm(abmCpa, logger, pConfig, pShutdownNotifier);
>>>>>>> d7a445a3
    reachedSetFactory = pReachedSetFactory;
    wrappedTransfer = abmCpa.getWrappedCpa().getTransferRelation();
    wrappedReducer = abmCpa.getReducer();
    callstackTransfer = (CallstackTransferRelation) (CPAs.retrieveCPA(abmCpa, CallstackCPA.class)).getTransferRelation();
    prec = abmCpa.getPrecisionAdjustment();
    PCCInformation.instantiate(pConfig);
    abmCPA = abmCpa;
    wrappedProofChecker = wrappedChecker;

    LockStatisticsCPA tmpCpa;
    if ((tmpCpa = CPAs.retrieveCPA(abmCpa, LockStatisticsCPA.class)) != null) {
      ((LockStatisticsReducer)tmpCpa.getReducer()).setRestorator(this);
    }
    assert wrappedReducer != null;

    entryFunction = pConfig.getProperty("analysis.entryFunction");
  }

  void setForwardPrecisionToExpandedPrecision(
      Map<AbstractState, Precision> pForwardPrecisionToExpandedPrecision) {
    forwardPrecisionToExpandedPrecision = pForwardPrecisionToExpandedPrecision;
  }

  void setBlockPartitioning(BlockPartitioning pManager) {
    partitioning = pManager;
    currentBlock = partitioning.getMainBlock();
  }

  public BlockPartitioning getBlockPartitioning() {
    assert partitioning != null;
    return partitioning;
  }

  @Override
  public Collection<? extends AbstractState> getAbstractSuccessors(
      AbstractState pElement, Precision pPrecision, CFAEdge edge)
      throws CPATransferException, InterruptedException {

    Block nextBlock;
    forwardPrecisionToExpandedPrecision.clear();

    if (edge == null) {

      CFANode node = extractLocation(pElement);

      if (partitioning.isCallNode(node)) {
        //we have to start a recursive analysis
        nextBlock = partitioning.getBlockForCallNode(node);
        if (nextBlock.equals(currentBlock)) {
          //we are already in same context
          //thus we already did the recursive call or we a recursion in the cachedSubtrees
          //the latter isn't supported yet, but in the the former case we can classically do the post operation
          if (BlockStack.size() == 0) {
            BlockStack.add(currentBlock);
          }
          logger.log(Level.FINER, "\nnextBlock = currentBlock, get successors");
          return attachAdditionalInfoToCallNodes(wrappedTransfer.getAbstractSuccessors(pElement, pPrecision, edge));
        }
        if (BlockStack.contains(nextBlock)) {
          logger.log(Level.FINER, "BlockStack contains nextBlock");
          //We shouldn't be here
          throw new HandleCodeException("ABM detects recursion");
        }
        if (isHeadOfMainFunction(node)) {
          //skip main function
          return attachAdditionalInfoToCallNodes(wrappedTransfer.getAbstractSuccessors(pElement, pPrecision, edge));
        }


        //Create ReachSet with node as initial element (+ add corresponding Location+CallStackElement)
        //do an CPA analysis to get the complete reachset
        //if lastElement is error State
        // -> return lastElement and break at precision adjustment
        //else
        // -> compute which states refer to return nodes
        // -> return these states as successor
        // -> cache the result

        logger.log(Level.FINER, "Starting recursive analysis of depth", ++depth);
        logger.log(Level.ALL, "Starting element:", pElement);
        maxRecursiveDepth = Math.max(depth, maxRecursiveDepth);

        Block outerSubtree = currentBlock;
        currentBlock = partitioning.getBlockForCallNode(node);
        BlockStack.add(currentBlock);
        Collection<Pair<AbstractState, Precision>> reducedResult = performCompositeAnalysis(pElement, pPrecision, node);

        logger.log(Level.FINER, "Current stack size = " + BlockStack.size());
        logger.log(Level.FINER, "Recursive analysis of depth", depth--, "finished");
        logger.log(Level.ALL, "Resulting elements:", reducedResult);

        addBlockAnalysisInfo(pElement);

        List<AbstractState> expandedResult = new ArrayList<>(reducedResult.size());
        for (Pair<AbstractState, Precision> reducedPair : reducedResult) {
          AbstractState reducedState = reducedPair.getFirst();
          Precision reducedPrecision = reducedPair.getSecond();

          if (reducedState == ABMARGBlockStartState.getDummy()) {
            ((ABMARGBlockStartState)reducedState).addParent((ARGState) pElement);
            expandedResult.add(reducedState);
            return expandedResult;
          }

          ARGState expandedState =
              (ARGState) wrappedReducer.getVariableExpandedState(pElement, currentBlock, reducedState);
          expandedToReducedCache.put(expandedState, reducedState);

          Precision expandedPrecision =
              wrappedReducer.getVariableExpandedPrecision(pPrecision, outerSubtree, reducedPrecision);

          expandedState.addParent((ARGState) pElement);
          expandedResult.add(expandedState);

          forwardPrecisionToExpandedPrecision.put(expandedState, expandedPrecision);
        }
        BlockStack.removeLast();
        logger.log(Level.ALL, "Expanded results:", expandedResult);

        currentBlock = outerSubtree;

        return attachAdditionalInfoToCallNodes(expandedResult);
      } else {
        List<AbstractState> result = new ArrayList<>();
        for (int i = 0; i < node.getNumLeavingEdges(); i++) {
          CFAEdge e = node.getLeavingEdge(i);
<<<<<<< HEAD
          if (e instanceof CFunctionCallEdge) {
            //need to check recursion here
            for (Block block : BlockStack) {
              if (block.getCallNode().equals(e.getSuccessor())) {
                //go throw block, where we've already been
                callstackTransfer.setFlag();
                e = node.getLeavingSummaryEdge();
                result.addAll(getAbstractSuccessors0(pElement, pPrecision, e));
                return attachAdditionalInfoToCallNodes(result);
              }
            }
          }
=======
>>>>>>> d7a445a3
          result.addAll(getAbstractSuccessors0(pElement, pPrecision, e));
        }
        return attachAdditionalInfoToCallNodes(result);
      }
    } else {
      return attachAdditionalInfoToCallNodes(getAbstractSuccessors0(pElement, pPrecision, edge));
    }
  }

  private Collection<? extends AbstractState> getAbstractSuccessors0(AbstractState pElement, Precision pPrecision,
      CFAEdge edge) throws CPATransferException, InterruptedException {
    assert edge != null;

    CFANode currentNode = edge.getPredecessor();

    Block currentNodeBlock = partitioning.getBlockForReturnNode(currentNode);
    if (currentNodeBlock != null && !currentBlock.equals(currentNodeBlock)
        && currentNodeBlock.getNodes().contains(edge.getSuccessor())) {
      // we are not analyzing the block corresponding to currentNode (currentNodeBlock) but the currentNodeBlock is inside of this block
      // avoid a reanalysis
      //return wrappedTransfer.getAbstractSuccessors(pElement, pPrecision, edge);
      return Collections.emptySet();
    }

    if (currentBlock.isReturnNode(currentNode) && !currentBlock.getNodes().contains(edge.getSuccessor())) {
      // do not perform analysis beyond the current block
      return Collections.emptySet();
    }
    return attachAdditionalInfoToCallNodes(wrappedTransfer.getAbstractSuccessors(pElement, pPrecision, edge));
  }


  private boolean isHeadOfMainFunction(CFANode currentNode) {
    return currentNode instanceof FunctionEntryNode && currentNode.getNumEnteringEdges() == 0;
  }


  private Collection<Pair<AbstractState, Precision>> performCompositeAnalysis(AbstractState initialState,
      Precision initialPrecision, CFANode node) throws InterruptedException, RecursiveAnalysisFailedException {
    try {
      AbstractState reducedInitialState = wrappedReducer.getVariableReducedState(initialState, currentBlock, node);
      Precision reducedInitialPrecision = wrappedReducer.getVariableReducedPrecision(initialPrecision, currentBlock);
      Pair<ReachedSet, Collection<AbstractState>> pair =
          argCache.get(reducedInitialState, reducedInitialPrecision, currentBlock);
      ReachedSet reached = pair.getFirst();
      Collection<AbstractState> returnElements = pair.getSecond();

      abstractStateToReachedSet.put(initialState, reached);

      if (returnElements != null) {
        assert reached != null;
        fullCacheHits++;
        logger.log(Level.FINER, "State is already traversed");
        return imbueAbstractStatesWithPrecision(reached, returnElements);
      }

      if (reached != null) {
        //at least we have partly computed reach set cached
        partialCacheHits++;
      } else {
        //compute the subgraph specification from scratch
        cacheMisses++;

        if (gatherCacheMissStatistics) {
          argCache.findCacheMissCause(reducedInitialState, reducedInitialPrecision, currentBlock);
        }

        reached = createInitialReachedSet(reducedInitialState, reducedInitialPrecision);
        argCache.put(reducedInitialState, reducedInitialPrecision, currentBlock, reached);
        abstractStateToReachedSet.put(initialState, reached);
      }
      algorithm.run(reached);
      // if the element is an error element
      AbstractState lastElement = reached.getLastState();
      if (isTargetState(lastElement)) {
        //found a target state inside a recursive subgraph call
        //this needs to be propagated to outer subgraph (till main is reached)
        returnElements = Collections.singletonList(lastElement);

      } else if (reached.hasWaitingState()) {
        //no target state, but waiting elements
        //analysis failed -> also break this analysis
        prec.breakAnalysis();
        return Collections.singletonList(Pair.of(
            (AbstractState) ABMARGBlockStartState.createDummy(reducedInitialState),
            reducedInitialPrecision)); //dummy element
      } else {
        returnElements = AbstractStates.filterLocations(reached, currentBlock.getReturnNodes())
            .toList();

        //If we have LockStatisticsCPA, we should change a bit returned states
        if (AbstractStates.extractStateByType(initialState, LockStatisticsState.class) != null) {
          LockStatisticsState currentState;
          CallstackReducer reducer = (CallstackReducer)CPAs.retrieveCPA(abmCPA, CallstackCPA.class).getReducer();
          for (AbstractState returnState : returnElements) {
            currentState = AbstractStates.extractStateByType(returnState, LockStatisticsState.class);
            currentState.reduceCallstack(reducer, node);
          }
        }
      }

      ARGState rootOfBlock = null;
      if (PCCInformation.isPCCEnabled()) {
        if (!(reached.getFirstState() instanceof ARGState)) { throw new CPATransferException(
            "Cannot build proof, ARG, for ABM analysis."); }
        rootOfBlock = ABMARGUtils.copyARG((ARGState) reached.getFirstState());
      }
      argCache.put(reducedInitialState, reached.getPrecision(reached.getFirstState()), currentBlock, returnElements,
          rootOfBlock);

      return imbueAbstractStatesWithPrecision(reached, returnElements);
    } catch (StopAnalysisException e) {
      throw new RecursiveAnalysisFailedException(e);
    } catch (CPAException e) {
      throw new RecursiveAnalysisFailedException(e);
    }
  }


  private List<Pair<AbstractState, Precision>> imbueAbstractStatesWithPrecision(
      ReachedSet pReached, Collection<AbstractState> pElements) {
    List<Pair<AbstractState, Precision>> result = new ArrayList<>();
    for (AbstractState ele : pElements) {
      result.add(Pair.of(ele, pReached.getPrecision(ele)));
    }
    return result;
  }

  private Collection<? extends AbstractState> attachAdditionalInfoToCallNodes(
      Collection<? extends AbstractState> pSuccessors) {
    if (PCCInformation.isPCCEnabled()) {
      List<AbstractState> successorsWithExtendedInfo = new ArrayList<>(pSuccessors.size());
      for (AbstractState elem : pSuccessors) {
        if (!(elem instanceof ARGState)) { return pSuccessors; }
        if (!(elem instanceof ABMARGBlockStartState)) {
          successorsWithExtendedInfo.add(createAdditionalInfo((ARGState) elem));
        } else {
          successorsWithExtendedInfo.add(elem);
        }
      }
      return successorsWithExtendedInfo;
    }
    return pSuccessors;
  }

  protected AbstractState attachAdditionalInfoToCallNode(AbstractState pElem) {
    if (!(pElem instanceof ABMARGBlockStartState) && PCCInformation.isPCCEnabled() && pElem instanceof ARGState) { return createAdditionalInfo((ARGState) pElem); }
    return pElem;
  }

  private ARGState createAdditionalInfo(ARGState pElem) {
    CFANode node = AbstractStates.extractLocation(pElem);
    if (partitioning.isCallNode(node) && !partitioning.getBlockForCallNode(node).equals(currentBlock)) {
      ABMARGBlockStartState replaceWith = new ABMARGBlockStartState(pElem.getWrappedState(), null);
      replaceInARG(pElem, replaceWith);
      return replaceWith;
    }
    return pElem;
  }

  private void replaceInARG(ARGState toReplace, ARGState replaceWith) {
    for (ARGState p : toReplace.getParents()) {
      replaceWith.addParent(p);
    }
    for (ARGState c : toReplace.getChildren()) {
      c.addParent(replaceWith);
    }
    if (toReplace.isCovered()) {
      replaceWith.setCovered(toReplace.getCoveringState());
    }
    List<ARGState> willCover = new ArrayList<>(toReplace.getCoveredByThis().size());
    for (ARGState cov : toReplace.getCoveredByThis()) {
      willCover.add(cov);
    }
    toReplace.removeFromARG();
    for (ARGState cov : willCover) {
      cov.setCovered(replaceWith);
    }
  }

  private void addBlockAnalysisInfo(AbstractState pElement) throws CPATransferException {
    if (PCCInformation.isPCCEnabled()) {
      if (argCache.getLastAnalyzedBlock() == null || !(pElement instanceof ABMARGBlockStartState)) { throw new CPATransferException(
          "Cannot build proof, ARG, for ABM analysis."); }
      PredicateAbstractState pred = extractStateByType(pElement, PredicateAbstractState.class);
      if (pred == null) {
        ((ABMARGBlockStartState) pElement).setAnalyzedBlock(argCache.getLastAnalyzedBlock());
      } else {
        ((ABMARGBlockStartState) pElement).setAnalyzedBlock(argCache.getLastAnalyzedBlock());
      }
    }
  }

  private ReachedSet createInitialReachedSet(AbstractState initialState, Precision initialPredicatePrecision) {
    ReachedSet reached = reachedSetFactory.create();
    reached.add(initialState, initialPredicatePrecision);
    return reached;
  }

  void removeSubtree(ARGReachedSet mainReachedSet, ARGPath pPath,
      ARGState element, List<Precision> pNewPrecisions,
      List<Class<? extends Precision>> pNewPrecisionTypes,
      Map<ARGState, ARGState> pPathElementToReachedState) {
    removeSubtreeTimer.start();

    List<ARGState> path = trimPath(pPath, element);
    assert path.get(path.size() - 1).equals(element);

    Set<ARGState> relevantCallNodes = getRelevantDefinitionNodes(path);

    Set<Pair<ARGReachedSet, ARGState>> neededRemoveSubtreeCalls = new LinkedHashSet<>();
    Set<Pair<ARGState, ARGState>> neededRemoveCachedSubtreeCalls = new LinkedHashSet<>();

    ARGState lastElement = null;
    //iterate from root to element and remove all subtrees for subgraph calls
    for (ARGState pathElement : Iterables.skip(path, 1)) {
      if (pathElement.equals(element)) {
        break;
      }

      if (relevantCallNodes.contains(pathElement)) {
        ARGState currentElement = pPathElementToReachedState.get(pathElement);

        if (lastElement == null) {
          neededRemoveSubtreeCalls.add(Pair.of(mainReachedSet, currentElement));
        } else {
          neededRemoveCachedSubtreeCalls.add(Pair.of(lastElement, currentElement));
        }

        lastElement = currentElement;
      }
    }

    if (aggressiveCaching) {
      ensureExactCacheHitsOnPath(mainReachedSet, pPath, element, pNewPrecisions, pPathElementToReachedState,
          neededRemoveCachedSubtreeCalls);
    }

    for (Pair<ARGReachedSet, ARGState> removeSubtreeArguments : neededRemoveSubtreeCalls) {
      removeSubtree(removeSubtreeArguments.getFirst(), removeSubtreeArguments.getSecond());
    }

    for (Pair<ARGState, ARGState> removeCachedSubtreeArguments : neededRemoveCachedSubtreeCalls) {
      removeCachedSubtree(removeCachedSubtreeArguments.getFirst(), removeCachedSubtreeArguments.getSecond(), null, pNewPrecisionTypes);
    }

    if (lastElement == null) {
      removeSubtree(mainReachedSet, pPathElementToReachedState.get(element), pNewPrecisions, pNewPrecisionTypes);
    } else {
      removeCachedSubtree(lastElement, pPathElementToReachedState.get(element), pNewPrecisions, pNewPrecisionTypes);
    }

    removeSubtreeTimer.stop();
  }

  private void ensureExactCacheHitsOnPath(ARGReachedSet mainReachedSet, ARGPath pPath, ARGState pElement,
      List<Precision> pNewPrecisions, Map<ARGState, ARGState> pPathElementToReachedState,
      Set<Pair<ARGState, ARGState>> neededRemoveCachedSubtreeCalls) {
    Map<ARGState, UnmodifiableReachedSet> pathElementToOuterReachedSet = new HashMap<>();
    Pair<Set<ARGState>, Set<ARGState>> pair =
        getCallAndReturnNodes(pPath, pathElementToOuterReachedSet, mainReachedSet.asReachedSet(),
            pPathElementToReachedState);
    Set<ARGState> callNodes = pair.getFirst();
    Set<ARGState> returnNodes = pair.getSecond();

    Deque<ARGState> remainingPathElements = new LinkedList<>();
    for (int i = 0; i < pPath.size(); i++) {
      remainingPathElements.addLast(pPath.get(i).getFirst());
    }

    boolean starting = false;
    while (!remainingPathElements.isEmpty()) {
      ARGState currentElement = remainingPathElements.pop();

      if (currentElement.equals(pElement)) {
        starting = true;
      }

      if (starting) {
        if (callNodes.contains(currentElement)) {
          ARGState currentReachedState = pPathElementToReachedState.get(currentElement);
          CFANode node = extractLocation(currentReachedState);
          Block currentBlock = partitioning.getBlockForCallNode(node);
          AbstractState reducedState = wrappedReducer.getVariableReducedState(currentReachedState, currentBlock, node);

          removeUnpreciseCacheEntriesOnPath(currentElement, reducedState, pNewPrecisions, currentBlock,
              remainingPathElements, pPathElementToReachedState, callNodes, returnNodes, pathElementToOuterReachedSet,
              neededRemoveCachedSubtreeCalls);
        }
      }
    }
  }

  private boolean removeUnpreciseCacheEntriesOnPath(ARGState rootState, AbstractState reducedRootState,
      List<Precision> pNewPrecisions, Block rootBlock, Deque<ARGState> remainingPathElements,
      Map<ARGState, ARGState> pPathElementToReachedState, Set<ARGState> callNodes, Set<ARGState> returnNodes,
      Map<ARGState, UnmodifiableReachedSet> pathElementToOuterReachedSet,
      Set<Pair<ARGState, ARGState>> neededRemoveCachedSubtreeCalls) {
    UnmodifiableReachedSet outerReachedSet = pathElementToOuterReachedSet.get(rootState);

    Precision rootPrecision = outerReachedSet.getPrecision(pPathElementToReachedState.get(rootState));

    for (int i = 0; i < pNewPrecisions.size(); i++) {
      rootPrecision = Precisions.replaceByType(rootPrecision, pNewPrecisions.get(i), pNewPrecisions.get(i).getClass());
    }
    Precision reducedNewPrecision =
        wrappedReducer.getVariableReducedPrecision(
            rootPrecision, rootBlock);

    UnmodifiableReachedSet innerReachedSet = abstractStateToReachedSet.get(pPathElementToReachedState.get(rootState));
    Precision usedPrecision = innerReachedSet.getPrecision(innerReachedSet.getFirstState());

    //add precise key for new precision if needed
    if (!argCache.containsPreciseKey(reducedRootState, reducedNewPrecision, rootBlock)) {
      ReachedSet reachedSet = createInitialReachedSet(reducedRootState, reducedNewPrecision);
      argCache.put(reducedRootState, reducedNewPrecision, rootBlock, reachedSet);
    }

    boolean isNewPrecisionEntry = usedPrecision.equals(reducedNewPrecision);

    //fine, this block will not lead to any problems anymore, but maybe inner blocks will?
    //-> check other (inner) blocks on path
    boolean foundInnerUnpreciseEntries = false;
    while (!remainingPathElements.isEmpty()) {
      ARGState currentElement = remainingPathElements.pop();

      if (callNodes.contains(currentElement)) {
        ARGState currentReachedState = pPathElementToReachedState.get(currentElement);
        CFANode node = extractLocation(currentReachedState);
        Block currentBlock = partitioning.getBlockForCallNode(node);
        AbstractState reducedState = wrappedReducer.getVariableReducedState(currentReachedState, currentBlock, node);

        boolean removedUnpreciseInnerBlock =
            removeUnpreciseCacheEntriesOnPath(currentElement, reducedState, pNewPrecisions, currentBlock,
                remainingPathElements, pPathElementToReachedState, callNodes, returnNodes,
                pathElementToOuterReachedSet, neededRemoveCachedSubtreeCalls);
        if (removedUnpreciseInnerBlock) {
          //System.out.println("Innner context of " + rootBlock + " removed some unprecise entry");
          //ok we indeed found an inner block that was unprecise
          if (isNewPrecisionEntry && !foundInnerUnpreciseEntries) {
            //if we are in a reached set that already uses the new precision and this is the first such entry we have to remove the subtree starting from currentElement in the rootReachedSet
            neededRemoveCachedSubtreeCalls.add(Pair.of(pPathElementToReachedState.get(rootState), currentReachedState));
            foundInnerUnpreciseEntries = true;
          }
        }
      }

      if (returnNodes.contains(currentElement)) {
        //our block ended. Leave..
        return foundInnerUnpreciseEntries || !isNewPrecisionEntry;
      }
    }

    return foundInnerUnpreciseEntries || !isNewPrecisionEntry;
  }


  private void removeCachedSubtree(ARGState rootState, ARGState removeElement,
      List<Precision> pNewPrecisions,
      List<Class<? extends Precision>> pPrecisionTypes) {
    removeCachedSubtreeTimer.start();

    try {
      CFANode rootNode = extractLocation(rootState);

      logger.log(Level.FINER, "Remove cached subtree for ", removeElement, " (rootNode: ", rootNode, ") issued");

      Block rootSubtree = partitioning.getBlockForCallNode(rootNode);
      AbstractState reducedRootState = wrappedReducer.getVariableReducedState(rootState, rootSubtree, rootNode);
      ReachedSet reachedSet = abstractStateToReachedSet.get(rootState);

      if (!reachedSet.contains(removeElement)) {
        //apparently, removeElement was removed due to prior deletions
        return;
      }

      Precision removePrecision = reachedSet.getPrecision(removeElement);
      ArrayList<Precision> newReducedRemovePrecision = null;
      if (pNewPrecisions != null) {
        newReducedRemovePrecision = new ArrayList<>(1);

        for (int i = 0; i < pNewPrecisions.size(); i++) {
          removePrecision = Precisions.replaceByType(removePrecision, pNewPrecisions.get(i), pPrecisionTypes.get(i));
        }

        newReducedRemovePrecision.add(wrappedReducer.getVariableReducedPrecision(removePrecision, rootSubtree));
        pPrecisionTypes = new ArrayList<>();
        pPrecisionTypes.add(newReducedRemovePrecision.get(0).getClass());
      }

      assert !removeElement.getParents().isEmpty();

      Precision reducedRootPrecision = reachedSet.getPrecision(reachedSet.getFirstState());
      argCache.removeReturnEntry(reducedRootState, reducedRootPrecision, rootSubtree);
      argCache.removeBlockEntry(reducedRootState, reducedRootPrecision, rootSubtree);

      logger.log(Level.FINEST, "Removing subtree, adding a new cached entry, and removing the former cached entries");

      if (removeSubtree(reachedSet, removeElement, newReducedRemovePrecision, pPrecisionTypes)) {
        argCache
            .updatePrecisionForEntry(reducedRootState, reducedRootPrecision, rootSubtree, newReducedRemovePrecision.get(0));
      }

    } finally {
      removeCachedSubtreeTimer.stop();
    }
  }

  /**
   *
   * @param reachedSet
   * @param argElement
   * @param newPrecision
   * @return <code>true</code>, if the precision of the first element of the given reachedSet changed by this operation; <code>false</code>, otherwise.
   */
  private static boolean removeSubtree(ReachedSet reachedSet, ARGState argElement,
      List<Precision> newPrecisions, List<Class<? extends Precision>> pPrecisionTypes) {
    ARGReachedSet argReachSet = new ARGReachedSet(reachedSet);
    boolean updateCacheNeeded = argElement.getParents().contains(reachedSet.getFirstState());
    removeSubtree(argReachSet, argElement, newPrecisions, pPrecisionTypes);
    return updateCacheNeeded;
  }

  private static void removeSubtree(ARGReachedSet reachedSet, ARGState argElement) {
    reachedSet.removeSubtree(argElement);
  }

  private static void removeSubtree(ARGReachedSet reachedSet, ARGState argElement,
      List<Precision> newPrecisions, List<Class<? extends Precision>> pPrecisionTypes) {
    if (newPrecisions == null || newPrecisions.size() == 0) {
      removeSubtree(reachedSet, argElement);
    } else {
      reachedSet.removeSubtree(argElement, newPrecisions, pPrecisionTypes);
    }
  }

  private List<ARGState> trimPath(ARGPath pPath, ARGState pElement) {
    List<ARGState> result = new ArrayList<>();

    for (Pair<ARGState, CFAEdge> e : pPath) {
      result.add(e.getFirst());
      if (e.getFirst().equals(pElement)) { return result; }
    }
    throw new IllegalArgumentException("Element " + pElement + " could not be found in path " + pPath + ".");
  }

  private Set<ARGState> getRelevantDefinitionNodes(List<ARGState> path) {
    Deque<ARGState> openCallElements = new ArrayDeque<>();
    Deque<Block> openSubtrees = new ArrayDeque<>();

    ARGState prevElement = path.get(1);
    for (ARGState currentElement : Iterables.skip(path, 2)) {
      CFANode currNode = extractLocation(currentElement);
      CFANode prevNode = extractLocation(prevElement);
      if (partitioning.isCallNode(prevNode)
          && !partitioning.getBlockForCallNode(prevNode).equals(openSubtrees.peek())) {
        if (!(isHeadOfMainFunction(prevNode))) {
          openCallElements.push(prevElement);
          openSubtrees.push(partitioning.getBlockForCallNode(prevNode));
        }

      }
      while (!openSubtrees.isEmpty()
          && openSubtrees.peek().isReturnNode(prevNode)
          && !openSubtrees.peek().getNodes().contains(currNode)) {
        openCallElements.pop();
        openSubtrees.pop();
      }
      prevElement = currentElement;
    }

    ARGState lastElement = path.get(path.size() - 1);
    if (partitioning.isCallNode(extractLocation(lastElement))) {
      openCallElements.push(lastElement);
    }

    return new HashSet<>(openCallElements);
  }

  private Pair<Set<ARGState>, Set<ARGState>> getCallAndReturnNodes(ARGPath path,
      Map<ARGState, UnmodifiableReachedSet> pathElementToOuterReachedSet, UnmodifiableReachedSet mainReachedSet,
      Map<ARGState, ARGState> pPathElementToReachedState) {
    Set<ARGState> callNodes = new HashSet<>();
    Set<ARGState> returnNodes = new HashSet<>();

    Deque<Block> openSubtrees = new ArrayDeque<>();

    Deque<UnmodifiableReachedSet> openReachedSets = new ArrayDeque<>();
    openReachedSets.push(mainReachedSet);

    ARGState prevElement = path.get(1).getFirst();
    for (Pair<ARGState, CFAEdge> currentElementPair : Iterables.skip(path, 2)) {
      ARGState currentElement = currentElementPair.getFirst();
      CFANode currNode = extractLocation(currentElement);
      CFANode prevNode = extractLocation(prevElement);

      pathElementToOuterReachedSet.put(prevElement, openReachedSets.peek());

      if (partitioning.isCallNode(prevNode)
          && !partitioning.getBlockForCallNode(prevNode).equals(openSubtrees.peek())) {
        if (!(isHeadOfMainFunction(prevNode))) {
          openSubtrees.push(partitioning.getBlockForCallNode(prevNode));
          openReachedSets.push(abstractStateToReachedSet.get(pPathElementToReachedState.get(prevElement)));
          callNodes.add(prevElement);
        }
      }

      while (!openSubtrees.isEmpty()
          && openSubtrees.peek().isReturnNode(prevNode)
          && !openSubtrees.peek().getNodes().contains(currNode)) {
        openSubtrees.pop();
        openReachedSets.pop();
        returnNodes.add(prevElement);
      }

      prevElement = currentElement;
    }

    ARGState lastElement = path.get(path.size() - 1).getFirst();
    if (partitioning.isReturnNode(extractLocation(lastElement))) {
      returnNodes.add(lastElement);
    }
    pathElementToOuterReachedSet.put(lastElement, openReachedSets.peek());

    return Pair.of(callNodes, returnNodes);
  }

  //returns root of a subtree leading from the root element of the given reachedSet to the target state
  //subtree is represented using children and parents of ARGElements, where newTreeTarget is the ARGState
  //in the constructed subtree that represents target
  ARGState computeCounterexampleSubgraph(ARGState target, ARGReachedSet reachedSet, BackwardARGState newTreeTarget,
      Map<ARGState, ARGState> pPathElementToReachedState) throws InterruptedException, RecursiveAnalysisFailedException {
    assert reachedSet.asReachedSet().contains(target);

    //start by creating ARGElements for each node needed in the tree
    Map<ARGState, BackwardARGState> elementsMap = new HashMap<>();
    Stack<ARGState> openElements = new Stack<>();
    ARGState root = null;

    pPathElementToReachedState.put(newTreeTarget, target);
    elementsMap.put(target, newTreeTarget);
    openElements.push(target);
    while (!openElements.empty()) {
      ARGState currentElement = openElements.pop();

      assert reachedSet.asReachedSet().contains(currentElement);

      for (ARGState parent : currentElement.getParents()) {
        if (!elementsMap.containsKey(parent)) {
          //create node for parent in the new subtree
          elementsMap.put(parent, new BackwardARGState(parent.getWrappedState(), null));
          pPathElementToReachedState.put(elementsMap.get(parent), parent);
          //and remember to explore the parent later
          openElements.push(parent);
        }
        CFAEdge edge = ABMARGUtils.getEdgeToChild(parent, currentElement);
        if (edge == null) {
          //this is a summarized call and thus an direct edge could not be found
          //we have the transfer function to handle this case, as our reachSet is wrong
          //(we have to use the cached ones)
          ARGState innerTree =
              computeCounterexampleSubgraph(parent, reachedSet.asReachedSet().getPrecision(parent),
                  elementsMap.get(currentElement), pPathElementToReachedState);
          if (innerTree == null) {
            removeSubtree(reachedSet, parent);
            return null;
          }
          for (ARGState child : innerTree.getChildren()) {
            child.addParent(elementsMap.get(parent));
          }
          innerTree.removeFromARG();
          elementsMap.get(parent).updateDecreaseId();
        } else {
          //normal edge
          //create an edge from parent to current
          elementsMap.get(currentElement).addParent(elementsMap.get(parent));
        }
      }
      if (currentElement.getParents().isEmpty()) {
        root = elementsMap.get(currentElement);
      }
    }
    assert root != null;
    return root;
  }

  /**
   * This method looks for the reached set that belongs to (root, rootPrecision),
   * then looks for target in this reached set and constructs a tree from root to target
   * (recursively, if needed).
   * @throws RecursiveAnalysisFailedException
   */
  private ARGState computeCounterexampleSubgraph(ARGState root, Precision rootPrecision, BackwardARGState newTreeTarget,
      Map<ARGState, ARGState> pPathElementToReachedState) throws InterruptedException, RecursiveAnalysisFailedException {
    CFANode rootNode = extractLocation(root);
    Block rootSubtree = partitioning.getBlockForCallNode(rootNode);

    AbstractState reducedRootState = wrappedReducer.getVariableReducedState(root, rootSubtree, rootNode);
    ReachedSet reachSet = abstractStateToReachedSet.get(root);

    //we found the to the root and precision corresponding reach set
    //now try to find the target in the reach set
    ARGState targetARGState = (ARGState) expandedToReducedCache.get(pPathElementToReachedState.get(newTreeTarget));
    if (targetARGState.isDestroyed()) {
      logger.log(Level.FINE,
          "Target state refers to a destroyed ARGState, i.e., the cached subtree is outdated. Updating it.");
      return null;
    }
    assert reachSet.contains(targetARGState);
    //we found the target; now construct a subtree in the ARG starting with targetARTElement
    ARGState result =
        computeCounterexampleSubgraph(targetARGState, new ARGReachedSet(reachSet), newTreeTarget,
            pPathElementToReachedState);
    if (result == null) {
      //enforce recomputation to update cached subtree
      argCache.removeReturnEntry(reducedRootState, reachSet.getPrecision(reachSet.getFirstState()), rootSubtree);
    }
    return result;
  }

  void clearCaches() {
    argCache.clear();
    abstractStateToReachedSet.clear();
  }

  Pair<Block, ReachedSet> getCachedReachedSet(ARGState root, Precision rootPrecision) {
    CFANode rootNode = extractLocation(root);
    Block rootSubtree = partitioning.getBlockForCallNode(rootNode);

    ReachedSet reachSet = abstractStateToReachedSet.get(root);
    //assert reachSet != null;  now 'null' means, that we found a recursion
    if (reachSet != null) {
      return Pair.of(rootSubtree, reachSet);
    } else {
      return null;
    }
  }

  @Override
  public Collection<? extends AbstractState> strengthen(
      AbstractState pElement, List<AbstractState> pOtherElements,
      CFAEdge pCfaEdge, Precision pPrecision) throws CPATransferException,
      InterruptedException {
    return attachAdditionalInfoToCallNodes(wrappedTransfer.strengthen(pElement, pOtherElements, pCfaEdge, pPrecision));
  }

  public boolean areAbstractSuccessors(AbstractState pState, CFAEdge pCfaEdge,
      Collection<? extends AbstractState> pSuccessors) throws CPATransferException,
      InterruptedException {
<<<<<<< HEAD
    if (pCfaEdge != null) { return pWrappedProofChecker.areAbstractSuccessors(pState, pCfaEdge, pSuccessors); }
    return areAbstractSuccessors0(pState, pCfaEdge, pSuccessors, pWrappedProofChecker, partitioning.getMainBlock());
  }

  private boolean areAbstractSuccessors0(AbstractState pState, CFAEdge pCfaEdge,
      Collection<? extends AbstractState> pSuccessors, ProofChecker pWrappedProofChecker, final Block currentBlock)
=======
    if (pCfaEdge != null) { return wrappedProofChecker.areAbstractSuccessors(pState, pCfaEdge, pSuccessors); }
    return areAbstractSuccessors0(pState, pCfaEdge, pSuccessors, partitioning.getMainBlock());
  }

  public boolean areAbstractSuccessors0(AbstractState pState, CFAEdge pCfaEdge,
      Collection<? extends AbstractState> pSuccessors, final Block currentBlock)
>>>>>>> d7a445a3
      throws CPATransferException,
      InterruptedException {
    // currently cannot deal with blocks for which the set of call nodes and return nodes of that block is not disjunct
    boolean successorExists;

    CFANode node = extractLocation(pState);

    if (partitioning.isCallNode(node) && !isHeadOfMainFunction(node)
        && !partitioning.getBlockForCallNode(node).equals(currentBlock)) {
      // do not support nodes which are call nodes of multiple blocks
      Block analyzedBlock = partitioning.getBlockForCallNode(node);
      try {
        if (!(pState instanceof ABMARGBlockStartState)
            || ((ABMARGBlockStartState) pState).getAnalyzedBlock() == null
<<<<<<< HEAD
            || (pred != null
            && (!pred.isAbstractionState() || !extractStateByType(((ABMARGBlockStartState) pState).getAnalyzedBlock(),
                PredicateAbstractState.class).isAbstractionState()))
=======
>>>>>>> d7a445a3
            || !abmCPA.isCoveredBy(wrappedReducer.getVariableReducedStateForProofChecking(pState, analyzedBlock, node),
                ((ABMARGBlockStartState) pState).getAnalyzedBlock())) { return false; }
      } catch (CPAException e) {
        throw new CPATransferException("Missing information about block whose analysis is expected to be started at "
            + pState);
      }
      try {
        Collection<ARGState> endOfBlock;
        Pair<ARGState, Block> key = Pair.of(((ABMARGBlockStartState) pState).getAnalyzedBlock(), analyzedBlock);
        if (correctARGsForBlocks != null && correctARGsForBlocks.containsKey(key)) {
          endOfBlock = correctARGsForBlocks.get(key);
        } else {
          Pair<Boolean, Collection<ARGState>> result =
<<<<<<< HEAD
              checkARGBlock(((ABMARGBlockStartState) pState).getAnalyzedBlock(), pWrappedProofChecker, analyzedBlock);
=======
              checkARGBlock(((ABMARGBlockStartState) pState).getAnalyzedBlock(), analyzedBlock);
>>>>>>> d7a445a3
          if (!result.getFirst()) { return false; }
          endOfBlock = result.getSecond();
          setCorrectARG(key, endOfBlock);
        }

        HashSet<AbstractState> notFoundSuccessors = new HashSet<>(pSuccessors);
        AbstractState expandedState;

        Multimap<CFANode, AbstractState> blockSuccessors = HashMultimap.create();
        for (AbstractState absElement : pSuccessors) {
          ARGState successorElem = (ARGState) absElement;
          blockSuccessors.put(extractLocation(absElement), successorElem);
        }


        for (ARGState leaveB : endOfBlock) {
          successorExists = false;
<<<<<<< HEAD
          pred = extractStateByType(leaveB, PredicateAbstractState.class);
          if (pred != null && !pred.isAbstractionState()) { return false; }
=======
>>>>>>> d7a445a3
          expandedState = wrappedReducer.getVariableExpandedStateForProofChecking(pState, analyzedBlock, leaveB);
          for (AbstractState next : blockSuccessors.get(extractLocation(leaveB))) {
            if (abmCPA.isCoveredBy(expandedState, next)) {
              successorExists = true;
              notFoundSuccessors.remove(next);
            }
          }
          if (!successorExists) { return false; }
        }

        if (!notFoundSuccessors.isEmpty()) { return false; }

      } catch (CPAException e) {
        throw new CPATransferException("Checking ARG with root " + ((ABMARGBlockStartState) pState).getAnalyzedBlock()
            + " for block " + currentBlock + "failed.");
      }
    } else {
      HashSet<CFAEdge> usedEdges = new HashSet<>();
      for (AbstractState absElement : pSuccessors) {
        ARGState successorElem = (ARGState) absElement;
        usedEdges.add(((ARGState) pState).getEdgeToChild(successorElem));
      }

      //no call node, check if successors can be constructed with help of CFA edges
      for (int i = 0; i < node.getNumLeavingEdges(); i++) {
        // edge leads to node in inner block
        Block currentNodeBlock = partitioning.getBlockForReturnNode(node);
        if (currentNodeBlock != null && !currentBlock.equals(currentNodeBlock)
            && currentNodeBlock.getNodes().contains(node.getLeavingEdge(i).getSuccessor())) {
          if (usedEdges.contains(node.getLeavingEdge(i))) { return false; }
          continue;
        }
        // edge leaves block, do not analyze, check for call node since if call node is also return node analysis will go beyond current block
        if (!currentBlock.isCallNode(node) && currentBlock.isReturnNode(node)
            && !currentBlock.getNodes().contains(node.getLeavingEdge(i).getSuccessor())) {
          if (usedEdges.contains(node.getLeavingEdge(i))) { return false; }
          continue;
        }
<<<<<<< HEAD
        if (!pWrappedProofChecker.areAbstractSuccessors(pState, node.getLeavingEdge(i), pSuccessors)) {
          pWrappedProofChecker.areAbstractSuccessors(pState, node.getLeavingEdge(i), pSuccessors);
=======
        if (!wrappedProofChecker.areAbstractSuccessors(pState, node.getLeavingEdge(i), pSuccessors)) {
>>>>>>> d7a445a3
          return false;
        }
      }
    }
    return true;
  }

<<<<<<< HEAD
  @Override
  public CallstackState restoreCallstack(CallstackState state) throws HandleCodeException {
    CallstackState fullState = null, tmpState;
    CFANode currentNode, previousNode, predecessor;

    previousNode = null;
    for (int i = 0; i < BlockStack.size(); i++) {
      currentNode = BlockStack.get(i).getCallNode();
      predecessor = currentNode;
      for (int j = 0; j < currentNode.getNumEnteringEdges(); j++) {
        predecessor = currentNode.getEnteringEdge(j).getPredecessor();
        if (previousNode == null && predecessor.getFunctionName().equals(entryFunction)) {
          break;
        } else if (previousNode != null && predecessor.getFunctionName().equals(previousNode.getFunctionName())) {
          break;
        }
      }
      fullState = new CallstackState(fullState, currentNode.getFunctionName(), predecessor);
      previousNode = currentNode;
    }
    tmpState = state;
    if (fullState != null) {
      if (tmpState.getCurrentFunction().equals(fullState.getCurrentFunction())) {
        return fullState;
      } else if (!tmpState.getCurrentFunction().equals(fullState.getCurrentFunction()) && tmpState.getPreviousState() != null) {
        Stack<CallstackState> callstack = new Stack<>();
        while (!tmpState.getCurrentFunction().equals(fullState.getCurrentFunction())) {
          callstack.push(tmpState);
          tmpState = tmpState.getPreviousState();
          if (tmpState == null) {
            throw new HandleCodeException("Can't restore callstack");
          }
        }
        tmpState = fullState;
        CallstackState savedState;
        while (!callstack.empty()) {
          savedState = callstack.pop();
          tmpState = new CallstackState(tmpState, savedState.getCurrentFunction(), savedState.getCallNode());
        }
        return tmpState;
      } else/* if (!tmpState.getCurrentFunction().equals(fullState.getCurrentFunction()) && tmpState.getPreviousState() == null) */{
        currentNode = currentBlock.getCallNode();
        for (int i = 0; i < currentNode.getNumEnteringEdges(); i++) {
          previousNode = currentNode.getEnteringEdge(i).getPredecessor();
          if (previousNode.getFunctionName().equals(fullState.getCurrentFunction())) {
            tmpState = new CallstackState(fullState, tmpState.getCurrentFunction(), previousNode);
            return tmpState;
          }
        }
        throw new HandleCodeException("Can't find called function");
      }
    } else {
      return tmpState;
    }
  }

  private Pair<Boolean, Collection<ARGState>> checkARGBlock(ARGState rootNode, ProofChecker pWrappedProofChecker,
=======
  private Pair<Boolean, Collection<ARGState>> checkARGBlock(ARGState rootNode,
>>>>>>> d7a445a3
      final Block currentBlock)
      throws CPAException, InterruptedException {
    Collection<ARGState> returnNodes = new ArrayList<>();
    Set<ARGState> waitingForUnexploredParents = new HashSet<>();
    boolean unexploredParent;
    Stack<ARGState> waitlist = new Stack<>();
    HashSet<ARGState> visited = new HashSet<>();
    HashSet<ARGState> coveredNodes = new HashSet<>();
    ARGState current;

    waitlist.add(rootNode);
    visited.add(rootNode);

    while (!waitlist.isEmpty()) {
      current = waitlist.pop();

      if (current.isTarget()) {
        returnNodes.add(current);
      }

      if (current.isCovered()) {
        coveredNodes.clear();
        coveredNodes.add(current);
        do {
          if (!abmCPA.isCoveredBy(current, current.getCoveringState())) {
            returnNodes = Collections.emptyList();
            return Pair.of(false, returnNodes);
          }
          coveredNodes.add(current);
          if (coveredNodes.contains(current.getCoveringState())) {
            returnNodes = Collections.emptyList();
            return Pair.of(false, returnNodes);
          }
          current = current.getCoveringState();
        } while (current.isCovered());

        if (!visited.contains(current)) {
          unexploredParent = false;
          for (ARGState p : current.getParents()) {
            if (!visited.contains(p) || waitlist.contains(p)) {
              waitingForUnexploredParents.add(current);
              unexploredParent = true;
              break;
            }
          }
          if (!unexploredParent) {
            visited.add(current);
            waitlist.add(current);
          }
        }
        continue;
      }

      CFANode node = extractLocation(current);
      if (currentBlock.isReturnNode(node)) {
        returnNodes.add(current);
      }

<<<<<<< HEAD
      if (!areAbstractSuccessors0(current, null, current.getChildren(), pWrappedProofChecker, currentBlock)) {
=======
      if (!areAbstractSuccessors0(current, null, current.getChildren(), currentBlock)) {
>>>>>>> d7a445a3
        returnNodes = Collections.emptyList();
        return Pair.of(false, returnNodes);
      }

      for (ARGState child : current.getChildren()) {
        unexploredParent = false;
        for (ARGState p : child.getParents()) {
          if (!visited.contains(p) || waitlist.contains(p)) {
            waitingForUnexploredParents.add(child);
            unexploredParent = true;
            break;
          }
        }
        if (unexploredParent) {
          continue;
        }
        if (visited.contains(child)) {
          returnNodes = Collections.emptyList();
          return Pair.of(false, returnNodes);
        } else {
          waitingForUnexploredParents.remove(child);
          visited.add(child);
          waitlist.add(child);
        }
      }

    }
    if (!waitingForUnexploredParents.isEmpty()) {
      returnNodes = Collections.emptyList();
      return Pair.of(false, returnNodes);
    }
    return Pair.of(true, returnNodes);
  }

<<<<<<< HEAD

=======
>>>>>>> d7a445a3
  public Collection<ReachedSet> getCachedReachedSet() {
    return argCache.getAllCachedReachedStates();
  }

<<<<<<< HEAD
=======
  public void setCorrectARG(Pair<ARGState, Block> pKey, Collection<ARGState> pEndOfBlock){
    if (correctARGsForBlocks == null) {
      correctARGsForBlocks = new HashMap<>();
    }
    correctARGsForBlocks.put(pKey, pEndOfBlock);
  }

>>>>>>> d7a445a3
  static class BackwardARGState extends ARGState {

    private static final long serialVersionUID = -3279533907385516993L;
    private int decreasingStateID;
    private static int nextDecreaseID = Integer.MAX_VALUE;

    public BackwardARGState(AbstractState pWrappedState, ARGState pParentElement) {
      super(pWrappedState, pParentElement);
      decreasingStateID = nextDecreaseID--;
    }

    @Override
    public boolean isOlderThan(ARGState other) {
      if (other instanceof BackwardARGState) { return decreasingStateID < ((BackwardARGState) other).decreasingStateID; }
      return super.isOlderThan(other);
    }

    void updateDecreaseId() {
      decreasingStateID = nextDecreaseID--;
    }
  }
}<|MERGE_RESOLUTION|>--- conflicted
+++ resolved
@@ -53,11 +53,8 @@
 import org.sosy_lab.cpachecker.cfa.model.CFAEdge;
 import org.sosy_lab.cpachecker.cfa.model.CFANode;
 import org.sosy_lab.cpachecker.cfa.model.FunctionEntryNode;
-<<<<<<< HEAD
 import org.sosy_lab.cpachecker.cfa.model.c.CFunctionCallEdge;
-=======
 import org.sosy_lab.cpachecker.core.ShutdownNotifier;
->>>>>>> d7a445a3
 import org.sosy_lab.cpachecker.core.algorithm.CPAAlgorithm;
 import org.sosy_lab.cpachecker.core.algorithm.CPALocalSaveAlgorithm;
 import org.sosy_lab.cpachecker.core.interfaces.AbstractState;
@@ -344,13 +341,10 @@
   private final Reducer wrappedReducer;
   private final ABMPrecisionAdjustment prec;
   private final ABMCPA abmCPA;
-<<<<<<< HEAD
   private final CallstackTransferRelation callstackTransfer;
 
   private final String entryFunction;
-=======
   private final ProofChecker wrappedProofChecker;
->>>>>>> d7a445a3
 
   private Map<AbstractState, Precision> forwardPrecisionToExpandedPrecision;
   private Map<Pair<ARGState, Block>, Collection<ARGState>> correctARGsForBlocks = null;
@@ -374,27 +368,17 @@
   final Timer removeSubtreeTimer = new Timer();
   final Timer searchingTimer = new Timer();
 
-<<<<<<< HEAD
-  public ABMTransferRelation(Configuration pConfig, LogManager pLogger, ABMCPA abmCpa,
-      ReachedSetFactory pReachedSetFactory) throws InvalidConfigurationException {
-    pConfig.inject(this);
-    logger = pLogger;
-    //TODO make it better
-    String saveLocal = pConfig.getProperty("analysis.saveLocalResults");
-    if (saveLocal != null && saveLocal.equals("true")) {
-      algorithm = new CPALocalSaveAlgorithm(abmCpa, logger, pConfig);
-    } else {
-      algorithm = new CPAAlgorithm(abmCpa, logger, pConfig);
-    }
-=======
-
-
   public ABMTransferRelation(Configuration pConfig, LogManager pLogger, ABMCPA abmCpa, ProofChecker wrappedChecker,
       ReachedSetFactory pReachedSetFactory, ShutdownNotifier pShutdownNotifier) throws InvalidConfigurationException {
     pConfig.inject(this);
     logger = pLogger;
-    algorithm = new CPAAlgorithm(abmCpa, logger, pConfig, pShutdownNotifier);
->>>>>>> d7a445a3
+  //TODO make it better
+    String saveLocal = pConfig.getProperty("analysis.saveLocalResults");
+    if (saveLocal != null && saveLocal.equals("true")) {
+      algorithm = new CPALocalSaveAlgorithm(abmCpa, logger, pConfig, pShutdownNotifier);
+    } else {
+      algorithm = new CPAAlgorithm(abmCpa, logger, pConfig, pShutdownNotifier);
+    }
     reachedSetFactory = pReachedSetFactory;
     wrappedTransfer = abmCpa.getWrappedCpa().getTransferRelation();
     wrappedReducer = abmCpa.getReducer();
@@ -521,7 +505,6 @@
         List<AbstractState> result = new ArrayList<>();
         for (int i = 0; i < node.getNumLeavingEdges(); i++) {
           CFAEdge e = node.getLeavingEdge(i);
-<<<<<<< HEAD
           if (e instanceof CFunctionCallEdge) {
             //need to check recursion here
             for (Block block : BlockStack) {
@@ -534,8 +517,6 @@
               }
             }
           }
-=======
->>>>>>> d7a445a3
           result.addAll(getAbstractSuccessors0(pElement, pPrecision, e));
         }
         return attachAdditionalInfoToCallNodes(result);
@@ -1185,21 +1166,12 @@
   public boolean areAbstractSuccessors(AbstractState pState, CFAEdge pCfaEdge,
       Collection<? extends AbstractState> pSuccessors) throws CPATransferException,
       InterruptedException {
-<<<<<<< HEAD
-    if (pCfaEdge != null) { return pWrappedProofChecker.areAbstractSuccessors(pState, pCfaEdge, pSuccessors); }
-    return areAbstractSuccessors0(pState, pCfaEdge, pSuccessors, pWrappedProofChecker, partitioning.getMainBlock());
-  }
-
-  private boolean areAbstractSuccessors0(AbstractState pState, CFAEdge pCfaEdge,
-      Collection<? extends AbstractState> pSuccessors, ProofChecker pWrappedProofChecker, final Block currentBlock)
-=======
     if (pCfaEdge != null) { return wrappedProofChecker.areAbstractSuccessors(pState, pCfaEdge, pSuccessors); }
     return areAbstractSuccessors0(pState, pCfaEdge, pSuccessors, partitioning.getMainBlock());
   }
 
   public boolean areAbstractSuccessors0(AbstractState pState, CFAEdge pCfaEdge,
       Collection<? extends AbstractState> pSuccessors, final Block currentBlock)
->>>>>>> d7a445a3
       throws CPATransferException,
       InterruptedException {
     // currently cannot deal with blocks for which the set of call nodes and return nodes of that block is not disjunct
@@ -1214,12 +1186,6 @@
       try {
         if (!(pState instanceof ABMARGBlockStartState)
             || ((ABMARGBlockStartState) pState).getAnalyzedBlock() == null
-<<<<<<< HEAD
-            || (pred != null
-            && (!pred.isAbstractionState() || !extractStateByType(((ABMARGBlockStartState) pState).getAnalyzedBlock(),
-                PredicateAbstractState.class).isAbstractionState()))
-=======
->>>>>>> d7a445a3
             || !abmCPA.isCoveredBy(wrappedReducer.getVariableReducedStateForProofChecking(pState, analyzedBlock, node),
                 ((ABMARGBlockStartState) pState).getAnalyzedBlock())) { return false; }
       } catch (CPAException e) {
@@ -1233,11 +1199,7 @@
           endOfBlock = correctARGsForBlocks.get(key);
         } else {
           Pair<Boolean, Collection<ARGState>> result =
-<<<<<<< HEAD
-              checkARGBlock(((ABMARGBlockStartState) pState).getAnalyzedBlock(), pWrappedProofChecker, analyzedBlock);
-=======
               checkARGBlock(((ABMARGBlockStartState) pState).getAnalyzedBlock(), analyzedBlock);
->>>>>>> d7a445a3
           if (!result.getFirst()) { return false; }
           endOfBlock = result.getSecond();
           setCorrectARG(key, endOfBlock);
@@ -1255,11 +1217,6 @@
 
         for (ARGState leaveB : endOfBlock) {
           successorExists = false;
-<<<<<<< HEAD
-          pred = extractStateByType(leaveB, PredicateAbstractState.class);
-          if (pred != null && !pred.isAbstractionState()) { return false; }
-=======
->>>>>>> d7a445a3
           expandedState = wrappedReducer.getVariableExpandedStateForProofChecking(pState, analyzedBlock, leaveB);
           for (AbstractState next : blockSuccessors.get(extractLocation(leaveB))) {
             if (abmCPA.isCoveredBy(expandedState, next)) {
@@ -1298,12 +1255,7 @@
           if (usedEdges.contains(node.getLeavingEdge(i))) { return false; }
           continue;
         }
-<<<<<<< HEAD
-        if (!pWrappedProofChecker.areAbstractSuccessors(pState, node.getLeavingEdge(i), pSuccessors)) {
-          pWrappedProofChecker.areAbstractSuccessors(pState, node.getLeavingEdge(i), pSuccessors);
-=======
         if (!wrappedProofChecker.areAbstractSuccessors(pState, node.getLeavingEdge(i), pSuccessors)) {
->>>>>>> d7a445a3
           return false;
         }
       }
@@ -1311,7 +1263,6 @@
     return true;
   }
 
-<<<<<<< HEAD
   @Override
   public CallstackState restoreCallstack(CallstackState state) throws HandleCodeException {
     CallstackState fullState = null, tmpState;
@@ -1368,10 +1319,7 @@
     }
   }
 
-  private Pair<Boolean, Collection<ARGState>> checkARGBlock(ARGState rootNode, ProofChecker pWrappedProofChecker,
-=======
   private Pair<Boolean, Collection<ARGState>> checkARGBlock(ARGState rootNode,
->>>>>>> d7a445a3
       final Block currentBlock)
       throws CPAException, InterruptedException {
     Collection<ARGState> returnNodes = new ArrayList<>();
@@ -1430,11 +1378,7 @@
         returnNodes.add(current);
       }
 
-<<<<<<< HEAD
-      if (!areAbstractSuccessors0(current, null, current.getChildren(), pWrappedProofChecker, currentBlock)) {
-=======
       if (!areAbstractSuccessors0(current, null, current.getChildren(), currentBlock)) {
->>>>>>> d7a445a3
         returnNodes = Collections.emptyList();
         return Pair.of(false, returnNodes);
       }
@@ -1469,16 +1413,10 @@
     return Pair.of(true, returnNodes);
   }
 
-<<<<<<< HEAD
-
-=======
->>>>>>> d7a445a3
   public Collection<ReachedSet> getCachedReachedSet() {
     return argCache.getAllCachedReachedStates();
   }
 
-<<<<<<< HEAD
-=======
   public void setCorrectARG(Pair<ARGState, Block> pKey, Collection<ARGState> pEndOfBlock){
     if (correctARGsForBlocks == null) {
       correctARGsForBlocks = new HashMap<>();
@@ -1486,7 +1424,6 @@
     correctARGsForBlocks.put(pKey, pEndOfBlock);
   }
 
->>>>>>> d7a445a3
   static class BackwardARGState extends ARGState {
 
     private static final long serialVersionUID = -3279533907385516993L;
