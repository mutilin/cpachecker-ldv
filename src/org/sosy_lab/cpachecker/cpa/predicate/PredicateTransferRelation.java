--- conflicted
+++ resolved
@@ -157,11 +157,8 @@
 
       PathFormula pathFormula = edgeResult.getFirst();
       ErrorConditions conditions = edgeResult.getSecond();
-<<<<<<< HEAD
       logger.log(Level.ALL, "New path formula is", pathFormula);
-=======
-
->>>>>>> 96d78841
+
       // check whether to do abstraction
       boolean doAbstraction = blk.isBlockEnd(edge, pathFormula);
 
