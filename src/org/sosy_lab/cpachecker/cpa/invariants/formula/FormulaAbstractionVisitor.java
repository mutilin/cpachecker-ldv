/*
 *  CPAchecker is a tool for configurable software verification.
 *  This file is part of CPAchecker.
 *
 *  Copyright (C) 2007-2013  Dirk Beyer
 *  All rights reserved.
 *
 *  Licensed under the Apache License, Version 2.0 (the "License");
 *  you may not use this file except in compliance with the License.
 *  You may obtain a copy of the License at
 *
 *      http://www.apache.org/licenses/LICENSE-2.0
 *
 *  Unless required by applicable law or agreed to in writing, software
 *  distributed under the License is distributed on an "AS IS" BASIS,
 *  WITHOUT WARRANTIES OR CONDITIONS OF ANY KIND, either express or implied.
 *  See the License for the specific language governing permissions and
 *  limitations under the License.
 *
 *
 *  CPAchecker web page:
 *    http://cpachecker.sosy-lab.org
 */
package org.sosy_lab.cpachecker.cpa.invariants.formula;

import java.util.Map;

import org.sosy_lab.cpachecker.cpa.invariants.CompoundState;

/**
 * Instances of this class are visitors for compound state invariants formulae
 * which are used to evaluate the visited formulae to compound states. This
 * visitor deliberately uses a weaker evaluation strategy than a
 * {@link FormulaCompoundStateEvaluationVisitor} in order to enable the CPA
 * strategy to prevent infeasible interpretation of the analyzed code.
 */
public class FormulaAbstractionVisitor extends DefaultParameterizedFormulaVisitor<CompoundState, Map<? extends String, ? extends InvariantsFormula<CompoundState>>, CompoundState> implements FormulaEvaluationVisitor<CompoundState> {

  private static final FormulaCompoundStateEvaluationVisitor EVALUATION_VISITOR = new FormulaCompoundStateEvaluationVisitor();

  /**
   * Compute a compound state representing possible results of adding the
   * given summand compound states up. This method provides a much weaker
   * implementation of compound state addition than
   * {@link CompoundState#add(CompoundState)} and will thus usually return a
   * much larger result range.
   *
   * @param a the first summand.
   * @param b the second summand.
   * @return a state representing possible results of adding the given summand
   * compound states up.
   */
  private CompoundState weakAdd(CompoundState pA, CompoundState pB) {
    if (pA.isSingleton() && pA.containsZero()) {
      return pB;
    }
    if (pB.isSingleton() && pB.containsZero()) {
      return pA;
    }
    return abstractionOf(pA.add(pB));
  }

  private static CompoundState abstractionOf(CompoundState pValue) {
    if (pValue.isBottom() || pValue.isTop()) {
      return pValue;
    }
    CompoundState result = pValue.signum();
    boolean extendToNeg = false;
    if (!pValue.lessThan(result).isDefinitelyFalse()) {
      extendToNeg = true;
    }
    if (!pValue.greaterThan(result).isDefinitelyFalse()) {
      result = result.extendToPositiveInfinity();
    }
    if (extendToNeg) {
      result = result.extendToNegativeInfinity();
    }
    assert result.unionWith(pValue).equals(result);
    return result;
  }

  /**
   * Compute a compound state representing possible results of multiplying the
   * given factor compound states. This method provides a much weaker
   * implementation of compound state addition than
   * {@link CompoundState#multiply(CompoundState)} and will thus usually return
   * a much larger result range.
   *
   * @param a the first factor.
   * @param b the second factor.
   * @return a state representing possible results of multiplying the given
   * factor compound states.
   */
  private CompoundState weakMultiply(CompoundState a, CompoundState b) {
    if (a.isSingleton() && a.containsZero()) {
      return a;
    }
    if (b.isSingleton() && b.containsZero()) {
      return b;
    }
    if (a.isSingleton() && a.contains(1)) {
      return b;
    }
    if (b.isSingleton() && b.contains(1)) {
      return a;
    }
    return abstractionOf(a.multiply(b));
  }

  @Override
  public CompoundState visit(Add<CompoundState> pAdd, Map<? extends String, ? extends InvariantsFormula<CompoundState>> pEnvironment) {
    return weakAdd(pAdd.getSummand1().accept(EVALUATION_VISITOR, pEnvironment), pAdd.getSummand2().accept(EVALUATION_VISITOR, pEnvironment));
  }

  @Override
  public CompoundState visit(Constant<CompoundState> pConstant, Map<? extends String, ? extends InvariantsFormula<CompoundState>> pEnvironment) {
    return pConstant.getValue();
  }

  @Override
  public CompoundState visit(Multiply<CompoundState> pMultiply, Map<? extends String, ? extends InvariantsFormula<CompoundState>> pEnvironment) {
    return weakMultiply(pMultiply.getFactor1().accept(this, pEnvironment), pMultiply.getFactor2().accept(this, pEnvironment));
  }

  @Override
<<<<<<< HEAD
  public CompoundState visit(Negate<CompoundState> pNegate, Map<? extends String, ? extends InvariantsFormula<CompoundState>> pEnvironment) {
    return pNegate.getNegated().accept(this, pEnvironment).negate();
  }

  @Override
=======
>>>>>>> d7a445a3
  public CompoundState visit(ShiftLeft<CompoundState> pShiftLeft, Map<? extends String, ? extends InvariantsFormula<CompoundState>> pEnvironment) {
    CompoundState toShift = pShiftLeft.getShifted().accept(this, pEnvironment);
    CompoundState shiftDistance = pShiftLeft.getShiftDistance().accept(this, pEnvironment);
    CompoundState evaluation = toShift.shiftLeft(shiftDistance);
    if (!shiftDistance.containsPositive()) {
      return evaluation;
    }
    return abstractionOf(evaluation);
  }

  @Override
  public CompoundState visit(ShiftRight<CompoundState> pShiftRight, Map<? extends String, ? extends InvariantsFormula<CompoundState>> pEnvironment) {
<<<<<<< HEAD
    return pShiftRight.getShifted().accept(this, pEnvironment).shiftRight(pShiftRight.getShiftDistance().accept(this, pEnvironment));
  }

  @Override
  public CompoundState visit(Union<CompoundState> pUnion, Map<? extends String, ? extends InvariantsFormula<CompoundState>> pEnvironment) {
    return CompoundState.span(pUnion.getOperand1().accept(this, pEnvironment), pUnion.getOperand2().accept(this, pEnvironment));
=======
    return CompoundStateFormulaManager.INSTANCE.shiftLeft(pShiftRight.getShifted(), InvariantsFormulaManager.INSTANCE.negate(pShiftRight.getShiftDistance())).accept(this, pEnvironment);
>>>>>>> d7a445a3
  }

  @Override
  public CompoundState visit(Variable<CompoundState> pVariable, Map<? extends String, ? extends InvariantsFormula<CompoundState>> pEnvironment) {
    InvariantsFormula<CompoundState> varState = pEnvironment.get(pVariable.getName());
    if (varState == null) {
      return CompoundState.top();
    }
    return varState.accept(this, pEnvironment);
  }

  @Override
  protected CompoundState visitDefault(InvariantsFormula<CompoundState> pFormula,
      Map<? extends String, ? extends InvariantsFormula<CompoundState>> pParam) {
    return abstractionOf(pFormula.accept(EVALUATION_VISITOR, pParam));
  }

}<|MERGE_RESOLUTION|>--- conflicted
+++ resolved
@@ -123,14 +123,6 @@
   }
 
   @Override
-<<<<<<< HEAD
-  public CompoundState visit(Negate<CompoundState> pNegate, Map<? extends String, ? extends InvariantsFormula<CompoundState>> pEnvironment) {
-    return pNegate.getNegated().accept(this, pEnvironment).negate();
-  }
-
-  @Override
-=======
->>>>>>> d7a445a3
   public CompoundState visit(ShiftLeft<CompoundState> pShiftLeft, Map<? extends String, ? extends InvariantsFormula<CompoundState>> pEnvironment) {
     CompoundState toShift = pShiftLeft.getShifted().accept(this, pEnvironment);
     CompoundState shiftDistance = pShiftLeft.getShiftDistance().accept(this, pEnvironment);
@@ -143,16 +135,7 @@
 
   @Override
   public CompoundState visit(ShiftRight<CompoundState> pShiftRight, Map<? extends String, ? extends InvariantsFormula<CompoundState>> pEnvironment) {
-<<<<<<< HEAD
-    return pShiftRight.getShifted().accept(this, pEnvironment).shiftRight(pShiftRight.getShiftDistance().accept(this, pEnvironment));
-  }
-
-  @Override
-  public CompoundState visit(Union<CompoundState> pUnion, Map<? extends String, ? extends InvariantsFormula<CompoundState>> pEnvironment) {
-    return CompoundState.span(pUnion.getOperand1().accept(this, pEnvironment), pUnion.getOperand2().accept(this, pEnvironment));
-=======
     return CompoundStateFormulaManager.INSTANCE.shiftLeft(pShiftRight.getShifted(), InvariantsFormulaManager.INSTANCE.negate(pShiftRight.getShiftDistance())).accept(this, pEnvironment);
->>>>>>> d7a445a3
   }
 
   @Override
