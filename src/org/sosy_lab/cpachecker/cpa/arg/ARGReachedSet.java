/*
 *  CPAchecker is a tool for configurable software verification.
 *  This file is part of CPAchecker.
 *
 *  Copyright (C) 2007-2014  Dirk Beyer
 *  All rights reserved.
 *
 *  Licensed under the Apache License, Version 2.0 (the "License");
 *  you may not use this file except in compliance with the License.
 *  You may obtain a copy of the License at
 *
 *      http://www.apache.org/licenses/LICENSE-2.0
 *
 *  Unless required by applicable law or agreed to in writing, software
 *  distributed under the License is distributed on an "AS IS" BASIS,
 *  WITHOUT WARRANTIES OR CONDITIONS OF ANY KIND, either express or implied.
 *  See the License for the specific language governing permissions and
 *  limitations under the License.
 *
 *
 *  CPAchecker web page:
 *    http://cpachecker.sosy-lab.org
 */
package org.sosy_lab.cpachecker.cpa.arg;

import static com.google.common.base.Preconditions.checkNotNull;

import java.io.IOException;
import java.util.ArrayList;
import java.util.List;
import java.util.Map;
import java.util.Set;
import java.util.SortedSet;
import java.util.TreeSet;
import java.util.logging.Level;

import org.sosy_lab.cpachecker.core.interfaces.AbstractState;
import org.sosy_lab.cpachecker.core.interfaces.Precision;
import org.sosy_lab.cpachecker.core.reachedset.ReachedSet;
import org.sosy_lab.cpachecker.core.reachedset.UnmodifiableReachedSet;
import org.sosy_lab.cpachecker.core.reachedset.UnmodifiableReachedSetWrapper;
import org.sosy_lab.cpachecker.cpa.predicate.PredicatePrecision;
import org.sosy_lab.cpachecker.exceptions.CPAException;
import org.sosy_lab.cpachecker.util.Precisions;

import com.google.common.base.Functions;
import com.google.common.base.Preconditions;
import com.google.common.base.Predicate;
import com.google.common.base.Predicates;
import com.google.common.collect.ImmutableList;
import com.google.common.collect.ImmutableSet;
import com.google.common.collect.Maps;
import com.google.common.collect.SetMultimap;

/**
 * This class is a modifiable live view of a reached set, which shows the ARG
 * relations between the elements, and enforces a correct ARG when the set is
 * modified through this wrapper.
 */
public class ARGReachedSet {

  private final int refinementNumber;
  private final ARGCPA cpa;

  private final ReachedSet mReached;
  private final UnmodifiableReachedSet mUnmodifiableReached;

  /**
   * Constructor for ARGReachedSet as a simple wrapper around ReachedSet.
   * If possible, do not use this constructor but the other one that takes
   * an ARGCPA instance as parameter.
   * This class notifies the ARGCPA of removed counterexamples if possible
   * to reduce memory usage.
   */
  public ARGReachedSet(ReachedSet pReached) {
    this(pReached, null);
  }

  public ARGReachedSet(ReachedSet pReached, ARGCPA pCpa) {
    this(pReached, pCpa, -1);
  }

  /**
   * This constructor may be used only during an refinement
   * which should be added to the refinement graph .dot file.
   */
  public ARGReachedSet(ReachedSet pReached, ARGCPA pCpa, int pRefinementNumber) {
    mReached = checkNotNull(pReached);
    mUnmodifiableReached = new UnmodifiableReachedSetWrapper(mReached);

    cpa = pCpa;
    refinementNumber = pRefinementNumber;
  }

  public UnmodifiableReachedSet asReachedSet() {
    return mUnmodifiableReached;
  }

  /**
   * Remove an element and all elements below it from the tree. Re-add all those
   * elements to the waitlist which have children which are either removed or were
   * covered by removed elements.
   *
   * @param e The root of the removed subtree, may not be the initial element.
   */
  public void removeSubtree(ARGState e) {
    Set<ARGState> toWaitlist = removeSubtree0(e);

    for (ARGState ae : toWaitlist) {
      mReached.reAddToWaitlist(ae);
    }
  }

  /**
   * Like {@link #removeSubtree(ARGState)}, but when re-adding elements to the
   * waitlist adapts precisions with respect to the supplied precision p (see
   * {@link #adaptPrecision(ARGState, Precision)}).
   * @param e The root of the removed subtree, may not be the initial element.
   * @param p The new precision.
   */
  public void removeSubtree(ARGState e, Precision p, Predicate<? super Precision> pPrecisionType) {
    for (ARGState ae : removeSubtree0(e)) {
      mReached.updatePrecision(ae, adaptPrecision(mReached.getPrecision(ae), p, pPrecisionType));
      mReached.reAddToWaitlist(ae);
    }
  }

  /**
   * Like {@link #removeSubtree(ARGState)}, but when re-adding elements to the
   * waitlist adapts precisions with respect to the supplied precision p (see
   * {@link #adaptPrecision(ARGState, Precision)}).
   * If multiple precisions are given,
   * adapt all matching sub-precisions of a WrappedPrecision.
   *
   * @param e The root of the removed subtree, may not be the initial element.
   * @param p The new precision.
   */
  public void removeSubtree(ARGState e, List<Precision> precisions, List<Predicate<? super Precision>> precisionTypes) {

    Preconditions.checkArgument(precisions.size() == precisionTypes.size());

    Set<ARGState> toWaitlist = removeSubtree0(e);

    for (ARGState ae : toWaitlist) {
      Precision prec = mReached.getPrecision(ae);
      for (int i = 0; i < precisions.size(); i++) {
        prec = adaptPrecision(prec, precisions.get(i), precisionTypes.get(i));
      }
      mReached.updatePrecision(ae, prec);
      mReached.reAddToWaitlist(ae);
    }
  }

  /**
   * Safely remove a port of the ARG which has been proved as completely
   * unreachable. This method takes care of the coverage relationships of the
   * removed nodes, re-adding covered nodes to the waitlist if necessary.
   * @param rootOfInfeasiblePart The root of the subtree to remove.
   * @param pReached The reached set.
   */
  public void removeInfeasiblePartofARG(ARGState rootOfInfeasiblePart) {
    Set<ARGState> infeasibleSubtree = rootOfInfeasiblePart.getSubgraph();

    for (ARGState removedNode : infeasibleSubtree) {
      removeCoverageOf(removedNode);
    }

    Set<ARGState> parentsOfRoot = ImmutableSet.copyOf(rootOfInfeasiblePart.getParents());
    Set<ARGState> parentsOfRemovedStates = removeSet(infeasibleSubtree);

    assert parentsOfRoot.equals(parentsOfRemovedStates);
  }

  /**
   * This method cuts of the subtree in the ARG, starting with the given state.
   *
   * Other than {@link #removeSubtree(ARGState)} and its variants, this method
   * does not care about keeping the coverage-relation consistent, so using this
   * method might, and very likely will, introduce unsoundness that has to be
   * handled appropriately by other means (e.g., a later full re-exploration).
   *
   * @param argState the state to be removed including its subtree
   */
  public void cutOffSubtree(ARGState argState) {
    mReached.removeAll(argState.getSubgraph());
  }

  /**
   * This method (re)adds the given state to the waitlist and changes the
   * precision of the state to the supplied precision.
   *
   * @param state the state to (re)add to the waitlist
   * @param the new precision to apply at this state
   * @param pPrecisionType the type of the precision
   */
  public void readdToWaitlist(ARGState state, Precision precision, Predicate<? super Precision> pPrecisionType) {
    mReached.updatePrecision(state, adaptPrecision(mReached.getPrecision(state), precision, pPrecisionType));
    mReached.reAddToWaitlist(state);
  }

  /**
   * Set a new precision for each single state in the reached set.
   * @param p The new precision, may be for a single CPA (c.f. {@link #adaptPrecision(ARGState, Precision)}).
   */
  public void updatePrecisionGlobally(Precision pNewPrecision,
      Predicate<? super Precision> pPrecisionType) {
    Map<Precision, Precision> precisionUpdateCache = Maps.newIdentityHashMap();

    for (AbstractState s : mReached) {
      Precision oldPrecision = mReached.getPrecision(s);

      Precision newPrecision = precisionUpdateCache.get(oldPrecision);
      if (newPrecision == null) {
        newPrecision = adaptPrecision(oldPrecision, pNewPrecision, pPrecisionType);
        precisionUpdateCache.put(oldPrecision, newPrecision);
      }

      mReached.updatePrecision(s, newPrecision);
    }
  }

  public void updateFirstStatePrecision(Precision pNewPrecision,
      Class<? extends Precision> pPrecisionType) {

    ARGState s = (ARGState) mReached.getFirstState();
    Precision oldPrecision = mReached.getPrecision(s);
    Precision newPrecision = adaptPrecision(oldPrecision, pNewPrecision, pPrecisionType);
    mReached.updatePrecision(s, newPrecision);
  }

  /**
   * Adapts a precision with a new precision.
   * If the old precision is a wrapper precision, pNewPrecision replaces the
   * component of the wrapper precision that corresponds to pNewPrecision.
   * Otherwise, pNewPrecision is returned.
   * @param pOldPrecision The old precision.
   * @param pNewPrecision New precision.
   * @return The adapted precision.
   */
  private Precision adaptPrecision(Precision pOldPrecision, Precision pNewPrecision,
<<<<<<< HEAD
      Class<? extends Precision> pPrecisionType) {
    PredicatePrecision old = Precisions.extractPrecisionByType(pOldPrecision, PredicatePrecision.class);
    if (old != null) {
      PredicatePrecision newP = Precisions.extractPrecisionByType(pNewPrecision, PredicatePrecision.class);
      PredicatePrecision merged = newP.mergeWith(old);
      pNewPrecision = Precisions.replaceByType(pNewPrecision, merged, PredicatePrecision.class);
    }
=======
      Predicate<? super Precision> pPrecisionType) {
>>>>>>> 0a0d5f0d
    return Precisions.replaceByType(pOldPrecision, pNewPrecision, pPrecisionType);
  }

  private Set<ARGState> removeSubtree0(ARGState e) {
    Preconditions.checkNotNull(e);
    Preconditions.checkArgument(!e.getParents().isEmpty(), "May not remove the initial element from the ARG/reached set");

    dumpSubgraph(e);

    Set<ARGState> toUnreach = e.getSubgraph();

    // collect all elements covered by the subtree
    List<ARGState> newToUnreach = new ArrayList<>();

    for (ARGState ae : toUnreach) {
      newToUnreach.addAll(ae.getCoveredByThis());
    }
    toUnreach.addAll(newToUnreach);

    Set<ARGState> toWaitlist = removeSet(toUnreach);

    return toWaitlist;
  }

  private void dumpSubgraph(ARGState e) {
    if (cpa == null) {
      return;
    }

    ARGToDotWriter refinementGraph = cpa.getRefinementGraphWriter();
    if (refinementGraph == null) {
      return;
    }

    SetMultimap<ARGState, ARGState> successors = ARGUtils.projectARG(e,
        ARGUtils.CHILDREN_OF_STATE, ARGUtils.RELEVANT_STATE);

    SetMultimap<ARGState, ARGState> predecessors = ARGUtils.projectARG(e,
        ARGUtils.PARENTS_OF_STATE, ARGUtils.RELEVANT_STATE);

    try {
      refinementGraph.enterSubgraph("cluster_" + refinementNumber,
                                    "Refinement " + refinementNumber);

      refinementGraph.writeSubgraph(e,
          Functions.forMap(successors.asMap(), ImmutableSet.<ARGState>of()),
          Predicates.alwaysTrue(),
          Predicates.alwaysFalse());

      refinementGraph.leaveSubgraph();

      for (ARGState predecessor : predecessors.get(e)) {
        // insert edge from predecessor to e in global graph
        refinementGraph.writeEdge(predecessor, e);
      }

    } catch (IOException ex) {
      cpa.getLogger().logUserException(Level.WARNING, ex, "Could not write refinement graph to file");
    }

  }

  /**
   * Remove a set of elements from the ARG and reached set. There are no sanity checks.
   *
   * The result will be a set of elements that need to be added to the waitlist
   * to re-discover the removed elements. These are the parents of the removed
   * elements which are not removed themselves. The set is sorted based on the
   * relation defined by {@link ARGState#compareTo(ARGState)}), i.e., oldest-first.
   *
   * @param elements the elements to remove
   * @return the elements to re-add to the waitlist
   */
  private SortedSet<ARGState> removeSet(Set<ARGState> elements) {
    if (cpa != null) {
      // This method call is "just" for avoiding a memory leak,
      // so we can ignore it if we have no reference to the CPA,
      // however, users of this class should really try to provide the CPA
      // instance to reduce memory usage.
      cpa.clearCounterexamples(elements);
    }
    mReached.removeAll(elements);

    SortedSet<ARGState> toWaitlist = new TreeSet<>();
    for (ARGState ae : elements) {
      for (ARGState parent : ae.getParents()) {
        if (!elements.contains(parent)) {
          toWaitlist.add(parent);
        }
      }

      ae.removeFromARG();
    }
    return toWaitlist;
  }

  /**
   * Remove all covering relations from a node so that this node does not cover
   * any other node anymore.
   * Also adds any now uncovered leaf nodes to the waitlist.
   *
   * Call this method when you have changed (strengthened) an abstract state.
   */
  public void removeCoverageOf(ARGState v) {
    for (ARGState coveredByChildOfV : ImmutableList.copyOf(v.getCoveredByThis())) {
      uncover(coveredByChildOfV);
    }
    assert v.getCoveredByThis().isEmpty();
  }

  /**
   * Mark a covered element as non-covered.
   * This method also re-adds all leaves in that part of the ARG to the waitlist.
   *
   * @param element The covered ARGState to uncover.
   */
  private void uncover(ARGState element) {
    element.uncover();

    // this is the subtree of elements which now become uncovered
    Set<ARGState> uncoveredSubTree = element.getSubgraph();

    for (ARGState e : uncoveredSubTree) {
      assert !e.isCovered();

      e.setHasCoveredParent(false);

      if (!e.wasExpanded()) {
        // its a leaf
        mReached.reAddToWaitlist(e);
      }
    }
  }

  /**
   * Try covering an ARG state by other states in the reached set.
   * If successful, also mark the subtree below this state as covered,
   * which means that all states in this subtree do not cover any states anymore.
   * @param v The state which should be covered if possible.
   * @return whether the covering was successful
   * @throws CPAException
   */
  public boolean tryToCover(ARGState v) throws CPAException, InterruptedException {
    assert v.mayCover();

    cpa.getStopOperator().stop(v, mReached.getReached(v), mReached.getPrecision(v));
    // ignore return value of stop, because it will always be false

    if (v.isCovered()) {
      Set<ARGState> subtree = v.getSubgraph();
      subtree.remove(v);

      removeCoverageOf(v);
      for (ARGState childOfV : subtree) {
        // all states in the subtree (including v) may not cover anymore
        removeCoverageOf(childOfV);
      }

      for (ARGState childOfV : subtree) {
        // all states in the subtree (excluding v)
        // are removed from the waitlist,
        // are not covered anymore directly

        if (childOfV.isCovered()) {
          childOfV.uncover();
        }
      }

      for (ARGState childOfV : subtree) {
        mReached.removeOnlyFromWaitlist(childOfV);

        childOfV.setHasCoveredParent(true);

        // each child of v now doesn't cover anything anymore
        assert childOfV.getCoveredByThis().isEmpty();
        assert !childOfV.mayCover();
      }

      mReached.removeOnlyFromWaitlist(v);

      return true;
    }
    return false;
  }

  /**
   * Try covering an ARG state by other states in the reached set. This method
   * deliberately allows for unsoundness, by not caring about keeping the
   * coverage relation in the ARG consistent. When asked to be sound, this
   * method delegates to {@link ARGReachedSet#tryToCover(ARGState)}
   *
   * @param v the state which should be covered if possible
   * @param beUnsound whether or not the be unsound
   * @return whether the covering was successful
   * @throws CPAException
   */
  public boolean tryToCover(ARGState v, boolean beUnsound) throws CPAException, InterruptedException {
    assert v.mayCover();

    if (beUnsound) {
      cpa.getStopOperator().stop(v, mReached.getReached(v), mReached.getPrecision(v));
      return v.isCovered();
    }

    return tryToCover(v);
  }

  public static class ForwardingARGReachedSet extends ARGReachedSet {

    protected final ARGReachedSet delegate;

    public ForwardingARGReachedSet(ARGReachedSet pReached) {
      super(pReached.mReached);
      delegate = pReached;
    }

    @Override
    public UnmodifiableReachedSet asReachedSet() {
      return delegate.asReachedSet();
    }

    @Override
    public void removeSubtree(ARGState pE) {
      delegate.removeSubtree(pE);
    }

    @Override
    public void removeSubtree(ARGState pE, Precision pP,
        Predicate<? super Precision> pPrecisionType) {
      delegate.removeSubtree(pE, pP, pPrecisionType);
    }
  }
}<|MERGE_RESOLUTION|>--- conflicted
+++ resolved
@@ -39,7 +39,6 @@
 import org.sosy_lab.cpachecker.core.reachedset.ReachedSet;
 import org.sosy_lab.cpachecker.core.reachedset.UnmodifiableReachedSet;
 import org.sosy_lab.cpachecker.core.reachedset.UnmodifiableReachedSetWrapper;
-import org.sosy_lab.cpachecker.cpa.predicate.PredicatePrecision;
 import org.sosy_lab.cpachecker.exceptions.CPAException;
 import org.sosy_lab.cpachecker.util.Precisions;
 
@@ -238,17 +237,13 @@
    * @return The adapted precision.
    */
   private Precision adaptPrecision(Precision pOldPrecision, Precision pNewPrecision,
-<<<<<<< HEAD
-      Class<? extends Precision> pPrecisionType) {
-    PredicatePrecision old = Precisions.extractPrecisionByType(pOldPrecision, PredicatePrecision.class);
+    Predicate<? super Precision> pPrecisionType) {
+    /*PredicatePrecision old = Precisions.extractPrecisionByType(pOldPrecision, PredicatePrecision.class);
     if (old != null) {
       PredicatePrecision newP = Precisions.extractPrecisionByType(pNewPrecision, PredicatePrecision.class);
       PredicatePrecision merged = newP.mergeWith(old);
       pNewPrecision = Precisions.replaceByType(pNewPrecision, merged, PredicatePrecision.class);
-    }
-=======
-      Predicate<? super Precision> pPrecisionType) {
->>>>>>> 0a0d5f0d
+    }*/
     return Precisions.replaceByType(pOldPrecision, pNewPrecision, pPrecisionType);
   }
 
