--- conflicted
+++ resolved
@@ -35,12 +35,9 @@
 import java.util.Collections;
 import java.util.Deque;
 import java.util.List;
+import java.util.Map;
 import java.util.Map.Entry;
 import java.util.logging.Level;
-<<<<<<< HEAD
-
-=======
->>>>>>> ed1408bf
 import org.sosy_lab.common.log.LogManager;
 import org.sosy_lab.cpachecker.cfa.blocks.Block;
 import org.sosy_lab.cpachecker.cfa.blocks.BlockPartitioning;
@@ -53,33 +50,20 @@
 import org.sosy_lab.cpachecker.cpa.arg.ARGPath;
 import org.sosy_lab.cpachecker.cpa.arg.ARGReachedSet;
 import org.sosy_lab.cpachecker.cpa.arg.ARGState;
-<<<<<<< HEAD
-=======
 import org.sosy_lab.cpachecker.cpa.bam.BAMSubgraphComputer.BackwardARGState;
->>>>>>> ed1408bf
 import org.sosy_lab.cpachecker.util.Pair;
 import org.sosy_lab.cpachecker.util.Precisions;
 import org.sosy_lab.cpachecker.util.statistics.StatTimer;
 
 public class ARGSubtreeRemover {
 
-<<<<<<< HEAD
   protected final BlockPartitioning partitioning;
   protected final BAMDataManager data;
   protected final Reducer wrappedReducer;
   protected final BAMCache bamCache;
   protected final LogManager logger;
-  protected final Timer removeCachedSubtreeTimer;
+  protected final StatTimer removeCachedSubtreeTimer;
   protected final boolean doPrecisionRefinementForAllStates;
-=======
-  private final BlockPartitioning partitioning;
-  private final BAMDataManager data;
-  private final Reducer wrappedReducer;
-  private final BAMCache bamCache;
-  private final LogManager logger;
-  private final StatTimer removeCachedSubtreeTimer;
-  private final boolean doPrecisionRefinementForAllStates;
->>>>>>> ed1408bf
 
   public ARGSubtreeRemover(BAMCPA bamCpa, StatTimer pRemoveCachedSubtreeTimer) {
     this.partitioning = bamCpa.getBlockPartitioning();
@@ -96,19 +80,12 @@
                      List<Predicate<? super Precision>> pNewPrecisionTypes)
       throws InterruptedException {
 
-    handleEndOfThePath(pPath, element, pPathElementToReachedState);
-
     final ARGState firstState = (ARGState)mainReachedSet.asReachedSet().getFirstState();
     final ARGState lastState = (ARGState)mainReachedSet.asReachedSet().getLastState();
 
-<<<<<<< HEAD
-    assert pPathElementToReachedState.get(pPath.asStatesList().get(0)) == firstState : "path should start with root state";
+    assert pPath.asStatesList().get(0).getWrappedState() == firstState : "path should start with root state";
     //Lockator: wrong assertion for us
-    //assert pPathElementToReachedState.get(Iterables.getLast(pPath.asStatesList())) == lastState : "path should end with target state";
-=======
-    assert pPath.asStatesList().get(0).getWrappedState() == firstState : "path should start with root state";
-    assert Iterables.getLast(pPath.asStatesList()).getWrappedState() == lastState : "path should end with target state";
->>>>>>> ed1408bf
+    //assert Iterables.getLast(pPath.asStatesList()).getWrappedState() == lastState : "path should end with target state";
     assert lastState.isTarget();
 
     final List<ARGState> relevantCallStates = getRelevantCallStates(pPath.asStatesList(), element);
@@ -170,31 +147,9 @@
     mainReachedSet.removeSubtree(lastState);
   }
 
-<<<<<<< HEAD
-  private ARGState getReachedState(Map<ARGState, ARGState> pathElementToReachedState, ARGState state) {
-    return getMostInnerState(pathElementToReachedState.get(state));
-  }
-
-  private ARGState getMostInnerState(ARGState state) {
-    while (data.expandedStateToReducedState.containsKey(state)) {
-      state = (ARGState) data.expandedStateToReducedState.get(state);
-    }
-    return state;
-  }
-
-  /**
-   * @return <code>true</code>, if the precision of the first element of the given reachedSet changed by this operation; <code>false</code>, otherwise.
-   */
-  protected static boolean removeSubtree(ReachedSet reachedSet, ARGState argElement,
-                                       List<Precision> newPrecisions, List<Predicate<? super Precision>> pPrecisionTypes) {
-    ARGReachedSet argReachSet = new ARGReachedSet(reachedSet);
-    boolean updateCacheNeeded = argElement.getParents().contains(reachedSet.getFirstState());
-    removeSubtree(argReachSet, argElement, newPrecisions, pPrecisionTypes);
-    return updateCacheNeeded;
-=======
+
   private ARGState getReachedState(ARGState state) {
     return data.getInnermostState(((BackwardARGState) state).getARGState());
->>>>>>> ed1408bf
   }
 
   /** just remove a state and its subtree from the given reachedSet. */
@@ -218,16 +173,12 @@
     }
   }
 
-<<<<<<< HEAD
-  protected void removeCachedSubtree(ARGState rootState, ARGState removeElement,
-=======
   /**
    * This method removes a state from the corresponding reached-set.
    * This is basically the same as {@link ARGReachedSet#removeSubtree(ARGState)},
    * but we also update the BAM-cache.
    */
-  private void removeCachedSubtree(ARGState rootState, ARGState removeElement,
->>>>>>> ed1408bf
+  protected void removeCachedSubtree(ARGState rootState, ARGState removeElement,
                                    List<Precision> pNewPrecisions,
                                    List<Predicate<? super Precision>> pPrecisionTypes)
       throws InterruptedException {
@@ -253,21 +204,7 @@
     } else {
       final Pair<Precision, Predicate<? super Precision>> newPrecision = getUpdatedPrecision(
           reachedSet.getPrecision(removeElement), rootSubtree, pNewPrecisions, pPrecisionTypes);
-<<<<<<< HEAD
-      final List<Precision> newPrecision = p.getFirst();
-      final List<Predicate<? super Precision>> newPrecisionTypes = p.getSecond();
-
-      AbstractState reducedRootState = wrappedReducer.getVariableReducedState(rootState, rootSubtree, null, rootNode);
-      Precision reducedRootPrecision = reachedSet.getPrecision(reachedSet.getFirstState());
-      bamCache.removeReturnEntry(reducedRootState, reducedRootPrecision, rootSubtree);
-      bamCache.removeBlockEntry(reducedRootState, reducedRootPrecision, rootSubtree);
-
-      logger.log(Level.FINEST, "Removing subtree, adding a new cached entry, and removing the former cached entries");
-
-      if (removeSubtree(reachedSet, removeElement, newPrecision, newPrecisionTypes) && !newPrecision.isEmpty()) {
-        logger.log(Level.FINER, "updating cache");
-        bamCache.updatePrecisionForEntry(reducedRootState, reducedRootPrecision, rootSubtree, newPrecision.get(0));
-=======
+
       if (removeElement.getParents().contains(reachedSet.getFirstState())) {
         // after removing the state, only the root-state (and maybe other branches
         // starting at root) would remain, with a new precision for root.
@@ -277,7 +214,6 @@
         data.createAndRegisterNewReachedSet(reducedRootState, newPrecision.getFirst(), rootSubtree);
       } else {
         argReachedSet.removeSubtree(removeElement, newPrecision.getFirst(), newPrecision.getSecond());
->>>>>>> ed1408bf
       }
     }
 
@@ -343,56 +279,6 @@
     return new ArrayList<>(openCallStates);
   }
 
-<<<<<<< HEAD
-  private void ensureExactCacheHitsOnPath(ARGReachedSet mainReachedSet, ARGPath pPath, final ARGState pElement,
-                                          List<Precision> pNewPrecisions, Map<ARGState, ARGState> pPathElementToReachedState,
-                                          Multimap<ARGState, ARGState> neededRemoveCachedSubtreeCalls) {
-    Map<ARGState, UnmodifiableReachedSet> pathElementToOuterReachedSet = getReachedSetMapping(
-        pPath, mainReachedSet.asReachedSet(), pPathElementToReachedState);
-
-    Deque<ARGState> remainingPathElements = new LinkedList<>(pPath.asStatesList());
-
-    // we pop states until the cutState has been found
-    // this code is ugly, we should improve it!
-    while (!remainingPathElements.peek().equals(pElement)) {
-      remainingPathElements.pop();
-    }
-    assert remainingPathElements.peek() == pElement;
-
-    while (!remainingPathElements.isEmpty()) {
-      ARGState currentElement = remainingPathElements.pop();
-        if (data.initialStateToReachedSet.containsKey(pPathElementToReachedState.get(currentElement))) {
-          ARGState currentReachedState = getReachedState(pPathElementToReachedState, currentElement);
-          CFANode node = extractLocation(currentReachedState);
-          Block currentBlock = partitioning.getBlockForCallNode(node);
-          AbstractState reducedState = wrappedReducer.getVariableReducedState(currentReachedState, currentBlock, null, node);
-
-          removeUnpreciseCacheEntriesOnPath(currentElement, reducedState, pNewPrecisions, currentBlock,
-                  remainingPathElements, pPathElementToReachedState, pathElementToOuterReachedSet,
-                  neededRemoveCachedSubtreeCalls);
-        }
-    }
-  }
-
-  private Map<ARGState, UnmodifiableReachedSet> getReachedSetMapping(ARGPath path,
-                                                                   UnmodifiableReachedSet mainReachedSet,
-                                                                   Map<ARGState, ARGState> pPathElementToReachedState) {
-
-    Map<ARGState, UnmodifiableReachedSet> pathElementToOuterReachedSet = new HashMap<>();
-    Deque<UnmodifiableReachedSet> openReachedSets = new ArrayDeque<>();
-    openReachedSets.push(mainReachedSet);
-
-    for (ARGState pathState : path.asStatesList()) {
-      ARGState state = pPathElementToReachedState.get(pathState);
-
-      // we use a loop here, because a return-node can be the exit of several blocks at once.
-      // we have to handle returnNodes before entryNodes, because some nodes can be both,
-      // and the transferRelation also handles entryNodes as first case.
-      ARGState tmp = state;
-      while (data.expandedStateToReducedState.containsKey(tmp)) {
-        tmp = (ARGState)data.expandedStateToReducedState.get(tmp);
-        openReachedSets.pop();
-=======
   /** there might be some "imprecise" cache entries used along the path.
    * We remove all of them and create the "precise" entry for re-exploration.
    * We only update those blocks, where a nested block is imprecise. */
@@ -415,7 +301,6 @@
 
       if (bamState == pElement) {
         cutStateFound = true;
->>>>>>> ed1408bf
       }
 
       ARGState state = ((BackwardARGState)bamState).getARGState();
@@ -428,48 +313,11 @@
 
         ARGState rootState = rootStates.removeLast();
         if ((removedUnpreciseInnerBlock || isNewPrecisionEntry) && !isNewPrecisionEntryForOuterBlock && !foundInnerUnpreciseEntry) {
-
-<<<<<<< HEAD
-  private boolean removeUnpreciseCacheEntriesOnPath(ARGState rootState, AbstractState reducedRootState,
-                                                    List<Precision> pNewPrecisions, Block rootBlock, Deque<ARGState> remainingPathElements,
-                                                    Map<ARGState, ARGState> pPathElementToReachedState,
-                                                    Map<ARGState, UnmodifiableReachedSet> pathElementToOuterReachedSet,
-                                                    Multimap<ARGState, ARGState> neededRemoveCachedSubtreeCalls) {
-    UnmodifiableReachedSet outerReachedSet = pathElementToOuterReachedSet.get(rootState);
-
-    boolean isNewPrecisionEntry = createNewPreciseEntry(
-        getReachedState(pPathElementToReachedState, rootState),
-        reducedRootState, pNewPrecisions, rootBlock, outerReachedSet);
-
-    //fine, this block will not lead to any problems anymore, but maybe inner blocks will?
-    //-> check other (inner) blocks on path
-    boolean foundInnerUnpreciseEntries = false;
-    while (!remainingPathElements.isEmpty()) {
-      ARGState currentElement = remainingPathElements.pop();
-
-      if (data.initialStateToReachedSet.containsKey(pPathElementToReachedState.get(currentElement))) {
-        ARGState currentReachedState = getReachedState(pPathElementToReachedState, currentElement);
-        CFANode node = extractLocation(currentReachedState);
-        Block currentBlock = partitioning.getBlockForCallNode(node);
-        AbstractState reducedState = wrappedReducer.getVariableReducedState(currentReachedState, currentBlock, null, node);
-
-        boolean removedUnpreciseInnerBlock =
-                removeUnpreciseCacheEntriesOnPath(currentElement, reducedState, pNewPrecisions, currentBlock,
-                        remainingPathElements, pPathElementToReachedState,
-                        pathElementToOuterReachedSet, neededRemoveCachedSubtreeCalls);
-        if (removedUnpreciseInnerBlock) {
-          //ok we indeed found an inner block that was unprecise
-          if (isNewPrecisionEntry && !foundInnerUnpreciseEntries) {
-            //if we are in a reached set that already uses the new precision and this is the first such entry we have to remove the subtree starting from currentElement in the rootReachedSet
-            neededRemoveCachedSubtreeCalls.put(getReachedState(pPathElementToReachedState, rootState), currentReachedState);
-            foundInnerUnpreciseEntries = true;
-=======
           if (cutStateFound) {
             // we indeed found an inner block that was imprecise,
             // if we are in a reached set that already uses the new precision and this is the first such entry
             // we have to remove the subtree starting from currentElement in the rootReachedSet
             neededRemoveCachedSubtreeCalls.put(getReachedState(rootState), (ARGState) tmp);
->>>>>>> ed1408bf
           }
 
           assert data.getReachedSetForInitialState(getReachedState(rootState)).contains(tmp)
