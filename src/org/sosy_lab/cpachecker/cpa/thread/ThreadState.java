/*
 *  CPAchecker is a tool for configurable software verification.
 *  This file is part of CPAchecker.
 *
 *  Copyright (C) 2007-2016  Dirk Beyer
 *  All rights reserved.
 *
 *  Licensed under the Apache License, Version 2.0 (the "License");
 *  you may not use this file except in compliance with the License.
 *  You may obtain a copy of the License at
 *
 *      http://www.apache.org/licenses/LICENSE-2.0
 *
 *  Unless required by applicable law or agreed to in writing, software
 *  distributed under the License is distributed on an "AS IS" BASIS,
 *  WITHOUT WARRANTIES OR CONDITIONS OF ANY KIND, either express or implied.
 *  See the License for the specific language governing permissions and
 *  limitations under the License.
 *
 *
 *  CPAchecker web page:
 *    http://cpachecker.sosy-lab.org
 */
package org.sosy_lab.cpachecker.cpa.thread;

import com.google.common.base.Preconditions;
import com.google.common.collect.ImmutableList;
import java.util.ArrayList;
import java.util.Iterator;
import java.util.LinkedList;
import java.util.List;
import org.sosy_lab.cpachecker.cfa.model.CFAEdge;
import org.sosy_lab.cpachecker.cfa.model.CFANode;
import org.sosy_lab.cpachecker.core.interfaces.AbstractState;
import org.sosy_lab.cpachecker.core.interfaces.AbstractStateWithLocation;
import org.sosy_lab.cpachecker.core.interfaces.AbstractWrapperState;
import org.sosy_lab.cpachecker.core.interfaces.Partitionable;
import org.sosy_lab.cpachecker.cpa.callstack.CallstackState;
import org.sosy_lab.cpachecker.cpa.location.LocationState;
import org.sosy_lab.cpachecker.cpa.usage.CompatibleState;
import org.sosy_lab.cpachecker.cpa.usage.UsageTreeNode;
import org.sosy_lab.cpachecker.exceptions.HandleCodeException;


<<<<<<< HEAD
public class ThreadState implements AbstractState, AbstractStateWithLocation, Partitionable,
    AbstractWrapperState, Comparable<ThreadState> {
=======
public class ThreadState implements AbstractState, AbstractStateWithLocations, Partitionable,
    AbstractWrapperState, UsageTreeNode {
>>>>>>> 2df3e83d

  public class ThreadStateBuilder {
    private LocationState loc;
    private CallstackState cs;
    private List<ThreadLabel> tSet;
    private List<ThreadLabel> rSet;

    private ThreadStateBuilder(ThreadState state) {
      tSet = new LinkedList<>(state.threadSet);
      rSet = new LinkedList<>(state.removedSet);
    }

    public void setWrappedStates(LocationState l, CallstackState c) {
      loc = l;
      cs = c;
    }

    public void addToThreadSet(ThreadLabel label) throws HandleCodeException {
      for (ThreadLabel created : tSet) {
        if (created.getName().equals(label.getName())) {
          //Not supported yet
          throw new HandleCodeException("Can not create thread " + label.getName() + ", it was already created");
        }
      }
      if (!tSet.isEmpty() && tSet.get(tSet.size() - 1).isSelfParallel()) {
        //Can add only the same status
        label = label.toSelfParallelLabel();
      }
      tSet.add(label);
    }

    public boolean removeFromThreadSet(ThreadLabel label) {
      //assert tSet.get(tSet.size() -1 ).equals(label) : "try to remove " + label + ", the last was " + tSet.get(tSet.size() -1 );
      if (tSet.isEmpty()) {
        return false;
      }
      ThreadLabel lastLabel = tSet.get(tSet.size() - 1);
      if (lastLabel.equals(label)) {
        return tSet.remove(label);
      } else if (lastLabel.getName().equals(label.getName())) {
        //We may have force self-parallel thread here
        assert lastLabel.isSelfParallel();
        return tSet.remove(lastLabel);
      } else {
        //Try to join non-created thread
        return false;
      }
    }

    public ThreadState build() {
      //May be called several times per one builder
      return new ThreadState(loc, cs, tSet, rSet);
    }
  }

  private final LocationState location;
  private final CallstackState callstack;
  private final ImmutableList<ThreadLabel> threadSet;
  private final ImmutableList<ThreadLabel> removedSet;

  private ThreadState(LocationState l, CallstackState c, List<ThreadLabel> Tset, List<ThreadLabel> Rset) {
    location = l;
    callstack = c;
    threadSet = ImmutableList.copyOf(Tset);
    removedSet = Rset == null ? null : ImmutableList.copyOf(Rset);
  }

  @Override
  public int hashCode() {
    final int prime = 31;
    int result = 1;
    result = prime * result + ((callstack == null) ? 0 : callstack.hashCode());
    result = prime * result + ((location == null) ? 0 : location.hashCode());
    result = prime * result + ((removedSet == null) ? 0 : removedSet.hashCode());
    result = prime * result + ((threadSet == null) ? 0 : threadSet.hashCode());
    return result;
  }

  @Override
  public boolean equals(Object obj) {
    if (this == obj) {
      return true;
    }
    if (obj == null) {
      return false;
    }
    if (getClass() != obj.getClass()) {
      return false;
    }
    ThreadState other = (ThreadState) obj;
    if (callstack == null) {
      if (other.callstack != null) {
        return false;
      }
    } else if (!callstack.equals(other.callstack)) {
      return false;
    }
    if (location == null) {
      if (other.location != null) {
        return false;
      }
    } else if (!location.equals(other.location)) {
      return false;
    }
    if (removedSet == null) {
      if (other.removedSet != null) {
        return false;
      }
    } else if (!removedSet.equals(other.removedSet)) {
      return false;
    }
    if (threadSet == null) {
      if (other.threadSet != null) {
        return false;
      }
    } else if (!threadSet.equals(other.threadSet)) {
      return false;
    }
    return true;
  }

  @Override
  public Object getPartitionKey() {
    List<Object> keys = new ArrayList<>(2);
    keys.add(location.getPartitionKey());
    keys.add(callstack.getPartitionKey());
    return keys;
  }

  @Override
  public CFANode getLocationNode() {
    return location.getLocationNode();
  }

  @Override
  public Iterable<CFANode> getLocationNodes() {
    return location.getLocationNodes();
  }

  @Override
  public Iterable<CFAEdge> getOutgoingEdges() {
    return location.getOutgoingEdges();
  }

  @Override
  public Iterable<CFAEdge> getIngoingEdges() {
    return location.getIngoingEdges();
  }

  @Override
  public Iterable<AbstractState> getWrappedStates() {
    List<AbstractState> states = new ArrayList<>(2);
    states.add(location);
    states.add(callstack);
    return states;
  }

  public List<ThreadLabel> getThreadSet() {
    return threadSet;
  }

  public List<ThreadLabel> getRemovedSet() {
    return removedSet;
  }

  public LocationState getLocationState() {
    return location;
  }

  public CallstackState getCallstackState() {
    return callstack;
  }

  @Override
  public int compareTo(CompatibleState pOther) {
    ThreadState other = (ThreadState) pOther;
    int result = 0;

    result = other.threadSet.size() - this.threadSet.size(); //decreasing queue

    if (result != 0) {
      return result;
    }

    Iterator<ThreadLabel> iterator1 = threadSet.iterator();
    Iterator<ThreadLabel> iterator2 = other.threadSet.iterator();
    //Sizes are equal
    while (iterator1.hasNext()) {
      ThreadLabel label1 = iterator1.next();
      ThreadLabel label2 = iterator2.next();
      result = label1.compareTo(label2);
      if (result != 0) {
        return result;
      }
    }
    //Use compare only for StoredThreadState
    Preconditions.checkArgument(location == null && callstack == null);
    return 0;
  }

  @Override
  public boolean isCompatibleWith(CompatibleState state) {
    Preconditions.checkArgument(state instanceof ThreadState);
    ThreadState other = (ThreadState) state;
    for (ThreadLabel label : threadSet) {
      for (ThreadLabel oLabel : other.threadSet) {
        if (label.isCompatibleWith(oLabel)) {
          return true;
        }
      }
    }
    return false;
  }

  @Override
  public ThreadState prepareToStore() {
    return new StoredThreadState(this);
  }

  public ThreadStateBuilder getBuilder() {
    return new ThreadStateBuilder(this);
  }

  public static ThreadState emptyState(LocationState l, CallstackState c) {
    List<ThreadLabel> emptySet = new LinkedList<>();
    return new ThreadState(l, c, emptySet, emptySet);
  }

  @Override
  public String toString() {
    return threadSet.toString();
  }

  public class StoredThreadState extends ThreadState {
    StoredThreadState(ThreadState origin) {
      super(null, null, origin.threadSet, null);
    }
  }

  @Override
  public UsageTreeNode getTreeNode() {
    return this;
  }

  @Override
  public boolean cover(UsageTreeNode pNode) {
    return true;
  }

  @Override
  public boolean isEmpty() {
    return true;
  }
}<|MERGE_RESOLUTION|>--- conflicted
+++ resolved
@@ -42,13 +42,8 @@
 import org.sosy_lab.cpachecker.exceptions.HandleCodeException;
 
 
-<<<<<<< HEAD
 public class ThreadState implements AbstractState, AbstractStateWithLocation, Partitionable,
-    AbstractWrapperState, Comparable<ThreadState> {
-=======
-public class ThreadState implements AbstractState, AbstractStateWithLocations, Partitionable,
     AbstractWrapperState, UsageTreeNode {
->>>>>>> 2df3e83d
 
   public class ThreadStateBuilder {
     private LocationState loc;
