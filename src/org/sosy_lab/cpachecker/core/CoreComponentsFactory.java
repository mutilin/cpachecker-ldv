--- conflicted
+++ resolved
@@ -119,14 +119,7 @@
     config.inject(this);
 
     reachedSetFactory = new ReachedSetFactory(config, logger);
-<<<<<<< HEAD
-    cpaFactory = new CPABuilder(config, logger, reachedSetFactory);
-    if (saveLocalResults)
-      //it needs to pass some checkings (this algorithm is also restart)
-      useRestartingAlgorithm = true;
-=======
     cpaFactory = new CPABuilder(config, logger, shutdownNotifier, reachedSetFactory);
->>>>>>> d7a445a3
   }
 
   public Algorithm createAlgorithm(final ConfigurableProgramAnalysis cpa,
@@ -138,17 +131,14 @@
 
     if (useProofCheckAlgorithm) {
       logger.log(Level.INFO, "Using Proof Check Algorithm");
-<<<<<<< HEAD
-      algorithm = new ProofCheckAlgorithm(cpa, config, logger);
-    } else if (saveLocalResults) {
-      algorithm = new RestartLockAlgorithm(config, logger, cfa);
-
-=======
       algorithm = new ProofCheckAlgorithm(cpa, config, logger, shutdownNotifier);
->>>>>>> d7a445a3
     } else if (useRestartingAlgorithm) {
       logger.log(Level.INFO, "Using Restarting Algorithm");
-      algorithm = new RestartAlgorithm(config, logger, shutdownNotifier, programDenotation, cfa);
+      if (saveLocalResults) {
+        algorithm = new RestartLockAlgorithm(config, logger, shutdownNotifier, programDenotation, cfa);
+      } else {
+        algorithm = new RestartAlgorithm(config, logger, shutdownNotifier, programDenotation, cfa);
+      }
 
     } else if (useImpactAlgorithm) {
       algorithm = new ImpactAlgorithm(config, logger, shutdownNotifier, cpa, cfa);
