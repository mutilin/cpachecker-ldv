/*
 *  CPAchecker is a tool for configurable software verification.
 *  This file is part of CPAchecker.
 *
 *  Copyright (C) 2007-2014  Dirk Beyer
 *  All rights reserved.
 *
 *  Licensed under the Apache License, Version 2.0 (the "License");
 *  you may not use this file except in compliance with the License.
 *  You may obtain a copy of the License at
 *
 *      http://www.apache.org/licenses/LICENSE-2.0
 *
 *  Unless required by applicable law or agreed to in writing, software
 *  distributed under the License is distributed on an "AS IS" BASIS,
 *  WITHOUT WARRANTIES OR CONDITIONS OF ANY KIND, either express or implied.
 *  See the License for the specific language governing permissions and
 *  limitations under the License.
 *
 *
 *  CPAchecker web page:
 *    http://cpachecker.sosy-lab.org
 */
package org.sosy_lab.cpachecker.cpa.predicate;
<<<<<<< HEAD
import static com.google.common.collect.FluentIterable.from;
=======

>>>>>>> 19d36863
import static com.google.common.collect.Iterables.getOnlyElement;
import static org.sosy_lab.cpachecker.cpa.predicate.PredicateAbstractState.getPredicateState;
import static org.sosy_lab.cpachecker.util.AbstractStates.*;

import java.io.PrintStream;
import java.util.ArrayDeque;
import java.util.ArrayList;
import java.util.Collection;
import java.util.Deque;
import java.util.HashMap;
import java.util.Iterator;
import java.util.List;
import java.util.Map;
import java.util.Set;
import java.util.logging.Level;

import org.sosy_lab.common.configuration.Configuration;
import org.sosy_lab.common.configuration.InvalidConfigurationException;
import org.sosy_lab.common.log.LogManager;
import org.sosy_lab.common.time.Timer;
import org.sosy_lab.cpachecker.cfa.CFA;
import org.sosy_lab.cpachecker.cfa.blocks.Block;
import org.sosy_lab.cpachecker.cfa.blocks.BlockPartitioning;
import org.sosy_lab.cpachecker.cfa.model.CFAEdge;
import org.sosy_lab.cpachecker.cfa.model.CFAEdgeType;
import org.sosy_lab.cpachecker.cfa.model.CFANode;
import org.sosy_lab.cpachecker.cfa.model.FunctionExitNode;
import org.sosy_lab.cpachecker.core.CPAcheckerResult.Result;
import org.sosy_lab.cpachecker.core.CounterexampleInfo;
import org.sosy_lab.cpachecker.core.interfaces.ConfigurableProgramAnalysis;
import org.sosy_lab.cpachecker.core.interfaces.Precision;
import org.sosy_lab.cpachecker.core.interfaces.Statistics;
import org.sosy_lab.cpachecker.core.interfaces.WrapperCPA;
import org.sosy_lab.cpachecker.core.reachedset.ReachedSet;
import org.sosy_lab.cpachecker.core.reachedset.UnmodifiableReachedSet;
import org.sosy_lab.cpachecker.cpa.arg.ARGPath;
import org.sosy_lab.cpachecker.cpa.arg.ARGReachedSet;
import org.sosy_lab.cpachecker.cpa.arg.ARGState;
import org.sosy_lab.cpachecker.cpa.bam.AbstractBAMBasedRefiner;
import org.sosy_lab.cpachecker.cpa.predicate.relevantpredicates.RefineableRelevantPredicatesComputer;
import org.sosy_lab.cpachecker.cpa.predicate.relevantpredicates.RelevantPredicatesComputer;
import org.sosy_lab.cpachecker.exceptions.CPAException;
import org.sosy_lab.cpachecker.exceptions.CPATransferException;
import org.sosy_lab.cpachecker.exceptions.RefinementFailedException;
import org.sosy_lab.cpachecker.exceptions.RefinementFailedException.Reason;
import org.sosy_lab.cpachecker.util.AbstractStates;
import org.sosy_lab.cpachecker.util.Precisions;
import org.sosy_lab.cpachecker.util.predicates.AbstractionPredicate;
import org.sosy_lab.cpachecker.util.predicates.PathChecker;
import org.sosy_lab.cpachecker.util.predicates.interpolation.InterpolationManager;
import org.sosy_lab.cpachecker.util.predicates.pathformula.PathFormula;
import org.sosy_lab.cpachecker.util.predicates.pathformula.PathFormulaManager;
import org.sosy_lab.cpachecker.util.predicates.pathformula.SSAMap;
import org.sosy_lab.cpachecker.util.predicates.smt.Solver;
import org.sosy_lab.cpachecker.util.refinement.PrefixProvider;
import org.sosy_lab.solver.api.BooleanFormula;

import com.google.common.collect.Sets;


/**
 * Implements predicate refinements when using BAM.
 * It is based on the {@link AbstractBAMBasedRefiner} and delegates the work to
 * a {@link ExtendedPredicateRefiner}, which is a small extension of the regular
 * {@link PredicateCPARefiner}.
 *
 * So the hierarchy is as follows:
 *
 *               AbstractARGBasedRefiner
 *                         ^
 *                         |                                PredicateAbstractionRefinementStrategy
 *           +-------------+-------------+                                    ^
 *           |                           |                                    |
 * AbstractBAMBasedRefiner       PredicateCPARefiner ---> BAMPredicateAbstractionRefinementStrategy
 *           ^                           ^
 *           |                           |
 *   BAMPredicateRefiner ---> ExtendedPredicateRefiner
 *
 * Here ^ means inheritance and -> means reference.
 */
<<<<<<< HEAD
public class BAMPredicateRefiner extends AbstractBAMBasedRefiner implements StatisticsProvider {
=======
public final class BAMPredicateRefiner extends AbstractBAMBasedRefiner {
>>>>>>> 19d36863

  private ExtendedPredicateRefiner refiner;


  public static BAMPredicateRefiner create(ConfigurableProgramAnalysis pCpa) throws InvalidConfigurationException {
    return new BAMPredicateRefiner(pCpa);
  }

<<<<<<< HEAD
  public BAMPredicateRefiner(final ConfigurableProgramAnalysis pCpa, BAMPredicateAbstractionRefinementStrategy strategy)
      throws CPAException, InvalidConfigurationException {

    super(pCpa);

    initRefiner(pCpa, strategy);
  }

  public BAMPredicateRefiner(final ConfigurableProgramAnalysis pCpa) throws CPAException, InvalidConfigurationException {
=======
  public BAMPredicateRefiner(final ConfigurableProgramAnalysis pCpa) throws InvalidConfigurationException {
>>>>>>> 19d36863

    super(pCpa);

    if (!(pCpa instanceof WrapperCPA)) {
      throw new InvalidConfigurationException(BAMPredicateRefiner.class.getSimpleName() + " could not find the PredicateCPA");
    }

    BAMPredicateCPA predicateCpa = ((WrapperCPA)pCpa).retrieveWrappedCpa(BAMPredicateCPA.class);
    if (predicateCpa == null) {
      throw new InvalidConfigurationException(BAMPredicateRefiner.class.getSimpleName() + " needs an BAMPredicateCPA");
    }

    LogManager logger = predicateCpa.getLogger();

    BAMPredicateAbstractionRefinementStrategy strategy = new BAMPredicateAbstractionRefinementStrategy(
                                          predicateCpa.getConfiguration(),
                                          logger,
                                          predicateCpa,
                                          predicateCpa.getSolver(),
                                          predicateCpa.getPredicateManager(),
                                          predicateCpa.getStaticRefiner());
    initRefiner(pCpa, strategy);
  }

  private void initRefiner(ConfigurableProgramAnalysis pCpa, BAMPredicateAbstractionRefinementStrategy strategy)
      throws CPAException, InvalidConfigurationException {


    if (!(pCpa instanceof WrapperCPA)) {
      throw new InvalidConfigurationException(BAMPredicateRefiner.class.getSimpleName() + " could not find the PredicateCPA");
    }

    BAMPredicateCPA predicateCpa = ((WrapperCPA)pCpa).retrieveWrappedCpa(BAMPredicateCPA.class);
    if (predicateCpa == null) {
      throw new InvalidConfigurationException(BAMPredicateRefiner.class.getSimpleName() + " needs an BAMPredicateCPA");
    }

    LogManager logger = predicateCpa.getLogger();

    InterpolationManager manager = new InterpolationManager(
                                          predicateCpa.getPathFormulaManager(),
                                          predicateCpa.getSolver(),
                                          predicateCpa.getCfa().getLoopStructure(),
                                          predicateCpa.getCfa().getVarClassification(),
                                          predicateCpa.getConfiguration(),
                                          predicateCpa.getShutdownNotifier(),
                                          logger);

    PathChecker pathChecker = new PathChecker(
                                          predicateCpa.getConfiguration(),
                                          logger,
                                          predicateCpa.getShutdownNotifier(),
                                          predicateCpa.getMachineModel(),
                                          predicateCpa.getPathFormulaManager(),
                                          predicateCpa.getSolver());


    PrefixProvider prefixProvider = new PredicateBasedPrefixProvider(predicateCpa.getConfiguration(),
                                          logger,
                                          predicateCpa.getSolver(),
                                          predicateCpa.getPathFormulaManager());

    this.refiner = new ExtendedPredicateRefiner(
                                          predicateCpa.getConfiguration(),
                                          logger,
                                          pCpa,
                                          manager,
                                          pathChecker,
                                          prefixProvider,
                                          predicateCpa.getPathFormulaManager(),
                                          strategy,
                                          predicateCpa.getSolver(),
                                          predicateCpa.getAssumesStore(),
                                          predicateCpa.getCfa());
  }

  @Override
  protected final CounterexampleInfo performRefinement0(ARGReachedSet pReached, ARGPath pPath)
      throws CPAException, InterruptedException {

    return refiner.performRefinement(pReached, pPath);
  }

  /**
   * This is a small extension of PredicateCPARefiner that overrides
   * {@link #getFormulasForPath(List, ARGState)} so that it respects BAM.
   */
  private static final class ExtendedPredicateRefiner extends PredicateCPARefiner {

    private final Timer ssaRenamingTimer = new Timer();

    private ExtendedPredicateRefiner(final Configuration config, final LogManager logger,
        final ConfigurableProgramAnalysis pCpa,
        final InterpolationManager pInterpolationManager,
        final PathChecker pPathChecker,
        final PrefixProvider pPrefixProvider,
        final PathFormulaManager pPathFormulaManager,
        final RefinementStrategy pStrategy,
        final Solver pSolver,
        final PredicateAssumeStore pAssumesStore,
        final CFA pCfa) throws InvalidConfigurationException {

      super(config,
          logger,
          pCpa,
          pInterpolationManager,
          pPathChecker,
          pPrefixProvider,
          pPathFormulaManager,
          pStrategy,
          pSolver,
          pAssumesStore,
          pCfa);

    }

    @Override
    protected final List<BooleanFormula> getFormulasForPath(List<ARGState> pPath, ARGState initialState) throws CPATransferException, InterruptedException {
      // the elements in the path are not expanded, so they contain the path formulas
      // with the wrong indices
      // we need to re-create all path formulas in the flattened ARG

      ssaRenamingTimer.start();
      try {
        return computeBlockFormulas(initialState);

      } finally {
        ssaRenamingTimer.stop();
      }
    }

    private List<BooleanFormula> computeBlockFormulas(final ARGState pRoot) throws CPATransferException, InterruptedException {

      final Map<ARGState, ARGState> callStacks = new HashMap<>(); // contains states and their next higher callstate
      final Map<ARGState, PathFormula> finishedFormulas = new HashMap<>();
      final List<BooleanFormula> abstractionFormulas = new ArrayList<>();
      final Deque<ARGState> waitlist = new ArrayDeque<>();

      // initialize
      assert pRoot.getParents().isEmpty() : "rootState must be the first state of the program";
      callStacks.put(pRoot, null); // main-start has no callstack
      finishedFormulas.put(pRoot, pfmgr.makeEmptyPathFormula());
      waitlist.addAll(pRoot.getChildren());

      // iterate over all elements in the ARG with BFS
      while (!waitlist.isEmpty()) {
        final ARGState currentState = waitlist.pollFirst();
        if (finishedFormulas.containsKey(currentState)) {
          continue; // already handled
        }

        if (!finishedFormulas.keySet().containsAll(currentState.getParents())) {
          // parent not handled yet, re-queue current element and wait for all parents
          waitlist.addLast(currentState);
          continue;
        }

        // collect formulas for current location
        final List<PathFormula> currentFormulas = new ArrayList<>(currentState.getParents().size());
        final List<ARGState> currentStacks = new ArrayList<>(currentState.getParents().size());
        for (ARGState parentElement : currentState.getParents()) {
          PathFormula parentFormula = finishedFormulas.get(parentElement);
          final CFAEdge edge = parentElement.getEdgeToChild(currentState);
          assert edge != null: "ARG is invalid: parent has no edge to child";

          final ARGState prevCallState;
          // we enter a function, so lets add the previous state to the stack
          if (edge.getEdgeType() == CFAEdgeType.FunctionCallEdge) {
            prevCallState = parentElement;

          } else if (edge.getEdgeType() == CFAEdgeType.FunctionReturnEdge) {
            // we leave a function, so rebuild return-state before assigning the return-value.
            // rebuild states with info from previous state
            assert callStacks.containsKey(parentElement);
            final ARGState callState = callStacks.get(parentElement);

            assert extractLocation(callState).getLeavingSummaryEdge().getSuccessor() == extractLocation(currentState) :
                    "callstack does not match entry of current function-exit.";
            assert callState != null || currentState.getChildren().isEmpty() :
                    "returning from empty callstack is only possible at program-exit";

            prevCallState = callStacks.get(callState);
            parentFormula = rebuildStateAfterFunctionCall(parentFormula,
                finishedFormulas.get(callState), (FunctionExitNode)extractLocation(parentElement));

          } else {
            assert callStacks.containsKey(parentElement); // check for null is not enough
            prevCallState = callStacks.get(parentElement);
          }

          final PathFormula currentFormula = pfmgr.makeAnd(parentFormula, edge);
          currentFormulas.add(currentFormula);
          currentStacks.add(prevCallState);
        }

        assert currentFormulas.size() >= 1 : "each state except root must have parents";
        assert currentStacks.size() == currentFormulas.size() : "number of callstacks must match predecessors";

        // merging after functioncall with different callstates is ugly.
        // this is also guaranteed by the abstraction-locations at function-entries
        // (--> no merge of states with different latest abstractions).
        assert Sets.newHashSet(currentStacks).size() <= 1 : "function with multiple entry-states not supported";

        callStacks.put(currentState, currentStacks.get(0));

        PathFormula currentFormula;
        final PredicateAbstractState predicateElement = extractStateByType(currentState, PredicateAbstractState.class);
        if (predicateElement.isAbstractionState()) {
          // abstraction element is the start of a new part of the ARG

          assert waitlist.isEmpty() : "todo should be empty, because of the special ARG structure";
          assert currentState.getParents().size() == 1 : "there should be only one parent, because of the special ARG structure";

          // finishedFormulas.clear(); // free some memory
          // TODO disabled, we need to keep callStates for later usage

          // start new block with empty formula

          currentFormula = getOnlyElement(currentFormulas);
          BooleanFormula f = currentFormula.getFormula();
          if (fmgr.useBitwiseAxioms()) {
            BooleanFormula a = fmgr.getBitwiseAxioms(f);
            if (!fmgr.getBooleanFormulaManager().isTrue(a)) {
              f =  fmgr.getBooleanFormulaManager().and(f, a);
            }
          }
          abstractionFormulas.add(f);
          currentFormula = pfmgr.makeEmptyPathFormula(currentFormula);

        } else {
          // merge the formulas
          Iterator<PathFormula> it = currentFormulas.iterator();
          currentFormula = it.next();
          while (it.hasNext()) {
            currentFormula = pfmgr.makeOr(currentFormula, it.next());
          }
        }

        assert !finishedFormulas.containsKey(currentState) : "a state should only be finished once";
        finishedFormulas.put(currentState, currentFormula);
        waitlist.addAll(currentState.getChildren());
      }
      return abstractionFormulas;
    }

    /* rebuild indices from outer scope */
    private PathFormula rebuildStateAfterFunctionCall(final PathFormula parentFormula, final PathFormula rootFormula,
        final FunctionExitNode functionExitNode) {
      final SSAMap newSSA = BAMPredicateReducer.updateIndices(rootFormula.getSsa(), parentFormula.getSsa(), functionExitNode);
      return pfmgr.makeNewPathFormula(parentFormula, newSSA);
    }

    @Override
    public void collectStatistics(Collection<Statistics> pStatsCollection) {
      pStatsCollection.add(new Stats() {
        @Override
        public void printStatistics(PrintStream out, Result result, ReachedSet reached) {
          super.printStatistics(out, result, reached);
          out.println("Time for SSA renaming:                " + ssaRenamingTimer);
        }
      });
    }
  }

  /**
   * This is an extension of {@link PredicateAbstractionRefinementStrategy}
   * that takes care of updating the BAM state.
   */
  public static class BAMPredicateAbstractionRefinementStrategy extends PredicateAbstractionRefinementStrategy {

    private final BAMPredicateCPA predicateCpa;
    private boolean secondRepeatedCEX = false;

    protected BAMPredicateAbstractionRefinementStrategy(final Configuration config, final LogManager logger,
        final BAMPredicateCPA predicateCpa,
        final Solver pSolver,
        final PredicateAbstractionManager pPredAbsMgr,
        final PredicateStaticRefiner pStaticRefiner)
            throws InvalidConfigurationException {

      super(config, logger, predicateCpa.getShutdownNotifier(), pPredAbsMgr, pStaticRefiner, pSolver);
      this.predicateCpa = predicateCpa;
    }

    @Override
    public void performRefinement(
        ARGReachedSet pReached,
        List<ARGState> abstractionStatesTrace,
        List<BooleanFormula> pInterpolants,
        boolean pRepeatedCounterexample) throws CPAException, InterruptedException {

      // overriding this method is needed, as, in principle, it is possible
      // -- to get two successive spurious counterexamples, which only differ in its abstractions (with 'aggressive caching').
      // -- to have an imprecise predicate-reduce-operator, which can be refined.

      // use flags to wait for the second repeated CEX
      if (!pRepeatedCounterexample) {
        pRepeatedCounterexample = false;
        secondRepeatedCEX = false;
      }

      else if (pRepeatedCounterexample && !secondRepeatedCEX) {
        pRepeatedCounterexample = false;
        secondRepeatedCEX = true;
      }

      // in case of a (twice) repeated CEX,
      // we try to improve the reduce-operator by refining the relevantPredicatesComputer.
      else if (pRepeatedCounterexample && secondRepeatedCEX) {
        final RelevantPredicatesComputer relevantPredicatesComputer = predicateCpa.getRelevantPredicatesComputer();
        if (relevantPredicatesComputer instanceof RefineableRelevantPredicatesComputer) {
          //even abstractions agree; try refining relevant predicates reducer
          RelevantPredicatesComputer newRelevantPredicatesComputer =
              refineRelevantPredicatesComputer(abstractionStatesTrace, pReached, (RefineableRelevantPredicatesComputer)relevantPredicatesComputer);

          if (newRelevantPredicatesComputer.equals(relevantPredicatesComputer)) {
            // repeated CEX && relevantPredicatesComputer was refined && refinement does not produce progress -> error
            // TODO if this happens, there might be a bug in the analysis!
            throw new RefinementFailedException(Reason.RepeatedCounterexample, null);

          } else {
            // we have a better relevantPredicatesComputer, thus update it.
            logger.logf(Level.FINEST, "refining relevantPredicatesComputer from %s to %s",
                relevantPredicatesComputer, newRelevantPredicatesComputer);
            predicateCpa.setRelevantPredicatesComputer(newRelevantPredicatesComputer);

            // reset flags and continue
            pRepeatedCounterexample = false;
            secondRepeatedCEX = false;
          }

        } else {
          throw new RefinementFailedException(Reason.RepeatedCounterexample, null);
        }
      }

      super.performRefinement(pReached, abstractionStatesTrace, pInterpolants, pRepeatedCounterexample);
    }

    /**
     * In case of repeated counter-example, we try to improve the (dynamic) predicate-reducer
     * by adding all predicates (that match the block's locations) as relevant predicates.
     * This overrides/improves the formula-based reducing of abstractions and precision,
     * where substring-matching against block-local variables is performed.
     * @return the refined relevantPredicateComputer
     */
    private RelevantPredicatesComputer refineRelevantPredicatesComputer(List<ARGState> abstractionStatesTrace, ARGReachedSet pReached,
        RefineableRelevantPredicatesComputer relevantPredicatesComputer) {
      UnmodifiableReachedSet reached = pReached.asReachedSet();
      Precision oldPrecision = reached.getPrecision(reached.getLastState());
      PredicatePrecision oldPredicatePrecision = Precisions.extractPrecisionByType(oldPrecision, PredicatePrecision.class);

      BlockPartitioning partitioning = predicateCpa.getPartitioning();
      Deque<Block> openBlocks = new ArrayDeque<>();
      openBlocks.push(partitioning.getMainBlock());
      for (ARGState pathElement : abstractionStatesTrace) {
        CFANode currentNode = AbstractStates.extractLocation(pathElement);
        Integer currentNodeInstance = getPredicateState(pathElement)
                                      .getAbstractionLocationsOnPath().get(currentNode);

        Set<AbstractionPredicate> localPreds = oldPredicatePrecision.getPredicates(currentNode, currentNodeInstance);
        for (Block block : openBlocks) {
          relevantPredicatesComputer = relevantPredicatesComputer.considerPredicatesAsRelevant(block, localPreds);
        }

        // first pop, then push -- otherwise we loose blocks that are entered at block-exit-locations.
        while (!openBlocks.isEmpty() && openBlocks.peek().isReturnNode(currentNode)) {
          openBlocks.pop();
        }

        if (partitioning.isCallNode(currentNode)) {
          final Block calledBlock = partitioning.getBlockForCallNode(currentNode);
          relevantPredicatesComputer = relevantPredicatesComputer.considerPredicatesAsRelevant(calledBlock, localPreds);
          openBlocks.push(calledBlock);
        }
      }
      return relevantPredicatesComputer;
    }

    @Override
    protected void analyzePathPrecisions(ARGReachedSet argReached, List<ARGState> path) {
      // Not implemented for BAM (different sets of reached states have to be handled)
    }
  }

  @Override
  public void collectStatistics(Collection<Statistics> pStatsCollection) {
    refiner.collectStatistics(pStatsCollection);
  }
}<|MERGE_RESOLUTION|>--- conflicted
+++ resolved
@@ -22,11 +22,6 @@
  *    http://cpachecker.sosy-lab.org
  */
 package org.sosy_lab.cpachecker.cpa.predicate;
-<<<<<<< HEAD
-import static com.google.common.collect.FluentIterable.from;
-=======
-
->>>>>>> 19d36863
 import static com.google.common.collect.Iterables.getOnlyElement;
 import static org.sosy_lab.cpachecker.cpa.predicate.PredicateAbstractState.getPredicateState;
 import static org.sosy_lab.cpachecker.util.AbstractStates.*;
@@ -107,11 +102,7 @@
  *
  * Here ^ means inheritance and -> means reference.
  */
-<<<<<<< HEAD
-public class BAMPredicateRefiner extends AbstractBAMBasedRefiner implements StatisticsProvider {
-=======
-public final class BAMPredicateRefiner extends AbstractBAMBasedRefiner {
->>>>>>> 19d36863
+public class BAMPredicateRefiner extends AbstractBAMBasedRefiner {
 
   private ExtendedPredicateRefiner refiner;
 
@@ -120,19 +111,15 @@
     return new BAMPredicateRefiner(pCpa);
   }
 
-<<<<<<< HEAD
   public BAMPredicateRefiner(final ConfigurableProgramAnalysis pCpa, BAMPredicateAbstractionRefinementStrategy strategy)
-      throws CPAException, InvalidConfigurationException {
+      throws InvalidConfigurationException {
 
     super(pCpa);
 
     initRefiner(pCpa, strategy);
   }
 
-  public BAMPredicateRefiner(final ConfigurableProgramAnalysis pCpa) throws CPAException, InvalidConfigurationException {
-=======
   public BAMPredicateRefiner(final ConfigurableProgramAnalysis pCpa) throws InvalidConfigurationException {
->>>>>>> 19d36863
 
     super(pCpa);
 
@@ -158,7 +145,7 @@
   }
 
   private void initRefiner(ConfigurableProgramAnalysis pCpa, BAMPredicateAbstractionRefinementStrategy strategy)
-      throws CPAException, InvalidConfigurationException {
+      throws InvalidConfigurationException {
 
 
     if (!(pCpa instanceof WrapperCPA)) {
