/*
 *  CPAchecker is a tool for configurable software verification.
 *  This file is part of CPAchecker.
 *
 *  Copyright (C) 2007-2014  Dirk Beyer
 *  All rights reserved.
 *
 *  Licensed under the Apache License, Version 2.0 (the "License");
 *  you may not use this file except in compliance with the License.
 *  You may obtain a copy of the License at
 *
 *      http://www.apache.org/licenses/LICENSE-2.0
 *
 *  Unless required by applicable law or agreed to in writing, software
 *  distributed under the License is distributed on an "AS IS" BASIS,
 *  WITHOUT WARRANTIES OR CONDITIONS OF ANY KIND, either express or implied.
 *  See the License for the specific language governing permissions and
 *  limitations under the License.
 *
 *
 *  CPAchecker web page:
 *    http://cpachecker.sosy-lab.org
 */
package org.sosy_lab.cpachecker.cfa.blocks.builder;

import java.util.ArrayList;
import java.util.Collection;
import java.util.HashMap;
import java.util.HashSet;
import java.util.Map;
import java.util.Set;

import org.sosy_lab.cpachecker.cfa.blocks.Block;
import org.sosy_lab.cpachecker.cfa.blocks.BlockPartitioning;
import org.sosy_lab.cpachecker.cfa.blocks.ReferencedVariable;
import org.sosy_lab.cpachecker.cfa.model.CFAEdge;
import org.sosy_lab.cpachecker.cfa.model.CFANode;
import org.sosy_lab.cpachecker.cfa.model.FunctionEntryNode;
import org.sosy_lab.cpachecker.cfa.model.FunctionExitNode;
import org.sosy_lab.cpachecker.cfa.model.c.CFunctionCallEdge;
import org.sosy_lab.cpachecker.util.CFATraversal;


/**
 * Helper class can build a <code>BlockPartitioning</code> from a partition of a program's CFA into blocks.
 */
public class BlockPartitioningBuilder {

  private static final CFATraversal TRAVERSE_CFA_INSIDE_FUNCTION = CFATraversal.dfs().ignoreFunctionCalls();

<<<<<<< HEAD
  private final ReferencedVariablesCollector referenceCollector;

  protected final Map<CFANode, Set<ReferencedVariable>> referencedVariablesMap = new HashMap<>();
  protected final Map<CFANode, Set<CFANode>> callNodesMap = new HashMap<>();
  protected final Map<CFANode, Set<CFANode>> returnNodesMap = new HashMap<>();
  protected final Map<CFANode, Set<FunctionEntryNode>> innerFunctionCallsMap = new HashMap<>();
  protected final Map<CFANode, Set<CFANode>> blockNodesMap = new HashMap<>();
=======
  private final Map<CFANode, Set<ReferencedVariable>> referencedVariablesMap = new HashMap<>();
  private final Map<CFANode, Set<CFANode>> callNodesMap = new HashMap<>();
  private final Map<CFANode, Set<CFANode>> returnNodesMap = new HashMap<>();
  private final Map<CFANode, Set<FunctionEntryNode>> innerFunctionCallsMap = new HashMap<>();
  private final Map<CFANode, Set<CFANode>> blockNodesMap = new HashMap<>();
>>>>>>> c39fbcd8

  public BlockPartitioningBuilder() {}

  public BlockPartitioning build(CFANode mainFunction) {
    //fixpoint iteration to take inner function calls into account for referencedVariables and callNodesMap
    boolean changed = true;
    outer: while (changed) {
      changed = false;
      for (CFANode node : referencedVariablesMap.keySet()) {
        for (CFANode calledFun : innerFunctionCallsMap.get(node)) {
          Set<ReferencedVariable> functionVars = referencedVariablesMap.get(calledFun);
          Set<CFANode> functionBody = blockNodesMap.get(calledFun);
          if (functionVars == null || functionBody == null) {
            assert functionVars == null && functionBody == null;
            //compute it only the fly
            functionBody = TRAVERSE_CFA_INSIDE_FUNCTION.collectNodesReachableFrom(calledFun);
            functionVars = collectReferencedVariables(functionBody);
            //and save it
            blockNodesMap.put(calledFun, functionBody);
            referencedVariablesMap.put(calledFun, functionVars);
            innerFunctionCallsMap.put(calledFun, collectInnerFunctionCalls(functionBody));
            changed = true;
            continue outer;
          }

          if (referencedVariablesMap.get(node).addAll(functionVars)) {
            changed = true;
          }
          if (blockNodesMap.get(node).addAll(functionBody)) {
            changed = true;
          }
        }
      }
    }

    //now we can create the Blocks   for the BlockPartitioning
    Collection<Block> blocks = new ArrayList<>(returnNodesMap.keySet().size());
    for (CFANode key : returnNodesMap.keySet()) {
      blocks.add(new Block(referencedVariablesMap.get(key), callNodesMap.get(key), returnNodesMap.get(key), blockNodesMap.get(key)));
    }
    return new BlockPartitioning(blocks, mainFunction);
  }

  /**
   * @param nodes Nodes from which Block should be created; if the set of nodes contains inner function calls, the called function body should NOT be included
   */

  public void addBlock(Set<CFANode> nodes, CFANode mainFunction) {
    Set<ReferencedVariable> referencedVariables = collectReferencedVariables(nodes);
    Set<CFANode> callNodes = collectCallNodes(nodes, mainFunction);
    Set<CFANode> returnNodes = collectReturnNodes(nodes, mainFunction);
    Set<FunctionEntryNode> innerFunctionCalls = collectInnerFunctionCalls(nodes);

    CFANode registerNode = null;
    for (CFANode node : callNodes) {
      registerNode = node;
      if (node instanceof FunctionEntryNode) {
        break;
      }
    }

    referencedVariablesMap.put(registerNode, referencedVariables);
    callNodesMap.put(registerNode, callNodes);
    returnNodesMap.put(registerNode, returnNodes);
    innerFunctionCallsMap.put(registerNode, innerFunctionCalls);
    blockNodesMap.put(registerNode, nodes);
  }

  private Set<FunctionEntryNode> collectInnerFunctionCalls(Set<CFANode> pNodes) {
    Set<FunctionEntryNode> result = new HashSet<>();
    for (CFANode node : pNodes) {
      for (int i = 0; i < node.getNumLeavingEdges(); i++) {
        CFAEdge e = node.getLeavingEdge(i);
        if (e instanceof CFunctionCallEdge) {
          result.add(((CFunctionCallEdge)e).getSuccessor());
        }
      }
    }
    return result;
  }

  private Set<CFANode> collectCallNodes(Set<CFANode> pNodes, CFANode mainFunction) {
    Set<CFANode> result = new HashSet<>();
    for (CFANode node : pNodes) {
      if (node instanceof FunctionEntryNode &&
         node.getFunctionName().equalsIgnoreCase(mainFunction.getFunctionName())) {
        //main definition is always a call edge
        result.add(node);
        continue;
      }
      if (node.getEnteringSummaryEdge() != null) {
        CFANode pred = node.getEnteringSummaryEdge().getPredecessor();
        if (!pNodes.contains(pred)) {
          result.add(node);
        }
        //ignore inner function calls
        continue;
      }
      for (int i = 0; i < node.getNumEnteringEdges(); i++) {
        CFANode pred = node.getEnteringEdge(i).getPredecessor();
        if (!pNodes.contains(pred)) {
          //entering edge from "outside" of the given set of nodes
          //-> this is a call-node
          result.add(node);
        }
      }
    }
    return result;
  }

  private Set<CFANode> collectReturnNodes(Set<CFANode> pNodes, CFANode mainFunction) {
    Set<CFANode> result = new HashSet<>();
    for (CFANode node : pNodes) {
      if (node instanceof FunctionExitNode &&
         node.getFunctionName().equalsIgnoreCase(mainFunction.getFunctionName())) {
        //main exit nodes are always return nodes
        result.add(node);
        continue;
      }

      for (int i = 0; i < node.getNumLeavingEdges(); i++) {
        CFANode succ = node.getLeavingEdge(i).getSuccessor();
        if (!pNodes.contains(succ)) {
          //leaving edge from inside of the given set of nodes to outside
          //-> this is a either return-node or a function call
          if (!(node.getLeavingEdge(i) instanceof CFunctionCallEdge)) {
            //-> only add if its not a function call
            result.add(node);
          } else {
            //otherwise check if the summary edge is inside of the block
            CFANode sumSucc = ((CFunctionCallEdge)node.getLeavingEdge(i)).getSummaryEdge().getSuccessor();
            if (!pNodes.contains(sumSucc)) {
              //summary edge successor not in nodes set; this is a leaving edge
              //add entering nodes
              for (int j = 0; j < sumSucc.getNumEnteringEdges(); j++) {
                result.add(sumSucc.getEnteringEdge(j).getPredecessor());
              }
            }
          }
        }
      }
    }
    return result;
  }

  private Set<ReferencedVariable> collectReferencedVariables(Set<CFANode> nodes) {
    return (new ReferencedVariablesCollector(nodes)).getVars();
  }
}<|MERGE_RESOLUTION|>--- conflicted
+++ resolved
@@ -48,7 +48,6 @@
 
   private static final CFATraversal TRAVERSE_CFA_INSIDE_FUNCTION = CFATraversal.dfs().ignoreFunctionCalls();
 
-<<<<<<< HEAD
   private final ReferencedVariablesCollector referenceCollector;
 
   protected final Map<CFANode, Set<ReferencedVariable>> referencedVariablesMap = new HashMap<>();
@@ -56,13 +55,6 @@
   protected final Map<CFANode, Set<CFANode>> returnNodesMap = new HashMap<>();
   protected final Map<CFANode, Set<FunctionEntryNode>> innerFunctionCallsMap = new HashMap<>();
   protected final Map<CFANode, Set<CFANode>> blockNodesMap = new HashMap<>();
-=======
-  private final Map<CFANode, Set<ReferencedVariable>> referencedVariablesMap = new HashMap<>();
-  private final Map<CFANode, Set<CFANode>> callNodesMap = new HashMap<>();
-  private final Map<CFANode, Set<CFANode>> returnNodesMap = new HashMap<>();
-  private final Map<CFANode, Set<FunctionEntryNode>> innerFunctionCallsMap = new HashMap<>();
-  private final Map<CFANode, Set<CFANode>> blockNodesMap = new HashMap<>();
->>>>>>> c39fbcd8
 
   public BlockPartitioningBuilder() {}
 
