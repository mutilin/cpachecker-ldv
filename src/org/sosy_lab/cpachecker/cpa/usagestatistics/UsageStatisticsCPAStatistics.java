--- conflicted
+++ resolved
@@ -84,7 +84,6 @@
   //@Option(description="if we need to print all variables, not only unsafe cases")
   //private boolean fullstatistics = true;
 
-<<<<<<< HEAD
   public void addTmp(SingleIdentifier id, EdgeInfo.EdgeType e, int line) {
     int i, j;
     if (id instanceof GlobalVariableIdentifier) {
@@ -116,9 +115,7 @@
     }
     counter[i][j]++;*/
   }
-
-=======
->>>>>>> 5968f6c8
+  
   public UsageStatisticsCPAStatistics(Configuration config) throws InvalidConfigurationException{
     Stat = new HashMap<>();
     config.inject(this);
@@ -361,14 +358,11 @@
     }
 
     writer.close();
-<<<<<<< HEAD
 
     /*System.out.println(" \t \t Global Local \t Structure");
     System.out.println("Assignment: \t " + counter[0][0] + " \t " + counter[1][0] + " \t " + counter[2][0]);
     System.out.println("Assumption: \t " + counter[0][1] +" \t " + counter[1][1] +" \t " + counter[2][1] );
     System.out.println("Function call: \t " + counter[0][2] +" \t " + counter[1][2] +" \t " + counter[2][2]);*/
-=======
->>>>>>> 5968f6c8
   }
 
   private void printLockStatistics(PrintWriter writer) {
