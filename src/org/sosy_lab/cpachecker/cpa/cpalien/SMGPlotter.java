--- conflicted
+++ resolved
@@ -70,11 +70,7 @@
       sb.append(newLineWithOffset(smgHVEdgeAsDot(edge)));
     }
 
-<<<<<<< HEAD
-    for (SMGEdgePointsTo edge: smg.getPTEdges()) {
-=======
     for (SMGEdgePointsTo edge: smg.getPTEdges().values()) {
->>>>>>> 9a208ad0
       if (edge.getValue() != smg.getNullValue()) {
         sb.append(newLineWithOffset(smgPTEdgeAsDot(edge)));
       }
