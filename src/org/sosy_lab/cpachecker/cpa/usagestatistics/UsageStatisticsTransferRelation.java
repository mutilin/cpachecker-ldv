--- conflicted
+++ resolved
@@ -99,11 +99,8 @@
   private Set<String> abortfunctions;
 
   private final CallstackTransferRelation callstackTransfer;
-<<<<<<< HEAD
-=======
   private final LockStatisticsTransferRelation lockstatTransfer;
   private final VariableSkipper varSkipper;
->>>>>>> c53cc2c0
 
   private Map<String, BinderFunctionInfo> binderFunctionInfo;
   private final LogManager logger;
@@ -177,20 +174,11 @@
     if (checkFunciton(pCfaEdge, skippedfunctions)) {
       callstackTransfer.setFlag();
       needToReset = true;
-<<<<<<< HEAD
-      //Find right summary edge
-      for (int k = 0; k < node.getNumLeavingEdges(); k++) {
-        currentEdge = node.getLeavingEdge(k);
-        if (currentEdge instanceof CFunctionSummaryStatementEdge) {
-          break;
-        }
-=======
       if (node.getLeavingSummaryEdge() != null) {
         currentEdge = node.getLeavingSummaryEdge();
         logger.log(Level.FINEST, ((CFunctionSummaryEdge)currentEdge).getFunctionEntry().getFunctionName() + " is skipped");
       } else {
         throw new CPATransferException("Cannot find summary edge for " + pCfaEdge + " as skipped function");
->>>>>>> c53cc2c0
       }
     }
 
