/*
 *  CPAchecker is a tool for configurable software verification.
 *  This file is part of CPAchecker.
 *
 *  Copyright (C) 2007-2014  Dirk Beyer
 *  All rights reserved.
 *
 *  Licensed under the Apache License, Version 2.0 (the "License");
 *  you may not use this file except in compliance with the License.
 *  You may obtain a copy of the License at
 *
 *      http://www.apache.org/licenses/LICENSE-2.0
 *
 *  Unless required by applicable law or agreed to in writing, software
 *  distributed under the License is distributed on an "AS IS" BASIS,
 *  WITHOUT WARRANTIES OR CONDITIONS OF ANY KIND, either express or implied.
 *  See the License for the specific language governing permissions and
 *  limitations under the License.
 *
 *
 *  CPAchecker web page:
 *    http://cpachecker.sosy-lab.org
 */
package org.sosy_lab.cpachecker.pcc.strategy.partitioning;

import java.util.ArrayList;
import java.util.Collection;
import java.util.HashSet;
import java.util.List;
import java.util.logging.Level;

import org.sosy_lab.common.Pair;
import org.sosy_lab.common.log.LogManager;
import org.sosy_lab.cpachecker.cfa.model.CFANode;
import org.sosy_lab.cpachecker.core.ShutdownNotifier;
import org.sosy_lab.cpachecker.core.interfaces.AbstractState;
import org.sosy_lab.cpachecker.core.interfaces.Precision;
import org.sosy_lab.cpachecker.core.interfaces.StopOperator;
import org.sosy_lab.cpachecker.core.interfaces.TransferRelation;
import org.sosy_lab.cpachecker.core.interfaces.pcc.PartitioningCheckingHelper;
import org.sosy_lab.cpachecker.exceptions.CPAException;
import org.sosy_lab.cpachecker.exceptions.CPATransferException;
import org.sosy_lab.cpachecker.util.AbstractStates;

import com.google.common.base.Preconditions;
import com.google.common.collect.HashMultimap;
import com.google.common.collect.Multimap;


public class PartitionChecker {

  private final Multimap<CFANode, AbstractState> partitionParts = HashMultimap.create();
  private final List<AbstractState> certificatePart = new ArrayList<>();
  private final Collection<AbstractState> mustBeInCertificate = new HashSet<>();

  private final PartitioningCheckingHelper partitionHelper;
  private final PartitioningIOHelper ioHelper;
  private final Precision initPrec;
  private final StopOperator stop;
  private final TransferRelation transfer;

  private final ShutdownNotifier shutdownNotifier;
  private final LogManager logger;

  public PartitionChecker(final Precision pInitPrecision, final StopOperator pStop, final TransferRelation pTransfer,
      final PartitioningIOHelper pIOHelper, final PartitioningCheckingHelper pHelperInfo,
      final ShutdownNotifier pShutdownNotifier, final LogManager pLogger) {
    initPrec = pInitPrecision;
    stop = pStop;
    transfer = pTransfer;

    ioHelper = pIOHelper;
    partitionHelper = pHelperInfo;

    shutdownNotifier = pShutdownNotifier;
    logger = pLogger;
  }

  public void checkPartition(int pIndex){
    Multimap<CFANode, AbstractState> statesPerLocation = HashMultimap.create();
    Pair<AbstractState[], AbstractState[]> partition = ioHelper.getPartition(pIndex);
    Preconditions.checkNotNull(partition);

    // add nodes of partition
    for (AbstractState internalNode : partition.getFirst()) {
      addElement(internalNode, true, statesPerLocation);
    }

    // add adjacent nodes of other partition
    for (AbstractState adjacentNode : partition.getSecond()) {
      addElement(adjacentNode, false, statesPerLocation);
    }

    AbstractState checkedState;
    CFANode loc;
    Collection<? extends AbstractState> successors;
    int nextPos = 0;

    while (nextPos<certificatePart.size()) {
      if (shutdownNotifier.shouldShutdown()) {
        partitionHelper.abortCheckingPreparation();
        return;
      }

      if (certificatePart.size() + partitionHelper.getCurrentCertificateSize() > ioHelper
          .getSavedReachedSetSize()) {
        logger.log(Level.SEVERE, "Checking failed, recomputed certificate bigger than original reached set.");
        partitionHelper.abortCheckingPreparation();
        return;
      }

      checkedState = certificatePart.get(nextPos++);

<<<<<<< HEAD
        // compute successors
        try {
          successors = transfer.getAbstractSuccessors(checkedState, initPrec);
=======
      // compute successors
      try {
        successors = transfer.getAbstractSuccessors(checkedState, initPrec);
>>>>>>> 6b85926e


        for (AbstractState successor : successors) {
          // check if covered
          loc = AbstractStates.extractLocation(successor);
          if (!stop.stop(successor, statesPerLocation.get(loc), initPrec)) {
            certificatePart.add(successor);
          }
        }
      } catch (CPATransferException | InterruptedException e) {
        logger.log(Level.SEVERE, "Checking failed, successor computation failed");
        partitionHelper.abortCheckingPreparation();
        return;
      } catch (CPAException e) {
        logger.log(Level.SEVERE, "Checking failed, checking successor coverage failed");
        partitionHelper.abortCheckingPreparation();
        return;
      }
    }
  }

  public void addCertificatePartsToCertificate(final Collection<AbstractState> pCertificate) {
    pCertificate.addAll(certificatePart);
  }

  public void addElementsCheckedInOtherPartitions(final Collection<AbstractState> pStatesMustBeInCertificate) {
    pStatesMustBeInCertificate.addAll(mustBeInCertificate);
  }

  public void addPartitionElements(final Multimap<CFANode, AbstractState> pPartitionElements){
    pPartitionElements.putAll(partitionParts);
  }

  public void clearPartitionElementsSavedForInspection() {
    certificatePart.clear();
  }

  public void clearAllSavedPartitioningElements() {
    certificatePart.clear();
    partitionParts.clear();
    mustBeInCertificate.clear();
  }

  private void addElement(final AbstractState element, final boolean inCertificate,
      final Multimap<CFANode, AbstractState> pStatesPerLocation) {
    CFANode node = AbstractStates.extractLocation(element);
    pStatesPerLocation.put(node, element);
    if (inCertificate) {
      partitionParts.put(node, element);
      certificatePart.add(element);
    } else {
      mustBeInCertificate.add(element);
    }
  }

  public static boolean areElementsCoveredByPartitionElement(final Collection<AbstractState> pInOtherPartitions,
      Multimap<CFANode, AbstractState> pInPartition, final StopOperator pStop, final Precision pPrec)
      throws CPAException, InterruptedException {
    HashSet<AbstractState> partitionNodes = new HashSet<>(pInPartition.values());

    for (AbstractState outState : pInOtherPartitions) {
      if (!partitionNodes.contains(outState)
          && !pStop.stop(outState, pInPartition.get(AbstractStates.extractLocation(outState)), pPrec)) {
        return false;
      }
    }

    return true;
  }

}<|MERGE_RESOLUTION|>--- conflicted
+++ resolved
@@ -111,16 +111,9 @@
 
       checkedState = certificatePart.get(nextPos++);
 
-<<<<<<< HEAD
-        // compute successors
-        try {
-          successors = transfer.getAbstractSuccessors(checkedState, initPrec);
-=======
       // compute successors
       try {
         successors = transfer.getAbstractSuccessors(checkedState, initPrec);
->>>>>>> 6b85926e
-
 
         for (AbstractState successor : successors) {
           // check if covered
